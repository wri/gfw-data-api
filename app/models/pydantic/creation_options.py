--- conflicted
+++ resolved
@@ -126,15 +126,9 @@
 
     indices: List[Index] = Field(
         [
-<<<<<<< HEAD
-            Index(index_type="gist", column_names=["geom"]),
-            Index(index_type="gist", column_names=["geom_wm"]),
-            Index(index_type="hash", column_names=["gfw_geostore_id"]),
-=======
             Index(index_type=IndexType.gist.value, column_name="geom"),
             Index(index_type=IndexType.gist.value, column_name="geom_wm"),
             Index(index_type=IndexType.hash.value, column_name="gfw_geostore_id"),
->>>>>>> c1d4d363
         ],
         description="List of indices to add to table",
     )
