from typing import Any

<<<<<<< HEAD
from app.models.pydantic.base import DataApiBaseModel


class Response(DataApiBaseModel):
=======
from .base import StrictBaseModel


class Response(StrictBaseModel):
>>>>>>> b6998b0e
    data: Any
    status: str = "success"<|MERGE_RESOLUTION|>--- conflicted
+++ resolved
@@ -1,15 +1,8 @@
 from typing import Any
 
-<<<<<<< HEAD
-from app.models.pydantic.base import DataApiBaseModel
-
-
-class Response(DataApiBaseModel):
-=======
 from .base import StrictBaseModel
 
 
 class Response(StrictBaseModel):
->>>>>>> b6998b0e
     data: Any
     status: str = "success"