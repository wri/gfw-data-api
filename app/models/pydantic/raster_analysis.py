from typing import List, Optional, Union

from ..enum.pixetl import Grid
from .asset_metadata import RasterTable
from .base import StrictBaseModel
<<<<<<< HEAD
from .asset_metadata import RasterTable
=======
from .creation_options import NoDataType
from .metadata import RasterTable
>>>>>>> 2f7d2496


class BaseLayer(StrictBaseModel):
    name: str
    no_data: Optional[NoDataType]


class EncodedLayer(BaseLayer):
    raster_table: Optional[RasterTable] = None
    decode_expression: str = ""
    encode_expression: str = ""


class SourceLayer(EncodedLayer):
    source_uri: str
    grid: Grid
    tile_scheme: str = "nw"


class DerivedLayer(EncodedLayer):
    source_layer: str
    calc: str


Layer = Union[SourceLayer, DerivedLayer]


class DataEnvironment(StrictBaseModel):
    layers: List[Layer]<|MERGE_RESOLUTION|>--- conflicted
+++ resolved
@@ -3,12 +3,7 @@
 from ..enum.pixetl import Grid
 from .asset_metadata import RasterTable
 from .base import StrictBaseModel
-<<<<<<< HEAD
-from .asset_metadata import RasterTable
-=======
 from .creation_options import NoDataType
-from .metadata import RasterTable
->>>>>>> 2f7d2496
 
 
 class BaseLayer(StrictBaseModel):
