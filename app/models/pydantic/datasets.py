from typing import List, Optional, Union

from pydantic import Field, BaseModel

from .base import BaseRecord, StrictBaseModel
<<<<<<< HEAD
from .metadata import DatasetMetadata, DatasetMetadataOut, DatasetMetadataUpdate
from .responses import Response
=======
from .metadata import DatasetMetadata
from .responses import PaginationLinks, PaginationMeta, Response
>>>>>>> 312c9a0b


class Dataset(BaseRecord):
    dataset: str
    is_downloadable: bool
    metadata: Optional[Union[DatasetMetadataOut, BaseModel]]
    versions: Optional[List[str]] = list()


class DatasetCreateIn(StrictBaseModel):
    is_downloadable: bool = Field(
        True,
        description="Flag to specify if assets associated with dataset can be downloaded."
        "All associated versions and assets will inherit this value. "
        "Value can be overridden at version  or asset level.",
    )
    metadata: DatasetMetadata


class DatasetUpdateIn(StrictBaseModel):
    is_downloadable: Optional[bool]
    metadata: Optional[DatasetMetadataUpdate]


class DatasetResponse(Response):
    data: Dataset


class DatasetsResponse(Response):
    data: List[Dataset]


class PaginatedDatasetsResponse(DatasetsResponse):
    links: PaginationLinks
    meta: PaginationMeta<|MERGE_RESOLUTION|>--- conflicted
+++ resolved
@@ -3,13 +3,8 @@
 from pydantic import Field, BaseModel
 
 from .base import BaseRecord, StrictBaseModel
-<<<<<<< HEAD
 from .metadata import DatasetMetadata, DatasetMetadataOut, DatasetMetadataUpdate
-from .responses import Response
-=======
-from .metadata import DatasetMetadata
 from .responses import PaginationLinks, PaginationMeta, Response
->>>>>>> 312c9a0b
 
 
 class Dataset(BaseRecord):
