--- conflicted
+++ resolved
@@ -1,10 +1,6 @@
 from typing import List, Optional
 
-<<<<<<< HEAD
-from .base import Base, DataApiBaseModel
-=======
 from .base import BaseRecord, StrictBaseModel
->>>>>>> b6998b0e
 from .metadata import DatasetMetadata
 from .responses import Response
 
@@ -15,19 +11,11 @@
     versions: Optional[List[str]] = list()
 
 
-<<<<<<< HEAD
-class DatasetCreateIn(DataApiBaseModel):
-    metadata: DatasetMetadata
-
-
-class DatasetUpdateIn(DataApiBaseModel):
-=======
 class DatasetCreateIn(StrictBaseModel):
     metadata: DatasetMetadata
 
 
 class DatasetUpdateIn(StrictBaseModel):
->>>>>>> b6998b0e
     metadata: DatasetMetadata
 
 
