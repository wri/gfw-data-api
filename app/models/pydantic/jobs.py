--- conflicted
+++ resolved
@@ -106,13 +106,9 @@
     job_definition = TILE_CACHE_JOB_DEFINITION
     vcpus = 48
     memory = 96000
-<<<<<<< HEAD
     attempts = 4
-    attempt_duration_seconds = 3600
-=======
-    attempts = 1
     attempt_duration_seconds = 10800
->>>>>>> 793b984d
+
 
 
 class PixETLJob(Job):
