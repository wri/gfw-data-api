--- conflicted
+++ resolved
@@ -20,28 +20,16 @@
 
 
 class AssetType(str, Enum):
-<<<<<<< HEAD
-    vector_tile_cache = "Vector tile cache"
-=======
     dynamic_vector_tile_cache = "Dynamic vector tile cache"
     static_vector_tile_cache = "Static vector tile cache"
->>>>>>> 14149780
     raster_tile_cache = "Raster tile cache"
     raster_tile_set = "Raster tile set"
     database_table = "Database table"
-<<<<<<< HEAD
     shapefile = "Shapefile"
     geopackage = "Geopackage"
     ndjson = "ndjson"
     csv = "csv"
     tsv = "tsv"
-=======
-    # shapefile = "Shapefile"
-    # geopackage = "Geopackage"
-    # ndjson = "ndjson"
-    # csv = "csv"
-    # tsv = "tsv"
->>>>>>> 14149780
     # esri_map_service = "ESRI Map Service"
     # esri_feature_service = "ESRI Feature Service"
     # esri_image_service = "ESRI Image Service"
@@ -84,11 +72,7 @@
     version: str
     asset_uri: Optional[str]
     is_managed: bool
-<<<<<<< HEAD
     is_default: bool = False
-=======
-    is_default: bool
->>>>>>> 14149780
     creation_options: CreationOptions
     metadata: Optional[AssetMetadata]
 
