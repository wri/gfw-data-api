from abc import ABC, abstractmethod
from enum import Enum
<<<<<<< HEAD
from typing import Dict, Literal, Optional, Union
=======
from typing import Any, Dict, List, Literal, Optional, Union
>>>>>>> 60d8408c
from uuid import UUID

from pydantic import Field, root_validator, validator

from app.models.pydantic.responses import Response

from ...crud.geostore import get_gadm_geostore_id
from .base import StrictBaseModel
from ...crud.geostore import get_gadm_geostore_id


class AreaOfInterest(StrictBaseModel):
    async def get_geostore_id(self) -> UUID:
        """Return the unique identifier for the area of interest."""
        raise NotImplementedError("This method is not implemented.")


class GeostoreAreaOfInterest(AreaOfInterest):
    type: Literal['geostore'] = 'geostore'
    geostore_id: UUID = Field(..., title="Geostore ID")

    async def get_geostore_id(self) -> UUID:
        return self.geostore_id


class AdminAreaOfInterest(AreaOfInterest):
    type: Literal['admin'] = 'admin'
    country: str = Field(..., title="ISO Country Code")
    region: Optional[str] = Field(None, title="Region")
    subregion: Optional[str] = Field(None, title="Subregion")
    provider: str = Field('gadm', title="Administrative Boundary Provider")
    version: str = Field('4.1', title="Administrative Boundary Version")

    async def get_geostore_id(self) -> UUID:
        admin_level = sum(1 for field in (self.country, self.region, self.subregion) if field is not None) - 1
        geostore_id = await get_gadm_geostore_id(
            admin_provider=self.provider,
            admin_version=self.version,
            adm_level=admin_level,
            country_id=self.country,
            region_id=self.region,
            subregion_id=self.subregion,
        )
        return UUID(geostore_id)

    @root_validator
    def check_region_subregion(cls, values):
        region = values.get("region")
        subregion = values.get("subregion")
        if subregion is not None and region is None:
            raise ValueError("region must be specified if subregion is provided")
        return values

    @validator('provider', pre=True, always=True)
    def set_provider_default(cls, v):
        return v or 'gadm'

    @validator('version', pre=True, always=True)
    def set_version_default(cls, v):
        return v or '4.1'


class Global(AreaOfInterest):
    type: Literal["global"] = Field(
        "global",
        description="Apply analysis to the full spatial extent of the dataset."
    )


class AreaOfInterest(StrictBaseModel, ABC):
    @abstractmethod
    async def get_geostore_id(self) -> UUID:
        """Return the unique identifier for the area of interest."""
        pass


class GeostoreAreaOfInterest(AreaOfInterest):
    type: Literal["geostore"] = "geostore"
    geostore_id: UUID = Field(..., title="Geostore ID")

    async def get_geostore_id(self) -> UUID:
        return self.geostore_id


class AdminAreaOfInterest(AreaOfInterest):
    type: Literal["admin"] = "admin"
    country: str = Field(..., title="ISO Country Code")
    region: Optional[str] = Field(None, title="Region")
    subregion: Optional[str] = Field(None, title="Subregion")
    provider: str = Field("gadm", title="Administrative Boundary Provider")
    version: str = Field("4.1", title="Administrative Boundary Version")

    async def get_geostore_id(self) -> UUID:
        admin_level = (
            sum(
                1
                for field in (self.country, self.region, self.subregion)
                if field is not None
            )
            - 1
        )
        geostore_id = await get_gadm_geostore_id(
            admin_provider=self.provider,
            admin_version=self.version,
            adm_level=admin_level,
            country_id=self.country,
            region_id=self.region,
            subregion_id=self.subregion,
        )
        return UUID(geostore_id)

    @root_validator
    def check_region_subregion(cls, values):
        region = values.get("region")
        subregion = values.get("subregion")
        if subregion is not None and region is None:
            raise ValueError("region must be specified if subregion is provided")
        return values

    @validator("provider", pre=True, always=True)
    def set_provider_default(cls, v):
        return v or "gadm"

    @validator("version", pre=True, always=True)
    def set_version_default(cls, v):
        return v or "4.1"


class AnalysisStatus(str, Enum):
    saved = "saved"
    pending = "pending"
    failed = "failed"


class DataMartSource(StrictBaseModel):
    dataset: str
    version: str


class DataMartMetadata(StrictBaseModel):
    geostore_id: UUID
    sources: list[DataMartSource]


class DataMartResource(StrictBaseModel):
    id: UUID
    status: AnalysisStatus
    message: Optional[str] = None
    requested_by: Optional[UUID] = None
    endpoint: str
    metadata: Optional[DataMartMetadata] = None


class DataMartResourceLink(StrictBaseModel):
    link: str


class DataMartResourceLinkResponse(Response):
    data: DataMartResourceLink


class TreeCoverLossByDriverIn(StrictBaseModel):
<<<<<<< HEAD
    aoi: Union[GeostoreAreaOfInterest, AdminAreaOfInterest, Global] = Field(..., discriminator='type')
=======
    aoi: Union[GeostoreAreaOfInterest, AdminAreaOfInterest] = Field(
        ..., discriminator="type"
    )
>>>>>>> 60d8408c
    canopy_cover: int = 30
    dataset_version: Dict[str, str] = {}


class TreeCoverLossByDriverMetadata(DataMartMetadata):
    canopy_cover: int


class TreeCoverLossByDriver(StrictBaseModel):
    result: Optional[List[Dict[str, Any]]] = Field(
        None, alias="tree_cover_loss_by_driver"
    )
    metadata: Optional[TreeCoverLossByDriverMetadata] = None
    message: Optional[str] = None
    status: AnalysisStatus

    class Config:
        orm_mode = True
        allow_population_by_field_name = True


class TreeCoverLossByDriverUpdate(StrictBaseModel):
    result: Optional[List[Dict[str, Any]]] = Field(
        None, alias="tree_cover_loss_by_driver"
    )
    metadata: Optional[TreeCoverLossByDriverMetadata] = None
    status: Optional[AnalysisStatus] = AnalysisStatus.saved
    message: Optional[str] = None

    class Config:
        orm_mode = True
        allow_population_by_field_name = True


class TreeCoverLossByDriverResponse(Response):
    data: TreeCoverLossByDriver<|MERGE_RESOLUTION|>--- conflicted
+++ resolved
@@ -1,10 +1,5 @@
-from abc import ABC, abstractmethod
 from enum import Enum
-<<<<<<< HEAD
-from typing import Dict, Literal, Optional, Union
-=======
 from typing import Any, Dict, List, Literal, Optional, Union
->>>>>>> 60d8408c
 from uuid import UUID
 
 from pydantic import Field, root_validator, validator
@@ -13,7 +8,6 @@
 
 from ...crud.geostore import get_gadm_geostore_id
 from .base import StrictBaseModel
-from ...crud.geostore import get_gadm_geostore_id
 
 
 class AreaOfInterest(StrictBaseModel):
@@ -74,65 +68,6 @@
     )
 
 
-class AreaOfInterest(StrictBaseModel, ABC):
-    @abstractmethod
-    async def get_geostore_id(self) -> UUID:
-        """Return the unique identifier for the area of interest."""
-        pass
-
-
-class GeostoreAreaOfInterest(AreaOfInterest):
-    type: Literal["geostore"] = "geostore"
-    geostore_id: UUID = Field(..., title="Geostore ID")
-
-    async def get_geostore_id(self) -> UUID:
-        return self.geostore_id
-
-
-class AdminAreaOfInterest(AreaOfInterest):
-    type: Literal["admin"] = "admin"
-    country: str = Field(..., title="ISO Country Code")
-    region: Optional[str] = Field(None, title="Region")
-    subregion: Optional[str] = Field(None, title="Subregion")
-    provider: str = Field("gadm", title="Administrative Boundary Provider")
-    version: str = Field("4.1", title="Administrative Boundary Version")
-
-    async def get_geostore_id(self) -> UUID:
-        admin_level = (
-            sum(
-                1
-                for field in (self.country, self.region, self.subregion)
-                if field is not None
-            )
-            - 1
-        )
-        geostore_id = await get_gadm_geostore_id(
-            admin_provider=self.provider,
-            admin_version=self.version,
-            adm_level=admin_level,
-            country_id=self.country,
-            region_id=self.region,
-            subregion_id=self.subregion,
-        )
-        return UUID(geostore_id)
-
-    @root_validator
-    def check_region_subregion(cls, values):
-        region = values.get("region")
-        subregion = values.get("subregion")
-        if subregion is not None and region is None:
-            raise ValueError("region must be specified if subregion is provided")
-        return values
-
-    @validator("provider", pre=True, always=True)
-    def set_provider_default(cls, v):
-        return v or "gadm"
-
-    @validator("version", pre=True, always=True)
-    def set_version_default(cls, v):
-        return v or "4.1"
-
-
 class AnalysisStatus(str, Enum):
     saved = "saved"
     pending = "pending"
@@ -167,13 +102,7 @@
 
 
 class TreeCoverLossByDriverIn(StrictBaseModel):
-<<<<<<< HEAD
     aoi: Union[GeostoreAreaOfInterest, AdminAreaOfInterest, Global] = Field(..., discriminator='type')
-=======
-    aoi: Union[GeostoreAreaOfInterest, AdminAreaOfInterest] = Field(
-        ..., discriminator="type"
-    )
->>>>>>> 60d8408c
     canopy_cover: int = 30
     dataset_version: Dict[str, str] = {}
 
