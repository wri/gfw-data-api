--- conflicted
+++ resolved
@@ -1,26 +1,17 @@
 import csv
 from abc import ABC, abstractmethod
 from enum import Enum
-<<<<<<< HEAD
 from io import StringIO
-from typing import Dict, Optional, Union
-=======
 from typing import Dict, Literal, Optional, Union
->>>>>>> 98ed1acd
 from uuid import UUID
-from abc import ABC, abstractmethod
-
-<<<<<<< HEAD
+
 import pandas as pd
-from pydantic import Field
-=======
 from pydantic import Field, root_validator, validator
->>>>>>> 98ed1acd
 
 from app.models.pydantic.responses import Response
 
+from ...crud.geostore import get_gadm_geostore_id
 from .base import StrictBaseModel
-from ...crud.geostore import get_gadm_geostore_id
 
 
 class AreaOfInterest(StrictBaseModel, ABC):
@@ -31,24 +22,30 @@
 
 
 class GeostoreAreaOfInterest(AreaOfInterest):
-    type: Literal['geostore'] = 'geostore'
-    geostore_id:UUID = Field(..., title="Geostore ID")
+    type: Literal["geostore"] = "geostore"
+    geostore_id: UUID = Field(..., title="Geostore ID")
 
     async def get_geostore_id(self) -> UUID:
         return self.geostore_id
 
 
 class AdminAreaOfInterest(AreaOfInterest):
-    type: Literal['admin'] = 'admin'
+    type: Literal["admin"] = "admin"
     country: str = Field(..., title="ISO Country Code")
     region: Optional[str] = Field(None, title="Region")
     subregion: Optional[str] = Field(None, title="Subregion")
-    provider: str = Field('gadm', title="Administrative Boundary Provider")
-    version: str = Field('4.1', title="Administrative Boundary Version")
-
+    provider: str = Field("gadm", title="Administrative Boundary Provider")
+    version: str = Field("4.1", title="Administrative Boundary Version")
 
     async def get_geostore_id(self) -> UUID:
-        admin_level = sum(1 for field in (self.country, self.region, self.subregion) if field is not None) - 1
+        admin_level = (
+            sum(
+                1
+                for field in (self.country, self.region, self.subregion)
+                if field is not None
+            )
+            - 1
+        )
         geostore_id = await get_gadm_geostore_id(
             admin_provider=self.provider,
             admin_version=self.version,
@@ -67,14 +64,13 @@
             raise ValueError("region must be specified if subregion is provided")
         return values
 
-    @validator('provider', pre=True, always=True)
+    @validator("provider", pre=True, always=True)
     def set_provider_default(cls, v):
-        return v or 'gadm'
-
-    @validator('version', pre=True, always=True)
+        return v or "gadm"
+
+    @validator("version", pre=True, always=True)
     def set_version_default(cls, v):
-        return v or '4.1'
-
+        return v or "4.1"
 
 
 class AreaOfInterest(StrictBaseModel, ABC):
@@ -82,13 +78,6 @@
     def get_geostore_id(self) -> UUID:
         """Return the unique identifier for the area of interest."""
         pass
-
-
-class GeostoreAreaOfInterest(AreaOfInterest):
-    geostore_id: UUID = Field(..., title="Geostore ID")
-
-    def get_geostore_id(self) -> UUID:
-        return self.geostore_id
 
 
 class AnalysisStatus(str, Enum):
@@ -125,11 +114,9 @@
 
 
 class TreeCoverLossByDriverIn(StrictBaseModel):
-<<<<<<< HEAD
-    aoi: Union[GeostoreAreaOfInterest]
-=======
-    aoi: Union[GeostoreAreaOfInterest, AdminAreaOfInterest] = Field(..., discriminator='type')
->>>>>>> 98ed1acd
+    aoi: Union[GeostoreAreaOfInterest, AdminAreaOfInterest] = Field(
+        ..., discriminator="type"
+    )
     canopy_cover: int = 30
     dataset_version: Dict[str, str] = {}
 
@@ -191,7 +178,6 @@
 class TreeCoverLossByDriverResponse(Response):
     data: TreeCoverLossByDriver
 
-<<<<<<< HEAD
     def to_csv(
         self,
     ) -> StringIO:
@@ -216,7 +202,4 @@
                     wr.writerow([year, driver, area])
 
         csv_file.seek(0)
-        return csv_file
-=======
-
->>>>>>> 98ed1acd
+        return csv_file