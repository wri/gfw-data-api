--- conflicted
+++ resolved
@@ -1,8 +1,4 @@
-<<<<<<< HEAD
 import csv
-from abc import ABC, abstractmethod
-=======
->>>>>>> 5d555103
 from enum import Enum
 from io import StringIO
 from itertools import groupby
@@ -170,14 +166,8 @@
 
 
 class TreeCoverLossByDriverUpdate(StrictBaseModel):
-<<<<<<< HEAD
     result: Optional[TreeCoverLossByDriverResult] = None
     metadata: Optional[TreeCoverLossByDriverMetadata] = None
-=======
-    result: Optional[List[Dict[str, Any]]] = Field(
-        None, alias="tree_cover_loss_by_driver"
-    )
->>>>>>> 5d555103
     status: Optional[AnalysisStatus] = AnalysisStatus.saved
     message: Optional[str] = None
 
