from typing import List, Optional, Tuple

from pydantic import Field

from ..enum.versions import VersionStatus
<<<<<<< HEAD
from .base import Base, DataApiBaseModel
=======
from .base import BaseRecord, StrictBaseModel
>>>>>>> b6998b0e
from .creation_options import SourceCreationOptions
from .metadata import VersionMetadata
from .responses import Response


class Version(BaseRecord):
    dataset: str
    version: str
    is_latest: bool = False
    is_mutable: bool = False
    metadata: VersionMetadata
    status: VersionStatus = VersionStatus.pending

    assets: List[Tuple[str, str]] = list()


<<<<<<< HEAD
class VersionCreateIn(DataApiBaseModel):
=======
class VersionCreateIn(StrictBaseModel):
>>>>>>> b6998b0e
    metadata: Optional[VersionMetadata] = Field(
        None,
        description="Version metadata. Version will inherit metadata from dataset. "
        "You will only need to add fields which you want to add or overwrite.",
    )
    creation_options: SourceCreationOptions = Field(
        ...,
        description="Creation option to specify how default asset for version should be created.",
    )


<<<<<<< HEAD
class VersionUpdateIn(DataApiBaseModel):
=======
class VersionUpdateIn(StrictBaseModel):
>>>>>>> b6998b0e
    is_latest: Optional[bool] = Field(
        None,
        description="Indicate if the current version should be tagged `latest`. "
        "This will cause redirects from {dataset}/latest to {dataset}/{current_version}."
        "When tagging a version to `latest` any other version currently tagged `latest` will be untagged.",
    )
    metadata: Optional[VersionMetadata] = Field(
        None,
        description="Version metadata. Version will inherit metadata from dataset. "
        "You will only need to add fields which you want to add or overwrite.",
    )


<<<<<<< HEAD
class VersionAppendIn(DataApiBaseModel):
=======
class VersionAppendIn(StrictBaseModel):
>>>>>>> b6998b0e
    source_uri: List[str]


class VersionResponse(Response):
    data: Version<|MERGE_RESOLUTION|>--- conflicted
+++ resolved
@@ -3,11 +3,7 @@
 from pydantic import Field
 
 from ..enum.versions import VersionStatus
-<<<<<<< HEAD
-from .base import Base, DataApiBaseModel
-=======
 from .base import BaseRecord, StrictBaseModel
->>>>>>> b6998b0e
 from .creation_options import SourceCreationOptions
 from .metadata import VersionMetadata
 from .responses import Response
@@ -24,11 +20,7 @@
     assets: List[Tuple[str, str]] = list()
 
 
-<<<<<<< HEAD
-class VersionCreateIn(DataApiBaseModel):
-=======
 class VersionCreateIn(StrictBaseModel):
->>>>>>> b6998b0e
     metadata: Optional[VersionMetadata] = Field(
         None,
         description="Version metadata. Version will inherit metadata from dataset. "
@@ -40,11 +32,7 @@
     )
 
 
-<<<<<<< HEAD
-class VersionUpdateIn(DataApiBaseModel):
-=======
 class VersionUpdateIn(StrictBaseModel):
->>>>>>> b6998b0e
     is_latest: Optional[bool] = Field(
         None,
         description="Indicate if the current version should be tagged `latest`. "
@@ -58,11 +46,7 @@
     )
 
 
-<<<<<<< HEAD
-class VersionAppendIn(DataApiBaseModel):
-=======
 class VersionAppendIn(StrictBaseModel):
->>>>>>> b6998b0e
     source_uri: List[str]
 
 
