from typing import List
from uuid import UUID

<<<<<<< HEAD
from .base import Base, DataApiBaseModel
=======
from .base import BaseRecord, StrictBaseModel
>>>>>>> b6998b0e
from .change_log import ChangeLog
from .responses import Response


class Task(BaseRecord):
    task_id: UUID
    asset_id: UUID
    change_log: List[ChangeLog]


<<<<<<< HEAD
class TaskCreateIn(DataApiBaseModel):
=======
class TaskCreateIn(StrictBaseModel):
>>>>>>> b6998b0e
    asset_id: UUID
    change_log: List[ChangeLog]


<<<<<<< HEAD
class TaskUpdateIn(DataApiBaseModel):
=======
class TaskUpdateIn(StrictBaseModel):
>>>>>>> b6998b0e
    change_log: List[ChangeLog]


class TaskResponse(Response):
    data: Task


class TasksResponse(Response):
    data: List[Task]<|MERGE_RESOLUTION|>--- conflicted
+++ resolved
@@ -1,11 +1,7 @@
 from typing import List
 from uuid import UUID
 
-<<<<<<< HEAD
-from .base import Base, DataApiBaseModel
-=======
 from .base import BaseRecord, StrictBaseModel
->>>>>>> b6998b0e
 from .change_log import ChangeLog
 from .responses import Response
 
@@ -16,20 +12,12 @@
     change_log: List[ChangeLog]
 
 
-<<<<<<< HEAD
-class TaskCreateIn(DataApiBaseModel):
-=======
 class TaskCreateIn(StrictBaseModel):
->>>>>>> b6998b0e
     asset_id: UUID
     change_log: List[ChangeLog]
 
 
-<<<<<<< HEAD
-class TaskUpdateIn(DataApiBaseModel):
-=======
 class TaskUpdateIn(StrictBaseModel):
->>>>>>> b6998b0e
     change_log: List[ChangeLog]
 
 
