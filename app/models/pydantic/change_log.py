--- conflicted
+++ resolved
@@ -2,30 +2,18 @@
 from typing import List, Optional
 
 from ..enum.change_log import ChangeLogStatus, ChangeLogStatusTaskIn
-<<<<<<< HEAD
-from .base import DataApiBaseModel
-from .responses import Response
-
-
-class ChangeLog(DataApiBaseModel):
-=======
 from .base import StrictBaseModel
 from .responses import Response
 
 
 class ChangeLog(StrictBaseModel):
->>>>>>> b6998b0e
     date_time: datetime
     status: ChangeLogStatus
     message: str
     detail: Optional[str] = None
 
 
-<<<<<<< HEAD
-class ChangeLogTaskIn(DataApiBaseModel):
-=======
 class ChangeLogTaskIn(StrictBaseModel):
->>>>>>> b6998b0e
     date_time: datetime
     status: ChangeLogStatusTaskIn
     message: str
