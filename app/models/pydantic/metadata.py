from typing import Any, Dict, List, Optional, Type, Union

from pydantic import Extra, Field

from ..enum.assets import AssetType
from ..enum.pg_types import PGType
<<<<<<< HEAD
from .base import DataApiBaseModel
from .responses import Response


class FieldMetadata(DataApiBaseModel):
=======
from .base import StrictBaseModel
from .responses import Response


class FieldMetadata(StrictBaseModel):
>>>>>>> b6998b0e
    field_name_: str = Field(..., alias="field_name")
    field_alias: Optional[str]
    field_description: Optional[str]
    field_type: PGType
    is_feature_info: bool = True
    is_filter: bool = True

    class Config:
        orm_mode = True
        extra = Extra.forbid


<<<<<<< HEAD
class DatasetMetadata(DataApiBaseModel):
=======
class DatasetMetadata(StrictBaseModel):
>>>>>>> b6998b0e
    title: Optional[str]
    subtitle: Optional[str]
    function: Optional[str]
    resolution: Optional[str]
    geographic_coverage: Optional[str]
    source: Optional[str]
    update_frequency: Optional[str]
    cautions: Optional[str]
    license: Optional[str]
    overview: Optional[str]
    citation: Optional[str]
    tags: Optional[List[str]]
    data_language: Optional[str]
    key_restrictions: Optional[str]
    scale: Optional[str]
    added_date: Optional[str] = Field(
        None,
        description="Date the data were added to GFW website",
        regex="^\d{4}\-(0?[1-9]|1[012])\-(0?[1-9]|[12][0-9]|3[01])$",
    )
    why_added: Optional[str]
    other: Optional[str]
    learn_more: Optional[str]


class VersionMetadata(DatasetMetadata):
    version_number: Optional[str]
    content_date: Optional[str] = Field(
        None,
        description="Date content was created",
        regex="^\d{4}\-(0?[1-9]|1[012])\-(0?[1-9]|[12][0-9]|3[01])$",
    )
    last_update: Optional[str] = Field(
        None,
        description="Date the data were last updated",
        regex="^\d{4}\-(0?[1-9]|1[012])\-(0?[1-9]|[12][0-9]|3[01])$",
    )
    download: Optional[str]
    analysis: Optional[str]
    data_updates: Optional[str]


<<<<<<< HEAD
class RasterTable(DataApiBaseModel):
=======
class RasterTable(StrictBaseModel):
>>>>>>> b6998b0e
    value: int
    description: str


class RasterTileCacheMetadata(VersionMetadata):
    min_zoom: Optional[int]  # FIXME: Should this really be optional?
    max_zoom: Optional[
        int
    ]  # FIXME: Making required causes exception as it's never set. Find out why
    # TODO: More?


class RasterTileSetMetadata(VersionMetadata):
    # Raster Files/ Raster Tilesets
    raster_statistics: Optional[Dict[str, Any]]
    raster_table: Optional[List[RasterTable]]
    raster_tiles: Optional[List[str]]
    data_type: Optional[str]
    compression: Optional[str]
    no_data_value: Optional[str]


class StaticVectorTileCacheMetadata(VersionMetadata):
    min_zoom: Optional[int]
    max_zoom: Optional[int]
    # fields_: Optional[List[FieldMetadata]] = Field(None, alias="fields")
    # TODO: default symbology/ legend


class DynamicVectorTileCacheMetadata(StaticVectorTileCacheMetadata):
    min_zoom: int = 0
    max_zoom: int = 22


class DatabaseTableMetadata(VersionMetadata):
    # fields_: Optional[List[FieldMetadata]] = Field(None, alias="fields")
    pass


class VectorFileMetadata(VersionMetadata):
    pass


AssetMetadata = Union[
    DatabaseTableMetadata,
    StaticVectorTileCacheMetadata,
    DynamicVectorTileCacheMetadata,
    RasterTileCacheMetadata,
    RasterTileSetMetadata,
    VectorFileMetadata,
]


class FieldMetadataResponse(Response):
    data: List[FieldMetadata]


def asset_metadata_factory(asset_type: str, metadata: Dict[str, Any]) -> AssetMetadata:
    """Create Pydantic Asset Metadata class based on asset type."""
    metadata_factory: Dict[str, Type[AssetMetadata]] = {
        AssetType.static_vector_tile_cache: StaticVectorTileCacheMetadata,
        AssetType.dynamic_vector_tile_cache: DynamicVectorTileCacheMetadata,
        AssetType.raster_tile_cache: RasterTileCacheMetadata,
        AssetType.raster_tile_set: RasterTileSetMetadata,
        AssetType.database_table: DatabaseTableMetadata,
        AssetType.geo_database_table: DatabaseTableMetadata,
        AssetType.ndjson: VectorFileMetadata,
        AssetType.grid_1x1: VectorFileMetadata,
        AssetType.shapefile: VectorFileMetadata,
        AssetType.geopackage: VectorFileMetadata,
    }
    if asset_type in metadata_factory.keys():
        md: AssetMetadata = metadata_factory[asset_type](**metadata)

    else:
        raise NotImplementedError(
            f"Asset metadata factory for type {asset_type} not implemented"
        )

    return md<|MERGE_RESOLUTION|>--- conflicted
+++ resolved
@@ -1,22 +1,14 @@
 from typing import Any, Dict, List, Optional, Type, Union
 
-from pydantic import Extra, Field
+from pydantic import Extra, Field, StrictInt
 
 from ..enum.assets import AssetType
 from ..enum.pg_types import PGType
-<<<<<<< HEAD
-from .base import DataApiBaseModel
-from .responses import Response
-
-
-class FieldMetadata(DataApiBaseModel):
-=======
 from .base import StrictBaseModel
 from .responses import Response
 
 
 class FieldMetadata(StrictBaseModel):
->>>>>>> b6998b0e
     field_name_: str = Field(..., alias="field_name")
     field_alias: Optional[str]
     field_description: Optional[str]
@@ -29,11 +21,7 @@
         extra = Extra.forbid
 
 
-<<<<<<< HEAD
-class DatasetMetadata(DataApiBaseModel):
-=======
 class DatasetMetadata(StrictBaseModel):
->>>>>>> b6998b0e
     title: Optional[str]
     subtitle: Optional[str]
     function: Optional[str]
@@ -76,11 +64,7 @@
     data_updates: Optional[str]
 
 
-<<<<<<< HEAD
-class RasterTable(DataApiBaseModel):
-=======
 class RasterTable(StrictBaseModel):
->>>>>>> b6998b0e
     value: int
     description: str
 
@@ -111,8 +95,8 @@
 
 
 class DynamicVectorTileCacheMetadata(StaticVectorTileCacheMetadata):
-    min_zoom: int = 0
-    max_zoom: int = 22
+    min_zoom: StrictInt = 0
+    max_zoom: StrictInt = 22
 
 
 class DatabaseTableMetadata(VersionMetadata):
