--- conflicted
+++ resolved
@@ -41,14 +41,9 @@
 class TileStrategy(str, Enum):
     __doc__ = (
         "Tile strategy for generating vector tiles. "
-<<<<<<< HEAD
-        "Use `continuous` when working with are mostly adjacent polygon files."
-        "Use `discontinuous` when working with polygons feature which are mostly not adjacent"
-        "Use `keep_all` if you don't want features to be removed at all. This might lead to larger tiles."
-=======
         "Use `continuous` when working with mostly adjacent polygon files, "
         "use `discontinuous` when working with polygon features which are mostly non-adjacent"
->>>>>>> c1d4d363
+        "Use `keep_all` if you don't want features to be removed at all. This might lead to larger tiles."
     )
     continuous = "continuous"
     discontinuous = "discontinuous"
