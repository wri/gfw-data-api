--- conflicted
+++ resolved
@@ -4,16 +4,14 @@
 
 from app.models.pydantic.job import Job
 
-<<<<<<< HEAD
 POLL_WAIT_TIME = 30
+BATCH_CLIENT = None
 
 
 def execute(jobs: List[Job], callback: Callable[[Dict[str, Any]], Awaitable[None]]) -> None:
     scheduled_jobs = schedule(jobs)
 
     return poll_jobs(scheduled_jobs.values(), callback)
-=======
-BATCH_CLIENT = None
 
 
 def get_batch_client():
@@ -23,15 +21,6 @@
     if BATCH_CLIENT is None:
         BATCH_CLIENT = boto3.client("batch")
     return BATCH_CLIENT
-
-
-async def execute(
-    jobs: List[Job], callback: Callable[[Dict[str, Any]], Awaitable[None]]
-) -> None:
-    scheduled_jobs = schedule(jobs)
-
-    await poll_jobs(list(scheduled_jobs.values()), callback)
->>>>>>> 64413d30
 
 
 def schedule(jobs: List[Job]) -> Dict[str, str]:
@@ -77,14 +66,7 @@
     return scheduled_jobs
 
 
-<<<<<<< HEAD
-def poll_jobs(job_ids: List[str], callback: Callable[[Dict[str, Any]], Awaitable[None]]) -> bool:
-    client = boto3.client("batch", region_name="us-east-1")
-    failed_jobs = set()
-    completed_jobs = set()
-    pending_jobs = set(job_ids)
-=======
-async def poll_jobs(
+def poll_jobs(
     job_ids: List[str], callback: Callable[[Dict[str, Any]], Awaitable[None]]
 ) -> bool:
 
@@ -92,19 +74,13 @@
     failed_jobs: Set[str] = set()
     completed_jobs: Set[str] = set()
     pending_jobs: Set[str] = set(job_ids)
->>>>>>> 64413d30
 
     while True:
         response = client.describe_jobs(jobs=list(pending_jobs.difference(completed_jobs)))
         print(response)
 
-<<<<<<< HEAD
         for job in response['jobs']:
             if job['status'] == 'SUCCEEDED':
-                callback({
-=======
-        for job in response["jobs"]:
-            if job["status"] == "COMPLETED":
                 callback(
                     {
                         "datetime": datetime.now(),
@@ -126,36 +102,12 @@
                 failed_jobs.add(job["jobId"])
 
         if completed_jobs == set(job_ids):
-            callback(
-                {
->>>>>>> 64413d30
-                    "datetime": datetime.now(),
-                    "status": "success",
-                    "message": f"Successfully completed all scheduled batch jobs for asset creation",
-                    "detail": None,
-<<<<<<< HEAD
-                })
-                completed_jobs.add(job['jobId'])
-            if job['status'] == 'FAILED':
-                callback({
-                    "datetime": datetime.now(),
-                    "status": "failed",
-                    "message": f"Job {job['jobName']} failed during asset creation",
-                    "detail": job.get('statusReason', None),
-                })
-                failed_jobs.add(job['jobId'])
-
-        if completed_jobs == set(job_ids):
             callback({
                 "datetime": datetime.now(),
                 "status": "success",
                 "message": f"Successfully completed all scheduled batch jobs for asset creation",
                 "detail": None,
             })
-=======
-                }
-            )
->>>>>>> 64413d30
             return True
         elif failed_jobs:
             callback(
@@ -177,8 +129,6 @@
     """
     Submit job to AWS Batch
     """
-    client = boto3.client("batch", region_name="us-east-1")
-
     client = get_batch_client()
 
     if depends_on is None:
