--- conflicted
+++ resolved
@@ -5,14 +5,10 @@
 
 
 async def raster_source_asset(
-<<<<<<< HEAD
-    dataset, version, source_uri: List[str], config_options, metadata: Dict[str, Any],
-=======
     dataset: str,
     version: str,
     asset_id: UUID,
     input_data: Dict[str, Any],
     callback: Callable[[Dict[str, Any]], Awaitable[None]],
->>>>>>> ab52a3c0
 ) -> ChangeLog:
     pass