--- conflicted
+++ resolved
@@ -21,11 +21,11 @@
     reproject_to_web_mercator,
     tile_uri_to_tiles_geojson,
 )
-<<<<<<< HEAD
-from app.tasks.raster_tile_set_assets.utils import JOB_ENV, create_pixetl_job
-=======
-from app.tasks.raster_tile_set_assets.utils import JOB_ENV, create_gdaldem_job
->>>>>>> ea9f15b0
+from app.tasks.raster_tile_set_assets.utils import (
+    JOB_ENV,
+    create_gdaldem_job,
+    create_pixetl_job,
+)
 from app.tasks.utils import sanitize_batch_job_name
 from app.utils.path import get_asset_uri, split_s3_path
 
@@ -62,17 +62,11 @@
 ) -> Tuple[List[Job], str]:
     """Create an RGBA raster with gradient or discrete symbology."""
     assert source_asset_co.symbology  # make mypy happy
-<<<<<<< HEAD
-    parents = [jobs_dict[zoom_level]["source_reprojection_job"]]
-=======
-
->>>>>>> ea9f15b0
     source_uri = (
         [tile_uri_to_tiles_geojson(uri) for uri in source_asset_co.source_uri]
         if source_asset_co.source_uri
         else None
     )
-    pixel_meaning = f"{source_asset_co.pixel_meaning}_{source_asset_co.symbology.type}"
 
     creation_options = source_asset_co.copy(
         deep=True,
@@ -430,14 +424,9 @@
 
 _symbology_constructor: Dict[str, SymbologyFuncType] = {
     ColorMapType.date_conf_intensity: date_conf_intensity_symbology,
-<<<<<<< HEAD
     ColorMapType.year_intensity: year_intensity_symbology,
-    ColorMapType.gradient: pixetl_symbology,
-    ColorMapType.discrete: pixetl_symbology,
-=======
     ColorMapType.gradient: colormap_symbology,
     ColorMapType.discrete: colormap_symbology,
->>>>>>> ea9f15b0
 }
 
 symbology_constructor: DefaultDict[str, SymbologyFuncType] = defaultdict(
