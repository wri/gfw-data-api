--- conflicted
+++ resolved
@@ -32,14 +32,7 @@
     scale_batch_job,
     tile_uri_to_tiles_geojson,
 )
-<<<<<<< HEAD
 from app.tasks.raster_tile_set_assets.utils import create_gdaldem_job, create_pixetl_job
-=======
-from app.tasks.raster_tile_set_assets.utils import (
-    create_gdaldem_job,
-    create_pixetl_job,
-)
->>>>>>> 3c6ed6ad
 from app.tasks.utils import sanitize_batch_job_name
 from app.utils.path import get_asset_uri
 
@@ -59,11 +52,7 @@
 
 
 def generate_date_conf_calc_string() -> str:
-<<<<<<< HEAD
     """Create the calc string for classic GLAD/RADD alerts."""
-=======
-    """Create the calc string for classic GLAD/RADD alerts"""
->>>>>>> 3c6ed6ad
     day = "(A - ((A >= 30000) * 10000) - ((A >= 20000) * 20000))"
     confidence = "(1 * (A >= 30000))"  # 0 for low confidence, 1 for high
 
@@ -158,12 +147,7 @@
                 version,
                 AssetType.raster_tile_set,
                 source_asset_co.copy(
-<<<<<<< HEAD
                     deep=True, update={"grid": f"zoom_{zoom_level}"}
-=======
-                    deep=True,
-                    update={"grid": f"zoom_{zoom_level}"}
->>>>>>> 3c6ed6ad
                 ).dict(by_alias=True),
                 "epsg:3857",
             )
@@ -182,101 +166,14 @@
     max_zoom: int,
     jobs_dict: Dict,
 ) -> Tuple[List[Job], str]:
-<<<<<<< HEAD
     """Create an RGBA raster with gradient or discrete breakpoint symbology."""
 
     assert source_asset_co.symbology is not None  # make mypy happy
     add_intensity_as_alpha: bool = source_asset_co.symbology.type in (
         ColorMapType.discrete_intensity,
         ColorMapType.gradient_intensity,
-=======
-    """Create an RGB(A) raster with gradient or discrete breakpoint symbology."""
-
-    colormap_jobs, colormapped_asset_uri = await _create_colormapped_asset(
-        dataset,
-        version,
-        pixel_meaning,
-        source_asset_co,
-        zoom_level,
-        jobs_dict
-    )
-
-    # Optionally add intensity as alpha band
-    intensity_jobs: Tuple[List[Job], str] = tuple()
-    merge_jobs: Tuple[List[Job], str] = tuple()
-
-    if source_asset_co.symbology.type in (
-        ColorMapType.discrete_intensity,
-        ColorMapType.gradient_intensity
-    ):
-
-        intensity_co = source_asset_co.copy(
-            deep=True,
-            update={
-                "calc": None,
-                "data_type": DataType.uint8,
-            }
-        )
-        intensity_max_zoom_calc_string = "np.ma.array((~A.mask) * 255)"
-
-        intensity_jobs, intensity_uri = await _create_intensity_asset(
-            dataset,
-            version,
-            pixel_meaning,
-            intensity_co,
-            zoom_level,
-            max_zoom,
-            jobs_dict,
-            intensity_max_zoom_calc_string,
-            ResamplingMethod.bilinear
-        )
-
-        merge_jobs, final_asset_uri = await _merge_assets(
-            dataset,
-            version,
-            pixel_meaning,
-            tile_uri_to_tiles_geojson(colormapped_asset_uri),
-            tile_uri_to_tiles_geojson(intensity_uri),
-            zoom_level,
-            [*colormap_jobs, *intensity_jobs]
-        )
-    else:
-        final_asset_uri = colormapped_asset_uri
-    return [*colormap_jobs, *intensity_jobs, *merge_jobs], final_asset_uri
-
-
-async def date_conf_intensity_symbology(
-    dataset: str,
-    version: str,
-    pixel_meaning: str,
-    source_asset_co: RasterTileSetSourceCreationOptions,
-    zoom_level: int,
-    max_zoom: int,
-    jobs_dict: Dict,
-) -> Tuple[List[Job], str]:
-    """Create a Raster Tile Set asset which is the combination of a date_conf
-    asset and a new derived intensity asset.
-
-    At native resolution (max_zoom) it creates an "intensity" asset
-    which contains the value 55 everywhere there is data in the source
-    (date_conf) raster. For lower zoom levels it resamples the higher
-    zoom level intensity tiles using the "bilinear" resampling method.
-    Finally the merge function combines the date_conf and intensity assets
-    into a three band RGB-encoded asset suitable for converting to PNGs with
-    gdal2tiles in the final stage of raster_tile_cache_asset
-    """
-    intensity_co = source_asset_co.copy(
-        deep=True,
-        update={
-            "calc": None,
-            "band_count": 1,
-            "data_type": DataType.uint8
-        }
->>>>>>> 3c6ed6ad
-    )
-    intensity_max_calc_string = f"(A > 0) * {MAX_8_BIT_INTENSITY}"
-
-<<<<<<< HEAD
+    )
+
     colormap_jobs, colormapped_asset_uri = await _create_colormapped_asset(
         dataset,
         version,
@@ -405,46 +302,7 @@
         merge_calc_string,
         3,
     )
-=======
-    intensity_jobs, intensity_uri = await _create_intensity_asset(
-        dataset,
-        version,
-        pixel_meaning,
-        intensity_co,
-        zoom_level,
-        max_zoom,
-        jobs_dict,
-        intensity_max_calc_string,
-        ResamplingMethod.bilinear
-    )
-
-    wm_date_conf_uri: str = get_asset_uri(
-        dataset,
-        version,
-        AssetType.raster_tile_set,
-        source_asset_co.copy(
-            deep=True,
-            update={
-                "grid": f"zoom_{zoom_level}"
-            }
-        ).dict(by_alias=True),
-        "epsg:3857",
-    )
-
-    merge_calc_string: str = generate_date_conf_calc_string()
-
-    merge_jobs, final_asset_uri = await _merge_assets(
-        dataset,
-        version,
-        pixel_meaning,
-        tile_uri_to_tiles_geojson(wm_date_conf_uri),
-        tile_uri_to_tiles_geojson(intensity_uri),
-        zoom_level,
-        intensity_jobs,
-        merge_calc_string,
-        3
-    )
->>>>>>> 3c6ed6ad
+
     return [*intensity_jobs, *merge_jobs], final_asset_uri
 
 
@@ -483,21 +341,12 @@
         "np.ma.array(["
         f"((A.filled(0) >> 1) > 0) * {MAX_8_BIT_INTENSITY},"  # GLAD-L
         f"((B.filled(0) >> 1) > 0) * {MAX_8_BIT_INTENSITY},"  # GLAD-S2
-        f"((C.filled(0) >> 1) > 0) * {MAX_8_BIT_INTENSITY}"   # RADD
+        f"((C.filled(0) >> 1) > 0) * {MAX_8_BIT_INTENSITY}"  # RADD
         "])"
     )
 
     intensity_co = source_asset_co.copy(
-<<<<<<< HEAD
         deep=True, update={"calc": None, "band_count": 3, "data_type": DataType.uint8}
-=======
-        deep=True,
-        update={
-            "calc": None,
-            "band_count": 3,
-            "data_type": DataType.uint8
-        }
->>>>>>> 3c6ed6ad
     )
 
     intensity_jobs, intensity_uri = await _create_intensity_asset(
@@ -509,11 +358,7 @@
         max_zoom,
         jobs_dict,
         intensity_calc_string,
-<<<<<<< HEAD
         ResamplingMethod.bilinear,
-=======
-        ResamplingMethod.bilinear
->>>>>>> 3c6ed6ad
     )
 
     merge_calc_string: str = generate_8_bit_integrated_calc_string()
@@ -522,18 +367,9 @@
         dataset,
         version,
         AssetType.raster_tile_set,
-<<<<<<< HEAD
         source_asset_co.copy(deep=True, update={"grid": f"zoom_{zoom_level}"}).dict(
             by_alias=True
         ),
-=======
-        source_asset_co.copy(
-            deep=True,
-            update={
-                "grid": f"zoom_{zoom_level}"
-            }
-        ).dict(by_alias=True),
->>>>>>> 3c6ed6ad
         "epsg:3857",
     )
 
@@ -545,11 +381,7 @@
         tile_uri_to_tiles_geojson(intensity_uri),
         zoom_level,
         [*intensity_jobs],
-<<<<<<< HEAD
         merge_calc_string,
-=======
-        merge_calc_string
->>>>>>> 3c6ed6ad
     )
     return [*intensity_jobs, *merge_jobs], final_asset_uri
 
@@ -584,11 +416,7 @@
         max_zoom,
         jobs_dict,
         intensity_calc_string,
-<<<<<<< HEAD
         ResamplingMethod.average,
-=======
-        ResamplingMethod.average
->>>>>>> 3c6ed6ad
     )
 
     merge_calc_string = (
@@ -602,18 +430,9 @@
         dataset,
         version,
         AssetType.raster_tile_set,
-<<<<<<< HEAD
         source_asset_co.copy(deep=True, update={"grid": f"zoom_{zoom_level}"}).dict(
             by_alias=True
         ),
-=======
-        source_asset_co.copy(
-            deep=True,
-            update={
-                "grid": f"zoom_{zoom_level}"
-            }
-        ).dict(by_alias=True),
->>>>>>> 3c6ed6ad
         "epsg:3857",
     )
 
@@ -626,17 +445,12 @@
         zoom_level,
         [*intensity_jobs],
         merge_calc_string,
-<<<<<<< HEAD
         3,
-=======
-        3
->>>>>>> 3c6ed6ad
     )
     return [*intensity_jobs, *merge_jobs], final_asset_uri
 
 
 async def _create_colormapped_asset(
-<<<<<<< HEAD
     dataset: str,
     version: str,
     pixel_meaning: str,
@@ -647,18 +461,6 @@
 ) -> Tuple[List[Job], str]:
     wm_source_co = source_asset_co.copy(
         deep=True, update={"grid": f"zoom_{zoom_level}"}
-=======
-        dataset: str,
-        version: str,
-        pixel_meaning: str,
-        source_asset_co: RasterTileSetSourceCreationOptions,
-        zoom_level: int,
-        jobs_dict: Dict,
-) -> Tuple[List[Job], str]:
-    wm_source_co = source_asset_co.copy(
-        deep=True,
-        update={"grid": f"zoom_{zoom_level}"}
->>>>>>> 3c6ed6ad
     )
 
     wm_source_uri: str = tile_uri_to_tiles_geojson(
@@ -713,10 +515,7 @@
         dataset,
         version,
         colormap_co,
-<<<<<<< HEAD
         with_alpha,
-=======
->>>>>>> 3c6ed6ad
         job_name,
         callback_constructor(colormap_asset_record.asset_id),
         parents=parents,
@@ -724,13 +523,8 @@
     gdaldem_job = scale_batch_job(gdaldem_job, zoom_level)
 
     return [gdaldem_job], colormap_asset_uri
-<<<<<<< HEAD
-
-
-=======
-
-
->>>>>>> 3c6ed6ad
+
+
 async def _create_intensity_asset(
     dataset: str,
     version: str,
@@ -742,17 +536,10 @@
     max_zoom_calc: str,
     resampling: ResamplingMethod,
 ) -> Tuple[List[Job], str]:
-<<<<<<< HEAD
     """Create intensity Raster Tile Set asset based on source asset.
 
     Create Intensity value layer(s) using provided calc function,
     resample intensity based on provided resampling method.
-=======
-    """Create intensity Raster Tile Set asset based on source asset
-
-    Create Intensity value layer(s) using provided calc function, resample
-    intensity based on provided resampling method.
->>>>>>> 3c6ed6ad
     """
 
     source_uri: Optional[List[str]] = get_zoom_source_uri(
@@ -800,20 +587,11 @@
     zoom_level: int,
     parents: List[Job],
     calc_str: str = "np.ma.array([A, B, C, D])",
-<<<<<<< HEAD
     band_count: int = 4,
 ) -> Tuple[List[Job], str]:
     """Create RGBA-encoded raster tile set from two source assets, potentially
     using a custom merge function (the default works for 3+1 band sources, such
     as RGB + Intensity as Alpha)"""
-=======
-    band_count: int = 4
-) -> Tuple[List[Job], str]:
-    """Create RGBA-encoded raster tile set from two source assets,
-    potentially using a custom merge function (the default works for
-    3+1 band sources, such as RGB + Intensity as Alpha)
-    """
->>>>>>> 3c6ed6ad
 
     encoded_co = RasterTileSetSourceCreationOptions(
         pixel_meaning=pixel_meaning,
