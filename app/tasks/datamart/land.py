from typing import Dict
from uuid import UUID

from fastapi.logger import logger

import app.crud.datamart as datamart_crud
from app.models.enum.geostore import GeostoreOrigin
from app.models.pydantic.datamart import (
    AnalysisStatus,
    DataMartSource,
    TreeCoverLossByDriverMetadata,
    TreeCoverLossByDriverResult,
    TreeCoverLossByDriverUpdate,
)
from app.models.pydantic.geostore import GeostoreCommon
from app.routes.datasets.queries import _query_dataset_json
from app.utils.geostore import get_geostore

DEFAULT_LAND_DATASET_VERSIONS = {
    "umd_tree_cover_loss": "v1.11",
    "tsc_tree_cover_loss_drivers": "v2023",
    "umd_tree_cover_density_2000": "v1.8",
}


async def compute_tree_cover_loss_by_driver(
    resource_id: UUID,
    geostore_id: UUID,
    canopy_cover: int,
    dataset_version: Dict[str, str],
):

    resource = TreeCoverLossByDriverUpdate(
        metadata=_get_metadata(geostore_id, canopy_cover, dataset_version),
    )
    try:
        logger.info(
            f"Computing tree cover loss by driver for resource {resource_id} with geostore {geostore_id} and canopy cover {canopy_cover}"
        )
        geostore: GeostoreCommon = await get_geostore(geostore_id, GeostoreOrigin.rw)
        query = f"SELECT SUM(area__ha) FROM data WHERE umd_tree_cover_density_2000__threshold >= {canopy_cover} GROUP BY umd_tree_cover_loss__year, tsc_tree_cover_loss_drivers__driver"

        results = await _query_dataset_json(
            "umd_tree_cover_loss",
            dataset_version["umd_tree_cover_loss"],
            query,
            geostore,
            dataset_version,
        )

<<<<<<< HEAD
        resource.result = TreeCoverLossByDriverResult.from_rows(results)
=======
        tcl_by_driver = [
            {
                "drivers_type": row["tsc_tree_cover_loss_drivers__driver"],
                "loss_area_ha": row["area__ha"],
            }
            for row in results
        ]

        resource.result = tcl_by_driver
>>>>>>> d56e04fe
        resource.status = AnalysisStatus.saved
        await datamart_crud.update_result(resource_id, resource)

    except Exception as e:
        logger.error(
            f"Tree cover loss by drivers analysis failed for geostore ${geostore_id} with error: {e}"
        )
        resource.status = AnalysisStatus.failed
        resource.message = str(e)

        await datamart_crud.update_result(resource_id, resource)


def _get_metadata(
    geostore_id: UUID, canopy_cover: int, dataset_version: Dict[str, str]
):
    sources = [
        DataMartSource(dataset=dataset, version=version)
        for dataset, version in dataset_version.items()
    ]
    return TreeCoverLossByDriverMetadata(
        geostore_id=geostore_id,
        canopy_cover=canopy_cover,
        sources=sources,
    )<|MERGE_RESOLUTION|>--- conflicted
+++ resolved
@@ -48,19 +48,8 @@
             dataset_version,
         )
 
-<<<<<<< HEAD
         resource.result = TreeCoverLossByDriverResult.from_rows(results)
-=======
-        tcl_by_driver = [
-            {
-                "drivers_type": row["tsc_tree_cover_loss_drivers__driver"],
-                "loss_area_ha": row["area__ha"],
-            }
-            for row in results
-        ]
 
-        resource.result = tcl_by_driver
->>>>>>> d56e04fe
         resource.status = AnalysisStatus.saved
         await datamart_crud.update_result(resource_id, resource)
 
