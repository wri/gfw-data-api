--- conflicted
+++ resolved
@@ -2,11 +2,9 @@
 from typing import List, Optional
 from uuid import UUID
 
-from fastapi import APIRouter, Depends, Path, Query
-from fastapi.openapi.models import APIKey
+from fastapi import APIRouter, Path, Query
 from fastapi.responses import ORJSONResponse
 
-from ...authentication.api_keys import get_api_key
 from ...models.enum.analysis import RasterLayer
 from ...models.enum.geostore import GeostoreOrigin
 from ...models.pydantic.analysis import ZonalAnalysisRequestIn
@@ -47,11 +45,7 @@
         description="Must be either year or YYYY-MM-DD date format.",
         regex=DATE_REGEX,
     ),
-<<<<<<< HEAD
-    api_key: APIKey = Depends(get_api_key),
-=======
     # api_key: APIKey = Depends(get_api_key),
->>>>>>> facd9ec0
 ):
     """Calculate zonal statistics on any registered raster layers in a
     geostore."""
@@ -74,11 +68,7 @@
     deprecated=True,
 )
 async def zonal_statistics_post(
-<<<<<<< HEAD
-    request: ZonalAnalysisRequestIn, api_key: APIKey = Depends(get_api_key)
-=======
     request: ZonalAnalysisRequestIn,  # api_key: APIKey = Depends(get_api_key)
->>>>>>> facd9ec0
 ):
     return await _zonal_statistics(
         request.geometry,
