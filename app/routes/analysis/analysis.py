--- conflicted
+++ resolved
@@ -95,11 +95,7 @@
     for lyr in filters:
         # translate ad hoc TCD layer names to actual equality
         if "umd_tree_cover_density" in lyr.value:
-<<<<<<< HEAD
-            where_clauses.append(f"{lyr.value[:-2]}threshold => {lyr.value[-2:]}")
-=======
             where_clauses.append(f"{lyr.value[:-2]}threshold >= {lyr.value[-2:]}")
->>>>>>> 6ccfead0
         else:
             where_clauses.append(f"{lyr.value} != 0")
 
