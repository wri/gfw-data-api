"""Run analysis on registered datasets."""

import re
import uuid
from typing import Dict, List, Optional
from uuid import UUID

from fastapi import (
    APIRouter,
    BackgroundTasks,
    Depends,
    HTTPException,
    Path,
    Query,
    Request,
    Response,
)
from fastapi.openapi.models import APIKey
from fastapi.responses import ORJSONResponse
from pydantic import ValidationError

from app.crud import datamart as datamart_crud
from app.errors import RecordNotFoundError
from app.models.enum.geostore import GeostoreOrigin
from app.models.pydantic.datamart import (
    AdminAreaOfInterest,
    AnalysisStatus,
    AreaOfInterest,
    DataMartResource,
    DataMartResourceLink,
    DataMartResourceLinkResponse,
    GeostoreAreaOfInterest,
    TreeCoverLossByDriver,
    TreeCoverLossByDriverIn,
    TreeCoverLossByDriverResponse,
)
from app.settings.globals import API_URL
from app.tasks.datamart.land import (
    DEFAULT_LAND_DATASET_VERSIONS,
    compute_tree_cover_loss_by_driver,
)
from app.utils.geostore import get_geostore

from ...authentication.api_keys import get_api_key
from . import OPENAPI_EXTRA

router = APIRouter()


def _parse_dataset_versions(request: Request) -> Dict[str, str]:
    dataset_versions = {}
    errors = []
    for key in request.query_params.keys():
        if key.startswith("dataset_version"):
            matches = re.findall(r"dataset_version\[([a-z][a-z0-9_-]*)\]$", key)
            if len(matches) == 1:
                dataset_versions[matches[0]] = request.query_params[key]
            else:
                errors.append(key)

    if errors:
        raise HTTPException(
            status_code=422,
            detail=f"Could not parse the following malformed dataset_version parameters: {errors}",
        )

    # Merge dataset version overrides with default dataset versions
    return DEFAULT_LAND_DATASET_VERSIONS | dataset_versions


def _parse_area_of_interest(request: Request) -> AreaOfInterest:
    params = request.query_params
    aoi_type = params.get("aoi[type]")
    try:
        if aoi_type == "geostore":
            return GeostoreAreaOfInterest(
                geostore_id=params.get("aoi[geostore_id]", None)
            )

            # Otherwise, check if the request contains admin area information
        if aoi_type == "admin":
            return AdminAreaOfInterest(
                country=params.get("aoi[country]", None),
                region=params.get("aoi[region]", None),
                subregion=params.get("aoi[subregion]", None),
                provider=params.get("aoi[provider]", None),
                version=params.get("aoi[version]", None),
            )

        # If neither type is provided, raise an error
        raise HTTPException(
            status_code=422, detail="Invalid Area of Interest parameters"
        )
    except ValidationError as e:
        raise HTTPException(status_code=422, detail=e.errors())


@router.get(
    "/tree_cover_loss_by_driver",
    response_class=ORJSONResponse,
    response_model=DataMartResourceLinkResponse,
    tags=["Land"],
    status_code=200,
    openapi_extra=OPENAPI_EXTRA,
)
async def tree_cover_loss_by_driver_search(
    *,
    aoi: AreaOfInterest = Depends(_parse_area_of_interest),
    canopy_cover: int = Query(30, alias="canopy_cover", title="Canopy cover percent"),
    dataset_versions: Optional[Dict[str, str]] = Depends(_parse_dataset_versions),
    api_key: APIKey = Depends(get_api_key),
):
    """Search if a resource exists for a given geostore and canopy cover."""
    geostore_id = await aoi.get_geostore_id()
    resource_id = _get_resource_id(
<<<<<<< HEAD
        "tree_cover_loss_by_driver", geostore_id, canopy_cover, dataset_versions
=======
        "tree_cover_loss_by_driver", geostore_id, canopy_cover, dataset_version
>>>>>>> 873f33cc
    )

    # check if it exists
    await _get_resource(resource_id)
    link = DataMartResourceLink(
        link=f"{API_URL}/v0/land/tree_cover_loss_by_driver/{resource_id}"
    )
    return DataMartResourceLinkResponse(data=link)


@router.get(
    "/tree_cover_loss_by_driver/{resource_id}",
    response_class=ORJSONResponse,
    response_model=TreeCoverLossByDriverResponse,
    tags=["Land"],
    status_code=200,
)
async def tree_cover_loss_by_driver_get(
    *,
    resource_id: UUID = Path(..., title="Tree cover loss by driver ID"),
    response: Response,
    api_key: APIKey = Depends(get_api_key),
):
    """Retrieve a tree cover loss by drivers resource."""
    tree_cover_loss_by_driver = await _get_resource(resource_id)

    if tree_cover_loss_by_driver.status == AnalysisStatus.pending:
        response.headers["Retry-After"] = "1"

    tree_cover_loss_by_driver_response = TreeCoverLossByDriverResponse(
        data=tree_cover_loss_by_driver
    )

    return tree_cover_loss_by_driver_response


@router.post(
    "/tree_cover_loss_by_driver",
    response_class=ORJSONResponse,
    response_model=DataMartResourceLinkResponse,
    tags=["Land"],
    status_code=202,
)
async def tree_cover_loss_by_driver_post(
    *,
    data: TreeCoverLossByDriverIn,
    background_tasks: BackgroundTasks,
    api_key: APIKey = Depends(get_api_key),
    request: Request,
):
    """Create new tree cover loss by drivers resource for a given geostore and
    canopy cover."""
    geostore_id = await data.aoi.get_geostore_id()

    # check geostore is valid
    try:
        await get_geostore(geostore_id, GeostoreOrigin.rw)
    except HTTPException:
        raise HTTPException(
            status_code=422,
            detail=f"Geostore {geostore_id} can't be found or is not valid.",
        )

    # create initial Job item as pending
    # trigger background task to create item
    # return 202 accepted
    dataset_version = DEFAULT_LAND_DATASET_VERSIONS | data.dataset_version
    resource_id = _get_resource_id(
        "tree_cover_loss_by_driver",
<<<<<<< HEAD
        geostore_id,
=======
        data.geostore_id,
>>>>>>> 873f33cc
        data.canopy_cover,
        dataset_version,
    )

    await _save_pending_resource(resource_id, request.url.path, api_key)

    background_tasks.add_task(
        compute_tree_cover_loss_by_driver,
        resource_id,
        geostore_id,
        data.canopy_cover,
        dataset_version,
    )

    link = DataMartResourceLink(
        link=f"{API_URL}/v0/land/tree_cover_loss_by_driver/{resource_id}"
    )
    return DataMartResourceLinkResponse(data=link)


def _get_resource_id(path, geostore_id, canopy_cover, dataset_version):
    return uuid.uuid5(
        uuid.NAMESPACE_OID, f"{path}_{geostore_id}_{canopy_cover}_{dataset_version}"
    )


async def _get_resource(resource_id):
    try:
        resource = await datamart_crud.get_result(resource_id)
        return TreeCoverLossByDriver.from_orm(resource)
    except RecordNotFoundError:
        raise HTTPException(
            status_code=404, detail="Resource not found, may require computation."
        )


async def _save_pending_resource(resource_id, endpoint, api_key):
    pending_resource = DataMartResource(
        id=resource_id,
        status=AnalysisStatus.pending,
        endpoint=endpoint,
        requested_by=api_key,
        message="Resource is still processing, follow Retry-After header.",
    )

    await datamart_crud.save_result(pending_resource)<|MERGE_RESOLUTION|>--- conflicted
+++ resolved
@@ -2,7 +2,7 @@
 
 import re
 import uuid
-from typing import Dict, List, Optional
+from typing import Dict, Optional
 from uuid import UUID
 
 from fastapi import (
@@ -113,11 +113,7 @@
     """Search if a resource exists for a given geostore and canopy cover."""
     geostore_id = await aoi.get_geostore_id()
     resource_id = _get_resource_id(
-<<<<<<< HEAD
         "tree_cover_loss_by_driver", geostore_id, canopy_cover, dataset_versions
-=======
-        "tree_cover_loss_by_driver", geostore_id, canopy_cover, dataset_version
->>>>>>> 873f33cc
     )
 
     # check if it exists
@@ -187,11 +183,7 @@
     dataset_version = DEFAULT_LAND_DATASET_VERSIONS | data.dataset_version
     resource_id = _get_resource_id(
         "tree_cover_loss_by_driver",
-<<<<<<< HEAD
         geostore_id,
-=======
-        data.geostore_id,
->>>>>>> 873f33cc
         data.canopy_cover,
         dataset_version,
     )
