"""Run analysis on registered datasets."""

import re
import uuid
<<<<<<< HEAD
from typing import Dict, Optional
=======
from typing import Dict, List, Optional
>>>>>>> 98ed1acd
from uuid import UUID

from fastapi import (
    APIRouter,
    BackgroundTasks,
    Depends,
    HTTPException,
    Path,
    Query,
    Request,
    Response,
)
from fastapi.openapi.models import APIKey
from fastapi.responses import ORJSONResponse
from pydantic import ValidationError

from app.crud import datamart as datamart_crud
from app.errors import RecordNotFoundError
from app.models.enum.geostore import GeostoreOrigin
from app.models.pydantic.datamart import (
    AnalysisStatus,
    AreaOfInterest,
    DataMartResource,
    DataMartResourceLink,
    DataMartResourceLinkResponse,
    GeostoreAreaOfInterest,
    TreeCoverLossByDriver,
    TreeCoverLossByDriverIn,
    TreeCoverLossByDriverResponse,
    AreaOfInterest,
    GeostoreAreaOfInterest,
    AdminAreaOfInterest,
)
from app.responses import CSVStreamingResponse
from app.settings.globals import API_URL
from app.tasks.datamart.land import (
    DEFAULT_LAND_DATASET_VERSIONS,
    compute_tree_cover_loss_by_driver,
)
from app.utils.geostore import get_geostore

from ...authentication.api_keys import get_api_key

router = APIRouter()

def _parse_dataset_versions(request: Request) -> Dict[str, str]:
    dataset_versions = {}
    errors = []
    for key in request.query_params.keys():
        if key.startswith("dataset_version"):
            matches = re.findall(r"dataset_version\[([a-z][a-z0-9_-]*)\]$", key)
            if len(matches) == 1:
                dataset_versions[matches[0]] = request.query_params[key]
            else:
                errors.append(key)

    if errors:
        raise HTTPException(
            status_code=422,
            detail=f"Could not parse the following malformed dataset_version parameters: {errors}",
        )

    # Merge dataset version overrides with default dataset versions
    return DEFAULT_LAND_DATASET_VERSIONS | dataset_versions


def _parse_area_of_interest(request: Request) -> AreaOfInterest:
    params = request.query_params
    aoi_type = params.get('aoi[type]')
    try:
        if aoi_type == 'geostore':
            return GeostoreAreaOfInterest(geostore_id=params.get('aoi[geostore_id]', None))

            # Otherwise, check if the request contains admin area information
        if aoi_type == 'admin':
            return AdminAreaOfInterest(
                country=params.get('aoi[country]', None),
                region=params.get('aoi[region]', None),
                subregion=params.get('aoi[subregion]', None),
                provider=params.get('aoi[provider]', None),
                version=params.get('aoi[version]', None),
            )

        # If neither type is provided, raise an error
        raise HTTPException(status_code=422, detail="Invalid Area of Interest parameters")
    except ValidationError as e:
        raise HTTPException(status_code=422, detail=e.errors())


def _parse_dataset_versions(request: Request) -> Dict[str, str]:
    dataset_versions = {}
    errors = []
    for key in request.query_params.keys():
        if key.startswith("dataset_version"):
            matches = re.findall(r"dataset_version\[([a-z][a-z0-9_-]*)\]$", key)
            if len(matches) == 1:
                dataset_versions[matches[0]] = request.query_params[key]
            else:
                errors.append(key)

    if errors:
        raise HTTPException(
            status_code=422,
            detail=f"Could not parse the following malformed dataset_version parameters: {errors}",
        )

    # Merge dataset version overrides with default dataset versions
    return DEFAULT_LAND_DATASET_VERSIONS | dataset_versions


def _parse_area_of_interest(request: Request) -> AreaOfInterest:
    aoi_info = request.query_params.getlist("aoi[geostore_id]")
    return GeostoreAreaOfInterest(geostore_id=aoi_info[0])


@router.get(
    "/tree_cover_loss_by_driver",
    response_class=ORJSONResponse,
    response_model=DataMartResourceLinkResponse,
    tags=["Land"],
    status_code=200,
    openapi_extra={
        "parameters": [
            {
                "name": "aoi",
                "in": "query",
                "required": True,
                "style": "deepObject",
                "explode": True,
                "example": {
                    "geostore_id": "637d378f-93a9-4364-bfa8-95b6afd28c3a",
                },
                "description": "The Area of Interest",
                "schema": {
                    "oneOf": [
                        {"$ref": "#/components/schemas/GeostoreAreaOfInterest"},
<<<<<<< HEAD
                        {"$ref": "#/components/schemas/WdpaAreaOfInterest"},
                    ]
                },
=======
                        {"$ref": "#/components/schemas/AdminAreaOfInterest"},
                    ]
                }
>>>>>>> 98ed1acd
            },
            {
                "name": "dataset_version",
                "in": "query",
                "required": False,
                "style": "deepObject",
                "explode": True,
                "schema": {
                    "type": "object",
                    "additionalProperties": {"type": "string"},
                },
                "example": {
                    "umd_tree_cover_loss": "v1.11",
                    "tsc_tree_cover_loss_drivers": "v2023",
                },
                "description": (
<<<<<<< HEAD
                    "Pass dataset version overrides as bracketed query parameters.",
                ),
            },
=======
                        "Pass dataset version overrides as bracketed query parameters.",
                )
            }
>>>>>>> 98ed1acd
        ]
    },
)
async def tree_cover_loss_by_driver_search(
    *,
    aoi: AreaOfInterest = Depends(_parse_area_of_interest),
    canopy_cover: int = Query(30, alias="canopy_cover", title="Canopy cover percent"),
    dataset_versions: Optional[Dict[str, str]] = Depends(_parse_dataset_versions),
    api_key: APIKey = Depends(get_api_key),
):
    """Search if a resource exists for a given geostore and canopy cover."""
<<<<<<< HEAD
    resource_id = _get_resource_id(
        "tree_cover_loss_by_driver",
        aoi.get_geostore_id(),
        canopy_cover,
        dataset_versions,
=======
    geostore_id = await aoi.get_geostore_id()
    resource_id = _get_resource_id(
        "tree_cover_loss_by_driver", geostore_id, canopy_cover, dataset_versions
>>>>>>> 98ed1acd
    )

    # check if it exists
    await _get_resource(resource_id)
    link = DataMartResourceLink(
        link=f"{API_URL}/v0/land/tree_cover_loss_by_driver/{resource_id}"
    )
    return DataMartResourceLinkResponse(data=link)


@router.get(
    "/tree_cover_loss_by_driver/{resource_id}",
    response_class=ORJSONResponse | CSVStreamingResponse,
    response_model=TreeCoverLossByDriverResponse,
    tags=["Land"],
    status_code=200,
)
async def tree_cover_loss_by_driver_get(
    *,
    resource_id: UUID = Path(..., title="Tree cover loss by driver ID"),
    request: Request,
    response: Response,
    api_key: APIKey = Depends(get_api_key),
):
    """Retrieve a tree cover loss by drivers resource."""
    tree_cover_loss_by_driver = await _get_resource(resource_id)

    if tree_cover_loss_by_driver.status == AnalysisStatus.pending:
        response.headers["Retry-After"] = "1"

    tree_cover_loss_by_driver_response = TreeCoverLossByDriverResponse(
        data=tree_cover_loss_by_driver
    )

    if request.headers["Content-Type"] == "application/csv":
        csv_data = tree_cover_loss_by_driver_response.to_csv()
        download = "Content-Disposition" in request.headers and request.headers[
            "Content-Disposition"
        ].startswith("attachment")
        return CSVStreamingResponse(iter([csv_data.getvalue()]), download=download)

    return tree_cover_loss_by_driver_response


@router.post(
    "/tree_cover_loss_by_driver",
    response_class=ORJSONResponse,
    response_model=DataMartResourceLinkResponse,
    tags=["Land"],
    status_code=202,
)
async def tree_cover_loss_by_driver_post(
    *,
    data: TreeCoverLossByDriverIn,
    background_tasks: BackgroundTasks,
    api_key: APIKey = Depends(get_api_key),
    request: Request,
):
    """Create new tree cover loss by drivers resource for a given geostore and
    canopy cover."""
    geostore_id = await data.aoi.get_geostore_id()

    # check geostore is valid
    try:
<<<<<<< HEAD
        await get_geostore(data.aoi.get_geostore_id(), GeostoreOrigin.rw)
=======
        await get_geostore(geostore_id, GeostoreOrigin.rw)
>>>>>>> 98ed1acd
    except HTTPException:
        raise HTTPException(
            status_code=422,
            detail=f"Geostore {geostore_id} can't be found or is not valid.",
        )

    # create initial Job item as pending
    # trigger background task to create item
    # return 202 accepted
    dataset_version = DEFAULT_LAND_DATASET_VERSIONS | data.dataset_version
    resource_id = _get_resource_id(
        "tree_cover_loss_by_driver",
<<<<<<< HEAD
        data.aoi.get_geostore_id(),
=======
        geostore_id,
>>>>>>> 98ed1acd
        data.canopy_cover,
        dataset_version,
    )

    await _save_pending_resource(resource_id, request.url.path, api_key)

    background_tasks.add_task(
        compute_tree_cover_loss_by_driver,
        resource_id,
<<<<<<< HEAD
        data.aoi.get_geostore_id(),
=======
        geostore_id,
>>>>>>> 98ed1acd
        data.canopy_cover,
        dataset_version,
    )

    link = DataMartResourceLink(
        link=f"{API_URL}/v0/land/tree_cover_loss_by_driver/{resource_id}"
    )
    return DataMartResourceLinkResponse(data=link)


def _get_resource_id(path, geostore_id, canopy_cover, dataset_version):
    return uuid.uuid5(
        uuid.NAMESPACE_OID, f"{path}_{geostore_id}_{canopy_cover}_{dataset_version}"
    )


async def _get_resource(resource_id):
    try:
        resource = await datamart_crud.get_result(resource_id)
        return TreeCoverLossByDriver.from_orm(resource)
    except RecordNotFoundError:
        raise HTTPException(
            status_code=404, detail="Resource not found, may require computation."
        )


async def _save_pending_resource(resource_id, endpoint, api_key):
    pending_resource = DataMartResource(
        id=resource_id,
        status=AnalysisStatus.pending,
        endpoint=endpoint,
        requested_by=api_key,
        message="Resource is still processing, follow Retry-After header.",
    )

    await datamart_crud.save_result(pending_resource)<|MERGE_RESOLUTION|>--- conflicted
+++ resolved
@@ -2,11 +2,7 @@
 
 import re
 import uuid
-<<<<<<< HEAD
 from typing import Dict, Optional
-=======
-from typing import Dict, List, Optional
->>>>>>> 98ed1acd
 from uuid import UUID
 
 from fastapi import (
@@ -27,6 +23,7 @@
 from app.errors import RecordNotFoundError
 from app.models.enum.geostore import GeostoreOrigin
 from app.models.pydantic.datamart import (
+    AdminAreaOfInterest,
     AnalysisStatus,
     AreaOfInterest,
     DataMartResource,
@@ -36,9 +33,6 @@
     TreeCoverLossByDriver,
     TreeCoverLossByDriverIn,
     TreeCoverLossByDriverResponse,
-    AreaOfInterest,
-    GeostoreAreaOfInterest,
-    AdminAreaOfInterest,
 )
 from app.responses import CSVStreamingResponse
 from app.settings.globals import API_URL
@@ -51,6 +45,7 @@
 from ...authentication.api_keys import get_api_key
 
 router = APIRouter()
+
 
 def _parse_dataset_versions(request: Request) -> Dict[str, str]:
     dataset_versions = {}
@@ -75,51 +70,29 @@
 
 def _parse_area_of_interest(request: Request) -> AreaOfInterest:
     params = request.query_params
-    aoi_type = params.get('aoi[type]')
+    aoi_type = params.get("aoi[type]")
     try:
-        if aoi_type == 'geostore':
-            return GeostoreAreaOfInterest(geostore_id=params.get('aoi[geostore_id]', None))
+        if aoi_type == "geostore":
+            return GeostoreAreaOfInterest(
+                geostore_id=params.get("aoi[geostore_id]", None)
+            )
 
             # Otherwise, check if the request contains admin area information
-        if aoi_type == 'admin':
+        if aoi_type == "admin":
             return AdminAreaOfInterest(
-                country=params.get('aoi[country]', None),
-                region=params.get('aoi[region]', None),
-                subregion=params.get('aoi[subregion]', None),
-                provider=params.get('aoi[provider]', None),
-                version=params.get('aoi[version]', None),
+                country=params.get("aoi[country]", None),
+                region=params.get("aoi[region]", None),
+                subregion=params.get("aoi[subregion]", None),
+                provider=params.get("aoi[provider]", None),
+                version=params.get("aoi[version]", None),
             )
 
         # If neither type is provided, raise an error
-        raise HTTPException(status_code=422, detail="Invalid Area of Interest parameters")
+        raise HTTPException(
+            status_code=422, detail="Invalid Area of Interest parameters"
+        )
     except ValidationError as e:
         raise HTTPException(status_code=422, detail=e.errors())
-
-
-def _parse_dataset_versions(request: Request) -> Dict[str, str]:
-    dataset_versions = {}
-    errors = []
-    for key in request.query_params.keys():
-        if key.startswith("dataset_version"):
-            matches = re.findall(r"dataset_version\[([a-z][a-z0-9_-]*)\]$", key)
-            if len(matches) == 1:
-                dataset_versions[matches[0]] = request.query_params[key]
-            else:
-                errors.append(key)
-
-    if errors:
-        raise HTTPException(
-            status_code=422,
-            detail=f"Could not parse the following malformed dataset_version parameters: {errors}",
-        )
-
-    # Merge dataset version overrides with default dataset versions
-    return DEFAULT_LAND_DATASET_VERSIONS | dataset_versions
-
-
-def _parse_area_of_interest(request: Request) -> AreaOfInterest:
-    aoi_info = request.query_params.getlist("aoi[geostore_id]")
-    return GeostoreAreaOfInterest(geostore_id=aoi_info[0])
 
 
 @router.get(
@@ -143,15 +116,9 @@
                 "schema": {
                     "oneOf": [
                         {"$ref": "#/components/schemas/GeostoreAreaOfInterest"},
-<<<<<<< HEAD
-                        {"$ref": "#/components/schemas/WdpaAreaOfInterest"},
-                    ]
-                },
-=======
                         {"$ref": "#/components/schemas/AdminAreaOfInterest"},
                     ]
-                }
->>>>>>> 98ed1acd
+                },
             },
             {
                 "name": "dataset_version",
@@ -168,15 +135,9 @@
                     "tsc_tree_cover_loss_drivers": "v2023",
                 },
                 "description": (
-<<<<<<< HEAD
                     "Pass dataset version overrides as bracketed query parameters.",
                 ),
             },
-=======
-                        "Pass dataset version overrides as bracketed query parameters.",
-                )
-            }
->>>>>>> 98ed1acd
         ]
     },
 )
@@ -188,17 +149,10 @@
     api_key: APIKey = Depends(get_api_key),
 ):
     """Search if a resource exists for a given geostore and canopy cover."""
-<<<<<<< HEAD
-    resource_id = _get_resource_id(
-        "tree_cover_loss_by_driver",
-        aoi.get_geostore_id(),
-        canopy_cover,
-        dataset_versions,
-=======
+
     geostore_id = await aoi.get_geostore_id()
     resource_id = _get_resource_id(
         "tree_cover_loss_by_driver", geostore_id, canopy_cover, dataset_versions
->>>>>>> 98ed1acd
     )
 
     # check if it exists
@@ -263,11 +217,7 @@
 
     # check geostore is valid
     try:
-<<<<<<< HEAD
-        await get_geostore(data.aoi.get_geostore_id(), GeostoreOrigin.rw)
-=======
         await get_geostore(geostore_id, GeostoreOrigin.rw)
->>>>>>> 98ed1acd
     except HTTPException:
         raise HTTPException(
             status_code=422,
@@ -280,11 +230,7 @@
     dataset_version = DEFAULT_LAND_DATASET_VERSIONS | data.dataset_version
     resource_id = _get_resource_id(
         "tree_cover_loss_by_driver",
-<<<<<<< HEAD
         data.aoi.get_geostore_id(),
-=======
-        geostore_id,
->>>>>>> 98ed1acd
         data.canopy_cover,
         dataset_version,
     )
@@ -294,11 +240,7 @@
     background_tasks.add_task(
         compute_tree_cover_loss_by_driver,
         resource_id,
-<<<<<<< HEAD
-        data.aoi.get_geostore_id(),
-=======
         geostore_id,
->>>>>>> 98ed1acd
         data.canopy_cover,
         dataset_version,
     )
