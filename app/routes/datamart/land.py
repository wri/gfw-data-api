--- conflicted
+++ resolved
@@ -192,6 +192,13 @@
         dataset_version,
     )
 
+    resource_exists = await _check_resource_exists(resource_id)
+    if resource_exists:
+        raise HTTPException(
+            status_code=409,
+            detail=f"Resource f{resource_id} already exists with those parameters.",
+        )
+
     link = DataMartResourceLink(
         link=f"{API_URL}/v0/land/tree_cover_loss_by_driver/{resource_id}"
     )
@@ -221,26 +228,6 @@
 
     # trigger background task to create item
     # return 202 accepted
-<<<<<<< HEAD
-=======
-    dataset_version = DEFAULT_LAND_DATASET_VERSIONS | data.dataset_version
-    resource_id = _get_resource_id(
-        "tree_cover_loss_by_driver",
-        geostore_id,
-        data.canopy_cover,
-        dataset_version,
-    )
-
-    resource_exists = await _check_resource_exists(resource_id)
-    if resource_exists:
-        raise HTTPException(
-            status_code=409,
-            detail=f"Resource f{resource_id} already exists with those parameters.",
-        )
-
-    await _save_pending_resource(resource_id, request.url.path, api_key)
-
->>>>>>> 8e8b72f0
     background_tasks.add_task(
         compute_tree_cover_loss_by_driver,
         resource_id,
@@ -268,9 +255,6 @@
         )
 
 
-<<<<<<< HEAD
-async def _save_pending_resource(resource_id, metadata, endpoint, api_key):
-=======
 async def _check_resource_exists(resource_id) -> bool:
     try:
         await datamart_crud.get_result(resource_id)
@@ -279,8 +263,7 @@
         return False
 
 
-async def _save_pending_resource(resource_id, endpoint, api_key):
->>>>>>> 8e8b72f0
+async def _save_pending_resource(resource_id, metadata, endpoint, api_key):
     pending_resource = DataMartResource(
         id=resource_id,
         metadata=metadata,
