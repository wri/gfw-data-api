"""Run analysis on registered datasets."""

<<<<<<< HEAD
import json
import re
=======
>>>>>>> 4032305a
import uuid
from typing import Dict, List
from uuid import UUID

from fastapi import (
    APIRouter,
    BackgroundTasks,
    Depends,
    HTTPException,
    Path,
    Query,
    Request,
<<<<<<< HEAD
=======
    Response,
>>>>>>> 4032305a
)
from fastapi.openapi.models import APIKey
from fastapi.responses import ORJSONResponse

from app.crud import datamart as datamart_crud
from app.errors import RecordNotFoundError
from app.models.enum.geostore import GeostoreOrigin
from app.models.pydantic.datamart import AnalysisStatus
from app.models.pydantic.datamart import (
    DataMartResource,
    DataMartResourceLink,
    DataMartResourceLinkResponse,
    TreeCoverLossByDriver,
    TreeCoverLossByDriverIn,
    TreeCoverLossByDriverResponse,
)
from app.settings.globals import API_URL
from app.tasks.datamart.land import (
    DEFAULT_LAND_DATASET_VERSIONS,
    compute_tree_cover_loss_by_driver,
)
from app.utils.geostore import get_geostore

from ...authentication.api_keys import get_api_key

router = APIRouter()


@router.get(
    "/tree_cover_loss_by_driver",
    response_class=ORJSONResponse,
    response_model=DataMartResourceLinkResponse,
    tags=["Land"],
    status_code=200,
)
async def tree_cover_loss_by_driver_search(
    *,
    request: Request,
    geostore_id: UUID = Query(..., title="Geostore ID"),
    canopy_cover: int = Query(30, alias="canopy_cover", title="Canopy cover percent"),
    api_key: APIKey = Depends(get_api_key),
):
    """Search if a resource exists for a given geostore and canopy cover."""
    # Merge dataset version overrides with default dataset versions
    query_dataset_version = _parse_dataset_versions(request.query_params)
    dataset_version = DEFAULT_LAND_DATASET_VERSIONS | query_dataset_version

    resource_id = _get_resource_id(
        "tree_cover_loss_by_driver", geostore_id, canopy_cover, dataset_version
    )

    # check if it exists
    await _get_resource(resource_id)
    link = DataMartResourceLink(
        link=f"{API_URL}/v0/land/tree_cover_loss_by_driver/{resource_id}"
    )
    return DataMartResourceLinkResponse(data=link)


@router.get(
    "/tree_cover_loss_by_driver/{resource_id}",
    response_class=ORJSONResponse,
    response_model=TreeCoverLossByDriverResponse,
    tags=["Land"],
    status_code=200,
)
async def tree_cover_loss_by_driver_get(
    *,
    resource_id: UUID = Path(..., title="Tree cover loss by driver ID"),
    response: Response,
    api_key: APIKey = Depends(get_api_key),
):
    """Retrieve a tree cover loss by drivers resource."""
    tree_cover_loss_by_driver = await _get_resource(resource_id)

    if tree_cover_loss_by_driver.status == AnalysisStatus.pending:
        response.headers["Retry-After"] = "1"

    tree_cover_loss_by_driver_response = TreeCoverLossByDriverResponse(
        data=tree_cover_loss_by_driver
    )

    return tree_cover_loss_by_driver_response


@router.post(
    "/tree_cover_loss_by_driver",
    response_class=ORJSONResponse,
    response_model=DataMartResourceLinkResponse,
    tags=["Land"],
    status_code=202,
)
async def tree_cover_loss_by_driver_post(
    *,
    data: TreeCoverLossByDriverIn,
    background_tasks: BackgroundTasks,
    api_key: APIKey = Depends(get_api_key),
    request: Request,
):
    """Create new tree cover loss by drivers resource for a given geostore and
    canopy cover."""

    # check geostore is valid
    try:
        await get_geostore(data.geostore_id, GeostoreOrigin.rw)
    except HTTPException:
        raise HTTPException(
            status_code=422,
            detail=f"Geostore {data.geostore_id} can't be found or is not valid.",
        )

    # create initial Job item as pending
    # trigger background task to create item
    # return 202 accepted
    dataset_version = DEFAULT_LAND_DATASET_VERSIONS | data.dataset_version
    resource_id = _get_resource_id(
        "tree_cover_loss_by_driver",
        data.geostore_id,
        data.canopy_cover,
        dataset_version,
    )

    await _save_pending_resource(resource_id, request.url.path, api_key)

    background_tasks.add_task(
        compute_tree_cover_loss_by_driver,
        resource_id,
        data.geostore_id,
        data.canopy_cover,
        dataset_version,
    )

    link = DataMartResourceLink(
        link=f"{API_URL}/v0/land/tree_cover_loss_by_driver/{resource_id}"
    )
    return DataMartResourceLinkResponse(data=link)


def _get_resource_id(path, geostore_id, canopy_cover, dataset_version):
    return uuid.uuid5(
        uuid.NAMESPACE_OID, f"{path}_{geostore_id}_{canopy_cover}_{dataset_version}"
    )


async def _get_resource(resource_id):
    try:
        resource = await datamart_crud.get_result(resource_id)
        return TreeCoverLossByDriver.from_orm(resource)
    except RecordNotFoundError:
        raise HTTPException(
            status_code=404, detail="Resource not found, may require computation."
        )


<<<<<<< HEAD
async def _save_pending_resource(resource_id):
    pending_resource = DataMartResource(status="pending")
    with open(f"/tmp/{resource_id}", "w") as f:
        f.write(pending_resource.json())


def _parse_dataset_versions(query_params: Dict[str, List[str]]) -> Dict[str, str]:
    dataset_versions = {}
    errors = []
    for key in query_params.keys():
        if key.startswith("dataset_version"):
            matches = re.findall(r"dataset_version\[([a-z][a-z0-9_-]*)\]$", key)
            if len(matches) == 1:
                dataset_versions[matches[0]] = query_params[key]
            else:
                errors.append(key)

    if errors:
        raise HTTPException(
            status_code=422,
            detail=f"Could not parse the following malformed dataset_version parameters: {errors}",
        )

    return dataset_versions
=======
async def _save_pending_resource(resource_id, endpoint, api_key):
    pending_resource = DataMartResource(
        id=resource_id,
        status=AnalysisStatus.pending,
        endpoint=endpoint,
        requested_by=api_key,
        message="Resource is still processing, follow Retry-After header.",
    )

    await datamart_crud.save_result(pending_resource)
>>>>>>> 4032305a
<|MERGE_RESOLUTION|>--- conflicted
+++ resolved
@@ -1,10 +1,6 @@
 """Run analysis on registered datasets."""
 
-<<<<<<< HEAD
-import json
 import re
-=======
->>>>>>> 4032305a
 import uuid
 from typing import Dict, List
 from uuid import UUID
@@ -17,10 +13,7 @@
     Path,
     Query,
     Request,
-<<<<<<< HEAD
-=======
     Response,
->>>>>>> 4032305a
 )
 from fastapi.openapi.models import APIKey
 from fastapi.responses import ORJSONResponse
@@ -28,8 +21,8 @@
 from app.crud import datamart as datamart_crud
 from app.errors import RecordNotFoundError
 from app.models.enum.geostore import GeostoreOrigin
-from app.models.pydantic.datamart import AnalysisStatus
 from app.models.pydantic.datamart import (
+    AnalysisStatus,
     DataMartResource,
     DataMartResourceLink,
     DataMartResourceLinkResponse,
@@ -175,13 +168,6 @@
         )
 
 
-<<<<<<< HEAD
-async def _save_pending_resource(resource_id):
-    pending_resource = DataMartResource(status="pending")
-    with open(f"/tmp/{resource_id}", "w") as f:
-        f.write(pending_resource.json())
-
-
 def _parse_dataset_versions(query_params: Dict[str, List[str]]) -> Dict[str, str]:
     dataset_versions = {}
     errors = []
@@ -200,7 +186,8 @@
         )
 
     return dataset_versions
-=======
+
+
 async def _save_pending_resource(resource_id, endpoint, api_key):
     pending_resource = DataMartResource(
         id=resource_id,
@@ -210,5 +197,4 @@
         message="Resource is still processing, follow Retry-After header.",
     )
 
-    await datamart_crud.save_result(pending_resource)
->>>>>>> 4032305a
+    await datamart_crud.save_result(pending_resource)