--- conflicted
+++ resolved
@@ -18,11 +18,8 @@
 from fastapi.openapi.models import APIKey
 from fastapi.responses import ORJSONResponse
 from pydantic import ValidationError
-<<<<<<< HEAD
 from starlette.status import HTTP_400_BAD_REQUEST
 
-=======
->>>>>>> 60d8408c
 
 from app.crud import datamart as datamart_crud
 from app.errors import RecordNotFoundError
@@ -38,9 +35,6 @@
     TreeCoverLossByDriver,
     TreeCoverLossByDriverIn,
     TreeCoverLossByDriverResponse,
-    AreaOfInterest,
-    GeostoreAreaOfInterest,
-    AdminAreaOfInterest,
     Global,
 )
 from app.settings.globals import API_URL
@@ -79,7 +73,6 @@
 
 def _parse_area_of_interest(request: Request) -> AreaOfInterest:
     params = request.query_params
-<<<<<<< HEAD
     aoi_type = params.get('aoi[type]')
     try:
         if aoi_type == 'geostore':
@@ -100,29 +93,6 @@
 
         # If neither type is provided, raise an error
         raise HTTPException(status_code=422, detail="Invalid Area of Interest parameters")
-=======
-    aoi_type = params.get("aoi[type]")
-    try:
-        if aoi_type == "geostore":
-            return GeostoreAreaOfInterest(
-                geostore_id=params.get("aoi[geostore_id]", None)
-            )
-
-            # Otherwise, check if the request contains admin area information
-        if aoi_type == "admin":
-            return AdminAreaOfInterest(
-                country=params.get("aoi[country]", None),
-                region=params.get("aoi[region]", None),
-                subregion=params.get("aoi[subregion]", None),
-                provider=params.get("aoi[provider]", None),
-                version=params.get("aoi[version]", None),
-            )
-
-        # If neither type is provided, raise an error
-        raise HTTPException(
-            status_code=422, detail="Invalid Area of Interest parameters"
-        )
->>>>>>> 60d8408c
     except ValidationError as e:
         raise HTTPException(status_code=422, detail=e.errors())
 
@@ -133,50 +103,7 @@
     response_model=DataMartResourceLinkResponse,
     tags=["Land"],
     status_code=200,
-<<<<<<< HEAD
-    openapi_extra={
-        "parameters": [
-            {
-                "name": "aoi",
-                "in": "query",
-                "required": True,
-                "style": "deepObject",
-                "explode": True,
-                "example": {
-                    "geostore_id": "637d378f-93a9-4364-bfa8-95b6afd28c3a",
-                },
-                "description": "The Area of Interest",
-                "schema": {
-                    "oneOf": [
-                        {"$ref": "#/components/schemas/GeostoreAreaOfInterest"},
-                        {"$ref": "#/components/schemas/AdminAreaOfInterest"},
-                        {"$ref": "#/components/schemas/Global"},
-                    ]
-                }
-            },
-            {
-                "name": "dataset_version",
-                "in": "query",
-                "required": False,
-                "style": "deepObject",
-                "explode": True,
-                "schema": {
-                    "type": "object",
-                    "additionalProperties": {"type": "string"},
-                },
-                "example": {
-                    "umd_tree_cover_loss": "v1.11",
-                    "tsc_tree_cover_loss_drivers": "v2023",
-                },
-                "description": (
-                    "Pass dataset version overrides as bracketed query parameters.",
-                )
-            }
-        ]
-    },
-=======
     openapi_extra=OPENAPI_EXTRA,
->>>>>>> 60d8408c
 )
 async def tree_cover_loss_by_driver_search(
     *,
@@ -186,15 +113,9 @@
     api_key: APIKey = Depends(get_api_key),
 ):
     """Search if a resource exists for a given geostore and canopy cover."""
-<<<<<<< HEAD
     area_id = "global" if aoi.type == "global" else await aoi.get_geostore_id()
     resource_id = _get_resource_id(
         "tree_cover_loss_by_driver", area_id, canopy_cover, dataset_versions
-=======
-    geostore_id = await aoi.get_geostore_id()
-    resource_id = _get_resource_id(
-        "tree_cover_loss_by_driver", geostore_id, canopy_cover, dataset_versions
->>>>>>> 60d8408c
     )
 
     # check if it exists
@@ -247,29 +168,13 @@
 ):
     """Create new tree cover loss by drivers resource for a given geostore and
     canopy cover."""
-    geostore_id = await data.aoi.get_geostore_id()
-
-<<<<<<< HEAD
+
     area_id = "global" if data.aoi.type == "global" else await data.aoi.get_geostore_id()
-=======
-    # check geostore is valid
-    try:
-        await get_geostore(geostore_id, GeostoreOrigin.rw)
-    except HTTPException:
-        raise HTTPException(
-            status_code=422,
-            detail=f"Geostore {geostore_id} can't be found or is not valid.",
-        )
->>>>>>> 60d8408c
 
     dataset_version = DEFAULT_LAND_DATASET_VERSIONS | data.dataset_version
     resource_id = _get_resource_id(
         "tree_cover_loss_by_driver",
-<<<<<<< HEAD
         area_id,
-=======
-        geostore_id,
->>>>>>> 60d8408c
         data.canopy_cover,
         dataset_version,
     )
@@ -305,11 +210,7 @@
     background_tasks.add_task(
         compute_tree_cover_loss_by_driver,
         resource_id,
-<<<<<<< HEAD
         area_id,
-=======
-        geostore_id,
->>>>>>> 60d8408c
         data.canopy_cover,
         dataset_version,
     )
