--- conflicted
+++ resolved
@@ -206,18 +206,6 @@
             status=AssetStatus.saved,
             change_log=[status_change_log.dict(by_alias=True)],
         )
-<<<<<<< HEAD
-=======
-        # For database tables, fetch list of fields and their types from PostgreSQL
-        # and add them to metadata object
-        # Check if creation options specify to register a dynamic vector tile cache asset
-        if is_database_asset(asset_row.asset_type):
-            asset_row = await _update_asset_field_metadata(
-                asset_row.dataset,
-                asset_row.version,
-                asset_id,
-            )
->>>>>>> b6998b0e
 
         # Run any asset type-specific code necessary
         post_completion_task = _post_completion_task_factory(asset_row.asset_type)
@@ -357,7 +345,9 @@
     asset_row: ORMAsset = await assets.get_asset(asset_id)
 
     asset_row = await _update_asset_field_metadata(
-        asset_row.dataset, asset_row.version, asset_id,
+        asset_row.dataset,
+        asset_row.version,
+        asset_id,
     )
 
     await _register_dynamic_vector_tile_cache(
