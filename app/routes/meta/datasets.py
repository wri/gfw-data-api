"""
Datasets are just a bucket, for datasets which share the same core metadata
"""

from typing import Any, List

from fastapi import APIRouter, Depends, HTTPException, Response
from fastapi.responses import ORJSONResponse
from sqlalchemy.schema import CreateSchema, DropSchema

from ...application import db
from ...crud import datasets, versions
from ...models.orm.datasets import Dataset as ORMDataset
<<<<<<< HEAD
=======
from ...models.orm.versions import Version as ORMVersion
>>>>>>> 14149780
from ...models.pydantic.datasets import (
    Dataset,
    DatasetCreateIn,
    DatasetResponse,
    DatasetsResponse,
    DatasetUpdateIn,
)
from ...routes import dataset_dependency, is_admin
from ...settings.globals import READER_USERNAME

router = APIRouter()


@router.get(
    "/",
    response_class=ORJSONResponse,
    tags=["Datasets"],
    response_model=DatasetsResponse,
)
async def get_datasets() -> DatasetsResponse:
    """Get list of all datasets."""

    data = await datasets.get_datasets()

    return DatasetsResponse(data=data)


@router.get(
    "/{dataset}",
    response_class=ORJSONResponse,
    tags=["Datasets"],
    response_model=DatasetResponse,
)
async def get_dataset(*, dataset: str = Depends(dataset_dependency)) -> DatasetResponse:
    """Get basic metadata and available versions for a given dataset."""

    row: ORMDataset = await datasets.get_dataset(dataset)
    return await _dataset_response(dataset, row)


@router.put(
    "/{dataset}",
    response_class=ORJSONResponse,
    tags=["Datasets"],
    response_model=DatasetResponse,
    status_code=201,
)
async def create_dataset(
    *,
    dataset: str = Depends(dataset_dependency),
    request: DatasetCreateIn,
    is_authorized: bool = Depends(is_admin),
    response: Response,
) -> DatasetResponse:
    """Create or update a dataset."""

    new_dataset: ORMDataset = await datasets.create_dataset(dataset, **request.dict())

    await db.status(CreateSchema(dataset))
    await db.status(f"GRANT USAGE ON SCHEMA {dataset} TO {READER_USERNAME};")
    await db.status(
        f"ALTER DEFAULT PRIVILEGES IN SCHEMA {dataset} GRANT SELECT ON TABLES TO {READER_USERNAME};"
    )
    response.headers["Location"] = f"/{dataset}"

    return await _dataset_response(dataset, new_dataset)


@router.patch(
    "/{dataset}",
    response_class=ORJSONResponse,
    tags=["Datasets"],
    response_model=DatasetResponse,
)
async def update_dataset_metadata(
    *,
    dataset: str = Depends(dataset_dependency),
    request: DatasetUpdateIn,
    is_authorized: bool = Depends(is_admin),
) -> DatasetResponse:
    """

    Partially update a dataset. Only metadata field can be updated. All other fields will be ignored.

    """

    row: ORMDataset = await datasets.update_dataset(dataset, request)

    return await _dataset_response(dataset, row)


@router.delete(
    "/{dataset}",
    response_class=ORJSONResponse,
    tags=["Datasets"],
    response_model=DatasetResponse,
)
async def delete_dataset(
    *,
    dataset: str = Depends(dataset_dependency),
    is_authorized: bool = Depends(is_admin),
) -> DatasetResponse:
    """
    Delete a dataset.
    By the time users are allowed to delete datasets, there should be no versions and assets left.
    So only thing beside deleting the dataset row is to drop the schema in the database.
    """

    version_rows: List[ORMVersion] = await versions.get_versions(dataset)
    if len(version_rows):
        raise HTTPException(
            status_code=409,
            detail="There are versions registered with the dataset."
            "Delete all related versions prior to deleting a dataset",
        )

    row: ORMDataset = await datasets.delete_dataset(dataset)

    # Delete all dataset related entries
    await db.status(DropSchema(dataset))

    return await _dataset_response(dataset, row)


async def _dataset_response(dataset: str, orm: ORMDataset) -> DatasetResponse:

    _versions: List[Any] = await versions.get_version_names(dataset)
    data = Dataset.from_orm(orm).dict(by_alias=True)
    data["versions"] = [version[0] for version in _versions]

    return DatasetResponse(data=data)<|MERGE_RESOLUTION|>--- conflicted
+++ resolved
@@ -11,10 +11,7 @@
 from ...application import db
 from ...crud import datasets, versions
 from ...models.orm.datasets import Dataset as ORMDataset
-<<<<<<< HEAD
-=======
 from ...models.orm.versions import Version as ORMVersion
->>>>>>> 14149780
 from ...models.pydantic.datasets import (
     Dataset,
     DatasetCreateIn,
