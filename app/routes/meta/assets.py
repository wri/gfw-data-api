"""Assets are replicas of the original source files.

Assets might be served in different formats, attribute values might be
altered, additional attributes added, and feature resolution might have
changed. Assets are either managed or unmanaged. Managed assets are
created by the API and users can rely on data integrity. Unmanaged
assets are only loosly linked to a dataset version and users must cannot
rely on full integrety. We can only assume that unmanaged are based on
the same version and do not know the processing history.
"""

from typing import List, Optional
from uuid import UUID

from fastapi import APIRouter, BackgroundTasks, Depends, Path, Query
<<<<<<< HEAD
from fastapi.encoders import jsonable_encoder
=======
from fastapi.exceptions import HTTPException
>>>>>>> 2c4cfa93
from fastapi.responses import ORJSONResponse

from ...crud import assets, versions
from ...errors import ClientError
from ...models.orm.assets import Asset as ORMAsset
from ...models.orm.versions import Version as ORMVersion
from ...models.pydantic.assets import (
    Asset,
    AssetCreateIn,
    AssetResponse,
    AssetsResponse,
    AssetType,
    AssetUpdateIn,
)
from ...routes import dataset_dependency, is_admin, version_dependency
from ...tasks.assets import create_asset
from ...tasks.delete_assets import (
    delete_database_table,
    delete_dynamic_vector_tile_cache_assets,
    delete_raster_tileset_assets,
    delete_static_raster_tile_cache_assets,
    delete_static_vector_tile_cache_assets,
)
from . import verify_version_status

router = APIRouter()

# TODO:
#  - Assets should have config parameters to allow specifying creation options


@router.get(
    "/{dataset}/{version}/assets",
    response_class=ORJSONResponse,
    tags=["Assets"],
    response_model=AssetsResponse,
)
async def get_assets(
    *,
    dataset: str = Depends(dataset_dependency),
    version: str = Depends(version_dependency),
    asset_type: Optional[AssetType] = Query(None, title="Filter by Asset Type"),
):
    """Get all assets for a given dataset version."""

    rows: List[ORMAsset] = await assets.get_assets(dataset, version)

    # Filter rows by asset type
    data = list()
    if asset_type:
        for row in rows:
            if row.asset_type == asset_type:
                data.append(row)
    else:
        data = rows

    return AssetsResponse(data=data)


@router.get(
    "/{dataset}/{version}/assets/{asset_id}",
    response_class=ORJSONResponse,
    tags=["Assets"],
    response_model=AssetResponse,
)
async def get_asset(
    *,
    dataset: str = Depends(dataset_dependency),
    version: str = Depends(version_dependency),
    asset_id: UUID = Path(...),
) -> AssetResponse:
    """Get a specific asset."""
    row: ORMAsset = await assets.get_asset(asset_id)

    if row.dataset != dataset and row.version != version:
        raise ClientError(
            status_code=404,
            detail=f"Could not find requested asset {dataset}/{version}/{asset_id}",
        )

    return await _asset_response(row)


@router.post(
    "/{dataset}/{version}/assets",
    response_class=ORJSONResponse,
    tags=["Assets"],
    response_model=AssetResponse,
    status_code=202,
)
async def add_new_asset(
    *,
    dataset: str = Depends(dataset_dependency),
    version: str = Depends(version_dependency),
    request: AssetCreateIn,
    background_tasks: BackgroundTasks,
    is_authorized: bool = Depends(is_admin),
    response: ORJSONResponse,
) -> AssetResponse:
    """Add a new asset to a dataset version. Managed assets will be generated
    by the API itself. In that case, the Asset URI is read only and will be set
    automatically.

    If the asset is not managed, you need to specify an Asset URI to
    link to.
    """
    input_data = request.dict()

    await verify_version_status(dataset, version)

<<<<<<< HEAD
    row: ORMAsset = await assets.create_asset(dataset, version, **input_data)
    background_tasks.add_task(
        create_asset, row.asset_type, row.asset_id, dataset, version, input_data
    )
    response.headers["Location"] = f"/{dataset}/{version}/asset/{row.asset_id}"
    return await _asset_response(row)


@router.patch(
    "/{dataset}/{version}/assets/{asset_id}",
    response_class=ORJSONResponse,
    tags=["Assets"],
    response_model=AssetResponse,
)
async def update_asset(
    *,
    dataset: str = Depends(dataset_dependency),
    version: str = Depends(version_dependency),
    asset_id: UUID = Path(...),
    request: AssetUpdateIn,
    is_authorized: bool = Depends(is_admin),
    response: ORJSONResponse,
) -> AssetResponse:
    """Update Asset metadata."""

    input_data = request.dict(exclude_unset=True)
    await verify_version_status(dataset, version)

    row: ORMAsset = await assets.update_asset(asset_id, **input_data)
    return await _asset_response(row)
=======
    if orm_version.status == "pending":
        raise HTTPException(
            status_code=409,
            detail="Version status is currently `pending`. "
            "Please retry once version is in status `saved`",
        )
    elif orm_version.status == "failed":
        raise HTTPException(
            status_code=400, detail="Version status is `failed`. Cannot add any assets."
        )
    else:
        row: ORMAsset = await assets.create_asset(dataset, version, **input_data)
        background_tasks.add_task(
            create_asset, row.asset_id, dataset, version, input_data
        )
        response.headers["Location"] = f"/{dataset}/{version}/asset/{row.asset_id}"
        return await _asset_response(row)
>>>>>>> 2c4cfa93


@router.delete(
    "/{dataset}/{version}/assets/{asset_id}",
    response_class=ORJSONResponse,
    tags=["Assets"],
    response_model=AssetResponse,
)
async def delete_asset(
    *,
    dataset: str = Depends(dataset_dependency),
    version: str = Depends(version_dependency),
    asset_id: UUID = Path(...),
    is_authorized: bool = Depends(is_admin),
    background_tasks: BackgroundTasks,
) -> AssetResponse:
    """Delete selected asset.

    For managed assets, all resources will be deleted. For non-managed
    assets, only the link will be deleted.
    """

    row: ORMAsset = await assets.get_asset(asset_id)

    if row.is_default:
        raise ClientError(
            status_code=409,
            detail="Deletion failed. You cannot delete a default asset. "
            "To delete a default asset you must delete the parent version.",
        )

    if row.asset_type == AssetType.dynamic_vector_tile_cache:
        background_tasks.add_task(
            delete_dynamic_vector_tile_cache_assets,
            dataset,
            version,
            row.creation_options.implementation,
        )

    elif row.asset_type == AssetType.static_vector_tile_cache:
        background_tasks.add_task(
            delete_static_vector_tile_cache_assets,
            dataset,
            version,
            row.creation_options.implementation,
        )

    elif row.asset_type == AssetType.static_raster_tile_cache:
        background_tasks.add_task(
            delete_static_raster_tile_cache_assets,
            dataset,
            version,
            row.creation_options.implementation,
        )

    elif row.asset_type == AssetType.raster_tile_set:
        background_tasks.add_task(
            delete_raster_tileset_assets,
            dataset,
            version,
            row.creation_options.srid,
            row.creation_options.size,
            row.creation_options.col,
            row.creation_options.value,
        )
    elif row.asset_type == AssetType.database_table:
        background_tasks.add_task(delete_database_table, dataset, version)
    else:
        raise ClientError(
            status_code=400,
            detail=f"Cannot delete asset of type {row.asset_type}. Not implemented.",
        )

    row = await assets.delete_asset(asset_id)

    return await _asset_response(row)


async def _asset_response(asset_orm: ORMAsset) -> AssetResponse:
    """Serialize ORM response."""
    data = Asset.from_orm(asset_orm)  # .dict(by_alias=True)
    return AssetResponse(data=data)


async def _assets_response(assets_orm: List[ORMAsset]) -> AssetsResponse:
    """Serialize ORM response."""
    data = [Asset.from_orm(asset) for asset in assets_orm]  # .dict(by_alias=True)
    return AssetsResponse(data=data)<|MERGE_RESOLUTION|>--- conflicted
+++ resolved
@@ -13,17 +13,11 @@
 from uuid import UUID
 
 from fastapi import APIRouter, BackgroundTasks, Depends, Path, Query
-<<<<<<< HEAD
-from fastapi.encoders import jsonable_encoder
-=======
-from fastapi.exceptions import HTTPException
->>>>>>> 2c4cfa93
 from fastapi.responses import ORJSONResponse
 
-from ...crud import assets, versions
+from ...crud import assets
 from ...errors import ClientError
 from ...models.orm.assets import Asset as ORMAsset
-from ...models.orm.versions import Version as ORMVersion
 from ...models.pydantic.assets import (
     Asset,
     AssetCreateIn,
@@ -128,7 +122,6 @@
 
     await verify_version_status(dataset, version)
 
-<<<<<<< HEAD
     row: ORMAsset = await assets.create_asset(dataset, version, **input_data)
     background_tasks.add_task(
         create_asset, row.asset_type, row.asset_id, dataset, version, input_data
@@ -159,25 +152,6 @@
 
     row: ORMAsset = await assets.update_asset(asset_id, **input_data)
     return await _asset_response(row)
-=======
-    if orm_version.status == "pending":
-        raise HTTPException(
-            status_code=409,
-            detail="Version status is currently `pending`. "
-            "Please retry once version is in status `saved`",
-        )
-    elif orm_version.status == "failed":
-        raise HTTPException(
-            status_code=400, detail="Version status is `failed`. Cannot add any assets."
-        )
-    else:
-        row: ORMAsset = await assets.create_asset(dataset, version, **input_data)
-        background_tasks.add_task(
-            create_asset, row.asset_id, dataset, version, input_data
-        )
-        response.headers["Location"] = f"/{dataset}/{version}/asset/{row.asset_id}"
-        return await _asset_response(row)
->>>>>>> 2c4cfa93
 
 
 @router.delete(
