--- conflicted
+++ resolved
@@ -20,14 +20,9 @@
     VersionResponse,
     VersionUpdateIn,
 )
-<<<<<<< HEAD
 from ...routes import dataset_dependency, is_admin, version_dependency
 from ...tasks.default_assets import create_default_asset
-=======
-from app.routes import dataset_dependency, is_admin, version_dependency
-from app.tasks.default_assets import create_default_asset
-from app.tasks.delete_assets import delete_all_assets
->>>>>>> 14149780
+from ...tasks.delete_assets import delete_all_assets
 
 router = APIRouter()
 
