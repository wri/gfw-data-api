--- conflicted
+++ resolved
@@ -242,11 +242,7 @@
     update_data = {"creation_options": deepcopy(default_asset.creation_options)}
     update_data["creation_options"]["source_uri"] += request.source_uri
     if input_data["creation_options"].get("layers"):
-<<<<<<< HEAD
-        update_data["creation_options"]["layers"] += request.layers 
-=======
-        update_data["creation_options"]["layers"] += request.layers # TODO replace failed layers with new layers
->>>>>>> 213c828e
+        update_data["creation_options"]["layers"] += request.layers
     await assets.update_asset(default_asset.asset_id, **update_data)
 
     version_orm: ORMVersion = await versions.get_version(dataset, version)
