"""Datasets can have different versions.

Versions are usually linked to different releases. Versions can be
either mutable (data can change) or immutable (data cannot change). By
default versions are immutable. Every version needs one or many source
files. These files can be a remote, publicly accessible URL or an
uploaded file. Based on the source file(s), users can create additional
assets and activate additional endpoints to view and query the dataset.
Available assets and endpoints to choose from depend on the source type.
"""
from collections import defaultdict
from copy import deepcopy
from typing import Any, Dict, List, Optional, Sequence, Tuple, Union
from urllib.parse import urlparse

from fastapi import APIRouter, BackgroundTasks, Depends, HTTPException, Response
from fastapi.logger import logger
from fastapi.responses import ORJSONResponse

from app.models.enum.versions import VersionStatus

from ...authentication.token import is_admin
from ...crud import assets, versions
from ...errors import RecordAlreadyExistsError, RecordNotFoundError
from ...models.enum.assets import AssetStatus, AssetType
from ...models.orm.assets import Asset as ORMAsset
from ...models.orm.versions import Version as ORMVersion
from ...models.pydantic.change_log import ChangeLog, ChangeLogResponse
from ...models.pydantic.creation_options import (
    CreationOptions,
    CreationOptionsResponse,
    creation_option_factory,
)
from ...models.pydantic.extent import Extent, ExtentResponse
from ...models.pydantic.metadata import (
    FieldMetadata,
    FieldMetadataResponse,
    RasterFieldMetadata,
)
from ...models.pydantic.statistics import Stats, StatsResponse, stats_factory
from ...models.pydantic.versions import (
    Version,
    VersionAppendIn,
    VersionCreateIn,
    VersionResponse,
    VersionUpdateIn,
)
from ...routes import create_dataset_version_dependency, dataset_version_dependency
from ...settings.globals import TILE_CACHE_CLOUDFRONT_ID
from ...tasks.aws_tasks import flush_cloudfront_cache
from ...tasks.default_assets import append_default_asset, create_default_asset
from ...tasks.delete_assets import delete_all_assets
from ...utils.aws import get_aws_files
from ...utils.google import get_gs_files
from .queries import _get_data_environment

router = APIRouter()

SUPPORTED_FILE_EXTENSIONS: Sequence[str] = (
    ".csv",
    ".geojson",
    ".gpkg",
    ".ndjson",
    ".shp",
    ".tif",
    ".tsv",
    ".zip",
)

# I cannot seem to satisfy mypy WRT the type of this default dict. Last thing I tried:
# DefaultDict[str, Callable[[str, str, int, int, ...], List[str]]]
source_uri_lister_constructor = defaultdict((lambda: lambda w, x, limit=None, exit_after_max=None, extensions=None: list()))  # type: ignore
source_uri_lister_constructor.update(**{"gs": get_gs_files, "s3": get_aws_files})  # type: ignore


@router.get(
    "/{dataset}/{version}",
    response_class=ORJSONResponse,
    tags=["Versions"],
    response_model=VersionResponse,
)
async def get_version(
    *, dv: Tuple[str, str] = Depends(dataset_version_dependency)
) -> VersionResponse:
    """Get basic metadata for a given version."""

    dataset, version = dv
    row: ORMVersion = await versions.get_version(dataset, version)

    return await _version_response(dataset, version, row)


@router.put(
    "/{dataset}/{version}",
    response_class=ORJSONResponse,
    tags=["Versions"],
    response_model=VersionResponse,
    status_code=202,
)
async def add_new_version(
    *,
    dataset_version: Tuple[str, str] = Depends(create_dataset_version_dependency),
    request: VersionCreateIn,
    background_tasks: BackgroundTasks,
    is_authorized: bool = Depends(is_admin),
    response: Response,
):
    """Create or update a version for a given dataset."""
    dataset, version = dataset_version
    input_data = request.dict(exclude_none=True, by_alias=True)
    creation_options = input_data.get("creation_options")

<<<<<<< HEAD
    if "source_uri" in creation_options:
        await _verify_source_file_access(creation_options["source_uri"])

    input_data.pop("creation_options")
=======
    _verify_source_file_access(creation_options["source_uri"])
>>>>>>> 33bbcc8e

    # Register version with DB
    try:
        new_version: ORMVersion = await versions.create_version(
            dataset, version, **input_data
        )
    except (RecordAlreadyExistsError, RecordNotFoundError) as e:
        raise HTTPException(status_code=400, detail=str(e))

    input_data["creation_options"] = creation_options

    if creation_options.get("delete_version", None):
        await create_default_asset(dataset, version, input_data, file_obj=None)
    else:
        # Everything else happens in the background task asynchronously
        background_tasks.add_task(create_default_asset, dataset, version, input_data, None)

    response.headers["Location"] = f"/{dataset}/{version}"
    return await _version_response(dataset, version, new_version)


@router.patch(
    "/{dataset}/{version}",
    response_class=ORJSONResponse,
    tags=["Versions"],
    response_model=VersionResponse,
)
async def update_version(
    *,
    dv: Tuple[str, str] = Depends(dataset_version_dependency),
    request: VersionUpdateIn,
    background_tasks: BackgroundTasks,
    is_authorized: bool = Depends(is_admin),
):
    """Partially update a version of a given dataset.

    Update metadata or change latest tag
    """
    dataset, version = dv
    input_data = request.dict(exclude_none=True, by_alias=True)

    row: ORMVersion = await versions.update_version(dataset, version, **input_data)

    # if version was tagged as `latest`
    # make sure associated `latest` routes in tile cache cloud front distribution are invalidated
    if input_data.get("is_latest"):
        tile_cache_assets: List[ORMAsset] = await assets.get_assets_by_filter(
            dataset=dataset,
            version=version,
            asset_types=[
                AssetType.dynamic_vector_tile_cache,
                AssetType.static_vector_tile_cache,
                AssetType.raster_tile_cache,
            ],
        )

        if tile_cache_assets:
            background_tasks.add_task(
                flush_cloudfront_cache,
                TILE_CACHE_CLOUDFRONT_ID,
                ["/_latest", f"/{dataset}/{version}/latest/*"],
            )

    return await _version_response(dataset, version, row)


@router.post(
    "/{dataset}/{version}/append",
    response_class=ORJSONResponse,
    tags=["Versions"],
    response_model=VersionResponse,
    deprecated=True,
)
async def append_to_version(
    *,
    dv: Tuple[str, str] = Depends(dataset_version_dependency),
    request: VersionAppendIn,
    background_tasks: BackgroundTasks,
    is_authorized: bool = Depends(is_admin),
):
    """Append new data to an existing (geo)database table.

    Schema of input file must match or be a subset of previous input
    files.
    """
    dataset, version = dv
    _verify_source_file_access(request.dict()["source_uri"])

    default_asset: ORMAsset = await assets.get_default_asset(dataset, version)

    # For the background task, we only need the new source uri from the request
    input_data = {"creation_options": deepcopy(default_asset.creation_options)}
    input_data["creation_options"]["source_uri"] = request.source_uri
    background_tasks.add_task(
        append_default_asset, dataset, version, input_data, default_asset.asset_id
    )

    # We now want to append the new uris to the existing ones and update the asset
    update_data = {"creation_options": deepcopy(default_asset.creation_options)}
    update_data["creation_options"]["source_uri"] += request.source_uri
    await assets.update_asset(default_asset.asset_id, **update_data)

    version_orm: ORMVersion = await versions.get_version(dataset, version)
    return await _version_response(dataset, version, version_orm)


@router.delete(
    "/{dataset}/{version}",
    response_class=ORJSONResponse,
    tags=["Versions"],
    response_model=VersionResponse,
)
async def delete_version(
    *,
    dv: Tuple[str, str] = Depends(dataset_version_dependency),
    is_authorized: bool = Depends(is_admin),
    background_tasks: BackgroundTasks,
):

    """Delete a version.

    Only delete version if it is not tagged as `latest` or if it is the
    only version associated with dataset. All associated, managed assets
    will be deleted in consequence.
    """
    dataset, version = dv
    row: Optional[ORMVersion] = None
    rows: List[ORMVersion] = await versions.get_versions(dataset)

    for row in rows:
        if row.version == version:
            break

    if row and row.is_latest and len(rows) > 1:
        raise HTTPException(
            status_code=409,
            detail="Deletion failed."
            "You can only delete a version tagged as `latest` if no other version of the same dataset exists."
            "Change `latest` version, or delete all other versions first.",
        )

    # We check here if the version actually exists before we delete
    row = await versions.delete_version(dataset, version)

    background_tasks.add_task(delete_all_assets, dataset, version)

    return await _version_response(dataset, version, row)


@router.get(
    "/{dataset}/{version}/change_log",
    response_class=ORJSONResponse,
    tags=["Versions"],
    response_model=ChangeLogResponse,
)
async def get_change_log(dv: Tuple[str, str] = Depends(dataset_version_dependency)):
    dataset, version = dv
    v: ORMVersion = await versions.get_version(dataset, version)
    change_logs: List[ChangeLog] = [
        ChangeLog(**change_log) for change_log in v.change_log
    ]

    return ChangeLogResponse(data=change_logs)


@router.get(
    "/{dataset}/{version}/creation_options",
    response_class=ORJSONResponse,
    tags=["Versions"],
    response_model=CreationOptionsResponse,
)
async def get_creation_options(
    dv: Tuple[str, str] = Depends(dataset_version_dependency)
):
    dataset, version = dv
    asset: ORMAsset = await assets.get_default_asset(dataset, version)
    creation_options: CreationOptions = creation_option_factory(
        asset.asset_type, asset.creation_options
    )
    return CreationOptionsResponse(data=creation_options)


@router.get(
    "/{dataset}/{version}/extent",
    response_class=ORJSONResponse,
    tags=["Versions"],
    response_model=ExtentResponse,
)
async def get_extent(dv: Tuple[str, str] = Depends(dataset_version_dependency)):
    dataset, version = dv
    asset: ORMAsset = await assets.get_default_asset(dataset, version)
    extent: Optional[Extent] = asset.extent
    return ExtentResponse(data=extent)


@router.get(
    "/{dataset}/{version}/stats",
    response_class=ORJSONResponse,
    tags=["Versions"],
    response_model=StatsResponse,
)
async def get_stats(dv: Tuple[str, str] = Depends(dataset_version_dependency)):
    """Retrieve Asset Statistics."""
    dataset, version = dv
    asset: ORMAsset = await assets.get_default_asset(dataset, version)
    stats: Optional[Stats] = stats_factory(asset.asset_type, asset.stats)
    return StatsResponse(data=stats)


@router.get(
    "/{dataset}/{version}/fields",
    response_class=ORJSONResponse,
    tags=["Versions"],
    response_model=FieldMetadataResponse,
)
async def get_fields(dv: Tuple[str, str] = Depends(dataset_version_dependency)):
    dataset, version = dv
    asset = await assets.get_default_asset(dataset, version)

    logger.debug(f"Processing default asset type {asset.asset_type}")
    fields: Union[List[FieldMetadata], List[RasterFieldMetadata]] = []
    if asset.asset_type == AssetType.raster_tile_set:
        fields = await _get_raster_fields(asset)
    else:
        fields = [FieldMetadata(**field) for field in asset.fields]

    return FieldMetadataResponse(data=fields)


async def _get_raster_fields(asset: ORMAsset) -> List[RasterFieldMetadata]:
    fields: List[RasterFieldMetadata] = []
    grid = asset.creation_options["grid"]

    raster_data_environment = await _get_data_environment(grid)

    logger.debug(f"Processing data environment f{raster_data_environment}")
    for layer in raster_data_environment.layers:
        field_kwargs: Dict[str, Any] = {
            "field_name": layer.name,
        }

        if layer.raster_table:
            field_kwargs["field_values"] = [
                row.meaning for row in layer.raster_table.rows
            ]
            if layer.raster_table.default_meaning:
                field_kwargs["field_values"].append(layer.raster_table.default_meaning)

        fields.append(RasterFieldMetadata(**field_kwargs))

    return fields


async def _version_response(
    dataset: str, version: str, data: ORMVersion
) -> VersionResponse:
    """Assure that version responses are parsed correctly and include
    associated assets."""

    assets: List[ORMAsset] = (
        await ORMAsset.select("asset_type", "asset_uri")
        .where(ORMAsset.dataset == dataset)
        .where(ORMAsset.version == version)
        .where(ORMAsset.status == AssetStatus.saved)
        .gino.all()
    )
    data = Version.from_orm(data).dict(by_alias=True)
    data["assets"] = [(asset[0], asset[1]) for asset in assets]

    return VersionResponse(data=Version(**data))


def _verify_source_file_access(sources: List[str]) -> None:

    # TODO:
    # 1. Making the list functions asynchronous and using asyncio.gather
    # to check for valid sources in a non-blocking fashion would be good.
    # Perhaps use the aioboto3 package for aws, gcloud-aio-storage for gcs.
    # 2. It would be nice if the acceptable file extensions were passed
    # into this function so we could say, for example, that there must be
    # TIFFs found for a new raster tile set, but a CSV is required for a new
    # vector tile set version. Even better would be to specify whether
    # paths to individual files or "folders" (prefixes) are allowed.

    invalid_sources: List[str] = list()

    for source in sources:
        url_parts = urlparse(source, allow_fragments=False)
        list_func = source_uri_lister_constructor[url_parts.scheme.lower()]
        bucket = url_parts.netloc
        prefix = url_parts.path.lstrip("/")

        # Allow pseudo-globbing: Tolerate a "*" at the end of a
        # src_uri entry to allow partial prefixes (for example
        # /bucket/prefix_part_1/prefix_fragment* will match
        # /bucket/prefix_part_1/prefix_fragment_1.tif and
        # /bucket/prefix_part_1/prefix_fragment_2.tif, etc.)
        # If the prefix doesn't end in "*" or an acceptable file extension
        # add a "/" to the end of the prefix to enforce it being a "folder".
        new_prefix: str = prefix
        if new_prefix.endswith("*"):
            new_prefix = new_prefix[:-1]
        elif not new_prefix.endswith("/") and not any(
            [new_prefix.endswith(suffix) for suffix in SUPPORTED_FILE_EXTENSIONS]
        ):
            new_prefix += "/"

        if not list_func(
            bucket,
            new_prefix,
            limit=10,
            exit_after_max=1,
            extensions=SUPPORTED_FILE_EXTENSIONS,
        ):
            invalid_sources.append(source)

    if invalid_sources:
        raise HTTPException(
            status_code=400,
            detail=(
                "Cannot access all of the source files. "
                f"Invalid sources: {invalid_sources}"
            ),
        )<|MERGE_RESOLUTION|>--- conflicted
+++ resolved
@@ -110,14 +110,10 @@
     input_data = request.dict(exclude_none=True, by_alias=True)
     creation_options = input_data.get("creation_options")
 
-<<<<<<< HEAD
     if "source_uri" in creation_options:
         await _verify_source_file_access(creation_options["source_uri"])
 
     input_data.pop("creation_options")
-=======
-    _verify_source_file_access(creation_options["source_uri"])
->>>>>>> 33bbcc8e
 
     # Register version with DB
     try:
