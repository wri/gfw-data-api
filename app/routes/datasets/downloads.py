"""Download dataset in different formats."""
from io import StringIO
from typing import Any, Dict, List, Optional, Tuple
from uuid import UUID

from aiohttp import ClientError
from fastapi import APIRouter, Depends, HTTPException, Query
from fastapi.responses import RedirectResponse

from ...crud.assets import get_assets_by_filter
from ...crud.versions import get_version
from ...main import logger
from ...models.enum.assets import AssetType
from ...models.enum.creation_options import Delimiters
from ...models.enum.geostore import GeostoreOrigin
from ...models.enum.pixetl import Grid
<<<<<<< HEAD
from ...models.pydantic.downloads import DownloadCSVIn
from ...models.pydantic.geostore import GeostoreCommon
from ...responses import CSVStreamingResponse
=======
from ...models.pydantic.downloads import DownloadCSVIn, DownloadJSONIn
from ...models.pydantic.geostore import Geometry
from ...responses import CSVStreamingResponse, ORJSONStreamingResponse
>>>>>>> 0db4bbc6
from ...utils.aws import get_s3_client
from ...utils.geostore import get_geostore
from ...utils.path import split_s3_path
from .. import dataset_version_dependency
from .queries import _query_dataset_csv, _query_dataset_json

router: APIRouter = APIRouter()


@router.get(
    "/{dataset}/{version}/download/json",
    response_class=CSVStreamingResponse,
    tags=["Download"],
)
async def download_json(
    dataset_version: Tuple[str, str] = Depends(dataset_version_dependency),
    sql: str = Query(..., description="SQL query."),
    geostore_id: Optional[UUID] = Query(None, description="Geostore ID."),
    geostore_origin: GeostoreOrigin = Query(
        GeostoreOrigin.gfw, description="Origin service of geostore ID."
    ),
    filename: str = Query("export.json", description="Name of export file."),
):
    """Execute a READ-ONLY SQL query on the given dataset version (if
    implemented).

    Return results as downloadable CSV file. This endpoint only works
    for datasets with (geo-)database tables.
    """

    dataset, version = dataset_version

    await _check_downloadability(dataset, version)

    if geostore_id:
        geometry: Optional[Geometry] = await get_geostore_geometry(
            geostore_id, geostore_origin
        )
    else:
        geometry = None

    data: List[Dict[str, Any]] = await _query_dataset_json(
        dataset, version, sql, geometry
    )

    response = ORJSONStreamingResponse(data, filename=filename)

    response.headers["Cache-Control"] = "max-age=7200"  # 2h
    return response


@router.post(
    "/{dataset}/{version}/download/json",
    response_class=CSVStreamingResponse,
    tags=["Download"],
)
async def download_json_post(
    *,
    dataset_version: Tuple[str, str] = Depends(dataset_version_dependency),
    request: DownloadJSONIn,
):
    """Execute a READ-ONLY SQL query on the given dataset version (if
    implemented).

    Return results as downloadable CSV file. This endpoint only works
    for datasets with (geo-)database tables.
    """

    dataset, version = dataset_version

    await _check_downloadability(dataset, version)

    data: List[Dict[str, Any]] = await _query_dataset_json(
        dataset, version, request.sql, request.geometry
    )

    response = ORJSONStreamingResponse(data, filename=request.filename)

    response.headers["Cache-Control"] = "max-age=7200"  # 2h
    return response


@router.get(
    "/{dataset}/{version}/download/csv",
    response_class=CSVStreamingResponse,
    tags=["Download"],
)
async def download_csv(
    dataset_version: Tuple[str, str] = Depends(dataset_version_dependency),
    sql: str = Query(..., description="SQL query."),
    geostore_id: Optional[UUID] = Query(None, description="Geostore ID."),
    geostore_origin: GeostoreOrigin = Query(
        GeostoreOrigin.gfw, description="Origin service of geostore ID."
    ),
    filename: str = Query("export.csv", description="Name of export file."),
    delimiter: Delimiters = Query(
        Delimiters.comma, description="Delimiter to use for CSV file."
    ),
):
    """Execute a READ-ONLY SQL query on the given dataset version (if
    implemented).

    Return results as downloadable CSV file. This endpoint only works
    for datasets with (geo-)database tables.
    """

    dataset, version = dataset_version

    await _check_downloadability(dataset, version)

    if geostore_id:
        geostore: Optional[GeostoreCommon] = await get_geostore(
            geostore_id, geostore_origin
        )
    else:
        geostore = None

    data: StringIO = await _query_dataset_csv(
        dataset, version, sql, geostore, delimiter=delimiter
    )
    response = CSVStreamingResponse(iter([data.getvalue()]), filename=filename)

    response.headers["Cache-Control"] = "max-age=7200"  # 2h
    return response


@router.post(
    "/{dataset}/{version}/download/csv",
    response_class=CSVStreamingResponse,
    tags=["Download"],
)
async def download_csv_post(
    *,
    dataset_version: Tuple[str, str] = Depends(dataset_version_dependency),
    request: DownloadCSVIn,
):
    """Execute a READ-ONLY SQL query on the given dataset version (if
    implemented).

    Return results as downloadable CSV file. This endpoint only works
    for datasets with (geo-)database tables.
    """

    dataset, version = dataset_version

    await _check_downloadability(dataset, version)

    data: StringIO = await _query_dataset_csv(
        dataset, version, request.sql, request.geometry, request.delimiter
    )

    response = CSVStreamingResponse(iter([data.getvalue()]), filename=request.filename)
    return response


@router.get(
    "/{dataset}/{version}/download/geotiff",
    response_class=RedirectResponse,
    tags=["Download"],
    status_code=307,
)
async def download_geotiff(
    *,
    dataset_version: Tuple[str, str] = Depends(dataset_version_dependency),
    grid: Grid = Query(..., description="Grid size of tile to download."),
    tile_id: str = Query(..., description="Tile ID of tile to download."),
    pixel_meaning: str = Query(..., description="Pixel meaning of tile to download."),
):
    """Download geotiff raster tile."""

    dataset, version = dataset_version

    await _check_downloadability(dataset, version)

    asset_url = await _get_raster_tile_set_asset_url(
        dataset, version, grid, pixel_meaning
    )
    tile_url = asset_url.format(tile_id=tile_id)
    bucket, key = split_s3_path(tile_url)

    presigned_url = await _get_presigned_url(bucket, key)

    return RedirectResponse(url=presigned_url)


@router.get(
    "/{dataset}/{version}/download/shp",
    response_class=RedirectResponse,
    tags=["Download"],
    status_code=307,
)
async def download_shapefile(
    *,
    dataset_version: Tuple[str, str] = Depends(dataset_version_dependency),
):
    """Download ESRI Shapefile.

    Response will return a temporary redirect to download URL.
    """

    dataset, version = dataset_version

    await _check_downloadability(dataset, version)

    asset_url = await _get_asset_url(dataset, version, AssetType.shapefile)
    bucket, key = split_s3_path(asset_url)

    presigned_url = await _get_presigned_url(bucket, key)

    return RedirectResponse(url=presigned_url)


@router.get(
    "/{dataset}/{version}/download/gpkg",
    response_class=RedirectResponse,
    tags=["Download"],
    status_code=307,
)
async def download_geopackage(
    *,
    dataset_version: Tuple[str, str] = Depends(dataset_version_dependency),
):
    """Download Geopackage.

    Response will return a temporary redirect to download URL.
    """

    dataset, version = dataset_version

    await _check_downloadability(dataset, version)

    asset_url = await _get_asset_url(dataset, version, AssetType.geopackage)
    bucket, key = split_s3_path(asset_url)

    presigned_url: str = await _get_presigned_url(bucket, key)

    return RedirectResponse(url=presigned_url)


async def _get_raster_tile_set_asset_url(
    dataset: str, version: str, grid: str, pixel_meaning: str
) -> str:
    assets = await get_assets_by_filter(
        dataset, version, asset_types=[AssetType.raster_tile_set]
    )

    if not assets:
        raise HTTPException(
            status_code=501,
            detail="This endpoint is not implemented for the given dataset.",
        )

    for asset in assets:
        if (
            asset.creation_options["grid"] == grid
            and asset.creation_options["pixel_meaning"] == pixel_meaning
        ):
            return asset.asset_uri

    raise HTTPException(
        status_code=404,
        detail=f"Dataset version does not have raster tile asset with grid {grid}.",
    )


async def _get_asset_url(dataset: str, version: str, asset_type: str) -> str:
    assets = await get_assets_by_filter(dataset, version, asset_types=[asset_type])

    # TODO: return a `409 - Conflict` error response and trigger asset generation in the background
    #  tell user to wait until asset finished processing and to try again later.
    if not assets:
        raise HTTPException(
            status_code=501,
            detail="This endpoint is not implemented for the given dataset.",
        )

    return assets[0].asset_uri


async def _get_presigned_url(bucket, key):
    s3_client = get_s3_client()
    try:
        presigned_url = s3_client.generate_presigned_url(
            "get_object", Params={"Bucket": bucket, "Key": key}, ExpiresIn=900
        )
    except ClientError as e:
        logger.error(e)
        raise HTTPException(
            status_code=404, detail="Requested resources does not exist."
        )
    return presigned_url


async def _check_downloadability(dataset, version):
    v = await get_version(dataset, version)
    if not v.is_downloadable:
        raise HTTPException(
            status_code=403, detail="This dataset is not available for download"
        )<|MERGE_RESOLUTION|>--- conflicted
+++ resolved
@@ -1,7 +1,7 @@
 """Download dataset in different formats."""
 from io import StringIO
 from typing import Any, Dict, List, Optional, Tuple
-from uuid import UUID
+from uuid import UUID, uuid4
 
 from aiohttp import ClientError
 from fastapi import APIRouter, Depends, HTTPException, Query
@@ -14,15 +14,9 @@
 from ...models.enum.creation_options import Delimiters
 from ...models.enum.geostore import GeostoreOrigin
 from ...models.enum.pixetl import Grid
-<<<<<<< HEAD
-from ...models.pydantic.downloads import DownloadCSVIn
+from ...models.pydantic.downloads import DownloadCSVIn, DownloadJSONIn
 from ...models.pydantic.geostore import GeostoreCommon
-from ...responses import CSVStreamingResponse
-=======
-from ...models.pydantic.downloads import DownloadCSVIn, DownloadJSONIn
-from ...models.pydantic.geostore import Geometry
 from ...responses import CSVStreamingResponse, ORJSONStreamingResponse
->>>>>>> 0db4bbc6
 from ...utils.aws import get_s3_client
 from ...utils.geostore import get_geostore
 from ...utils.path import split_s3_path
@@ -58,14 +52,14 @@
     await _check_downloadability(dataset, version)
 
     if geostore_id:
-        geometry: Optional[Geometry] = await get_geostore_geometry(
+        geostore: Optional[GeostoreCommon] = await get_geostore(
             geostore_id, geostore_origin
         )
     else:
-        geometry = None
+        geostore = None
 
     data: List[Dict[str, Any]] = await _query_dataset_json(
-        dataset, version, sql, geometry
+        dataset, version, sql, geostore
     )
 
     response = ORJSONStreamingResponse(data, filename=filename)
@@ -95,8 +89,16 @@
 
     await _check_downloadability(dataset, version)
 
+    # create geostore with unknowns as blank
+    if request.geometry:
+        geostore: Optional[GeostoreCommon] = GeostoreCommon(
+            geojson=request.geometry, geostore_id=uuid4(), area__ha=0, bbox=[0, 0, 0, 0]
+        )
+    else:
+        geostore = None
+
     data: List[Dict[str, Any]] = await _query_dataset_json(
-        dataset, version, request.sql, request.geometry
+        dataset, version, request.sql, geostore
     )
 
     response = ORJSONStreamingResponse(data, filename=request.filename)
