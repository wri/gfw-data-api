"""Download dataset in different formats."""
from io import StringIO
<<<<<<< HEAD
from typing import Any, Dict, List, Optional, Tuple, Union
=======
from typing import Optional, Tuple, cast
>>>>>>> 289fd7e4
from uuid import UUID

from aiohttp import ClientError
from fastapi import APIRouter, Depends, HTTPException, Query, Response
from fastapi.responses import RedirectResponse

from ...crud.assets import get_assets_by_filter, get_default_asset
from ...main import logger
from ...models.enum.assets import AssetType
from ...models.enum.creation_options import Delimiters
from ...models.enum.geostore import GeostoreOrigin
from ...models.enum.pixetl import Grid
<<<<<<< HEAD
from ...models.enum.queries import QueryFormat
=======
from ...models.enum.queries import QueryFormat, QueryType
from ...models.orm.assets import Asset as AssetORM
>>>>>>> 289fd7e4
from ...models.pydantic.downloads import DownloadCSVIn
from ...models.pydantic.geostore import Geometry
from ...responses import CSVStreamingResponse
from ...utils.aws import get_s3_client
from ...utils.geostore import get_geostore_geometry
from ...utils.path import split_s3_path
from .. import dataset_version_dependency
from .queries import _get_query_type, _orm_to_csv, _query_raster, _query_table

router: APIRouter = APIRouter()


@router.get(
    "/{dataset}/{version}/download/csv",
    response_class=CSVStreamingResponse,
    tags=["Download"],
)
async def download_csv(
    response: Response,
    dataset_version: Tuple[str, str] = Depends(dataset_version_dependency),
    sql: str = Query(..., description="SQL query."),
    geostore_id: Optional[UUID] = Query(None, description="Geostore ID."),
    geostore_origin: GeostoreOrigin = Query(
        GeostoreOrigin.gfw, description="Origin service of geostore ID."
    ),
    filename: str = Query("export.csv", description="Name of export file."),
    delimiter: Delimiters = Query(
        Delimiters.comma, description="Delimiter to use for CSV file."
    ),
):
    """Execute a READ-ONLY SQL query on the given dataset version (if
    implemented).

    Return results as downloadable CSV file. This endpoint only works
    for datasets with (geo-)database tables.
    """

    dataset, version = dataset_version

    if geostore_id:
        geometry: Optional[Geometry] = await get_geostore_geometry(
            geostore_id, geostore_origin
        )
    else:
        geometry = None

<<<<<<< HEAD
    data: Union[List[Dict[str, Any]], StringIO] = await _query_dataset(
        dataset, version, sql, geometry, format=QueryFormat.csv, delimiter=delimiter
    )

    # FIXME: the upstream method _query_dataset should only return one type
    #  main reseason for type mixing is the raster analysis lambda function which can either return a CSV or JSON
    assert isinstance(data, StringIO), "Not a StringIO"
=======
    data: StringIO = await _download_dataset(
        dataset, version, sql, geometry, delimiter=delimiter
    )
>>>>>>> 289fd7e4
    response = CSVStreamingResponse(iter([data.getvalue()]), filename=filename)

    response.headers["Cache-Control"] = "max-age=7200"  # 2h
    return response


@router.post(
    "/{dataset}/{version}/download/csv",
    response_class=CSVStreamingResponse,
    tags=["Download"],
)
async def download_csv_post(
    *,
    dataset_version: Tuple[str, str] = Depends(dataset_version_dependency),
    request: DownloadCSVIn,
):
    """Execute a READ-ONLY SQL query on the given dataset version (if
    implemented).

    Return results as downloadable CSV file. This endpoint only works
    for datasets with (geo-)database tables.
    """

    dataset, version = dataset_version

<<<<<<< HEAD
    data: Union[List[Dict[str, Any]], StringIO] = await _query_dataset(
        dataset,
        version,
        request.sql,
        request.geometry,
        format=QueryFormat.csv,
        delimiter=request.delimiter,
=======
    data: StringIO = await _download_dataset(
        dataset, version, request.sql, request.geometry, request.delimiter
>>>>>>> 289fd7e4
    )

    # FIXME: the upstream method _query_dataset should only return one type
    #  main reseason for type mixing is the raster analysis lambda function which can either return a CSV or JSON
    assert isinstance(data, StringIO), "Not a StringIO"
    response = CSVStreamingResponse(iter([data.getvalue()]), filename=request.filename)

    return response


@router.get(
    "/{dataset}/{version}/download/geotiff",
    response_class=RedirectResponse,
    tags=["Download"],
    status_code=307,
)
async def download_geotiff(
    *,
    dataset_version: Tuple[str, str] = Depends(dataset_version_dependency),
    grid: Grid = Query(..., description="Grid size of tile to download."),
    tile_id: str = Query(..., description="Tile ID of tile to download."),
    pixel_meaning: str = Query(..., description="Pixel meaning of tile to download."),
):
    """Download geotiff raster tile."""

    dataset, version = dataset_version

    asset_url = await _get_raster_tile_set_asset_url(
        dataset, version, grid, pixel_meaning
    )
    tile_url = asset_url.format(tile_id=tile_id)
    bucket, key = split_s3_path(tile_url)

    presigned_url = await _get_presigned_url(bucket, key)

    return RedirectResponse(url=presigned_url)


@router.get(
    "/{dataset}/{version}/download/shp",
    response_class=RedirectResponse,
    tags=["Download"],
    status_code=307,
)
async def download_shapefile(
    *,
    dataset_version: Tuple[str, str] = Depends(dataset_version_dependency),
):
    """Download ESRI Shapefile.

    Response will return a temporary redirect to download URL.
    """

    dataset, version = dataset_version

    asset_url = await _get_asset_url(dataset, version, AssetType.shapefile)
    bucket, key = split_s3_path(asset_url)

    presigned_url = await _get_presigned_url(bucket, key)

    return RedirectResponse(url=presigned_url)


@router.get(
    "/{dataset}/{version}/download/gpkg",
    response_class=RedirectResponse,
    tags=["Download"],
    status_code=307,
)
async def download_geopackage(
    *,
    dataset_version: Tuple[str, str] = Depends(dataset_version_dependency),
):
    """Download Geopackage.

    Response will return a temporary redirect to download URL.
    """

    dataset, version = dataset_version

    asset_url = await _get_asset_url(dataset, version, AssetType.geopackage)
    bucket, key = split_s3_path(asset_url)

    presigned_url = await _get_presigned_url(bucket, key)

    return RedirectResponse(url=presigned_url)


async def _download_dataset(
    dataset: str,
    version: str,
    sql: str,
    geometry: Optional[Geometry],
    delimiter: Delimiters = Delimiters.comma,
) -> StringIO:
    # Make sure we can query the dataset
    default_asset: AssetORM = await get_default_asset(dataset, version)
    query_type = _get_query_type(default_asset, geometry)
    if query_type == QueryType.table:
        response = await _query_table(
            dataset, version, sql, geometry, QueryFormat.csv, delimiter
        )
        return _orm_to_csv(response, delimiter=delimiter)
    elif query_type == QueryType.raster:
        geometry = cast(Geometry, geometry)
        results = await _query_raster(
            dataset, default_asset, sql, geometry, QueryFormat.csv, delimiter
        )
        return StringIO(results["data"])
    else:
        raise HTTPException(
            status_code=501,
            detail="This endpoint is not implemented for the given dataset.",
        )


async def _get_raster_tile_set_asset_url(
    dataset: str, version: str, grid: str, pixel_meaning: str
) -> str:
    assets = await get_assets_by_filter(
        dataset, version, asset_types=[AssetType.raster_tile_set]
    )

    if not assets:
        raise HTTPException(
            status_code=501,
            detail="This endpoint is not implemented for the given dataset.",
        )

    for asset in assets:
        if (
            asset.creation_options["grid"] == grid
            and asset.creation_options["pixel_meaning"] == pixel_meaning
        ):
            return asset.asset_uri

    raise HTTPException(
        status_code=404,
        detail=f"Dataset version does not have raster tile asset with grid {grid}.",
    )


async def _get_asset_url(dataset: str, version: str, asset_type: str) -> str:
    assets = await get_assets_by_filter(dataset, version, asset_types=[asset_type])

    # TODO: return a `409 - Conflict` error response and trigger asset generation in the background
    #  tell user to wait until asset finished processing and to try again later.
    if not assets:
        raise HTTPException(
            status_code=501,
            detail="This endpoint is not implemented for the given dataset.",
        )

    return assets[0].asset_uri


async def _get_presigned_url(bucket, key):
    s3_client = get_s3_client()
    try:
        presigned_url = s3_client.generate_presigned_url(
            "get_object", Params={"Bucket": bucket, "Key": key}, ExpiresIn=900
        )
    except ClientError as e:
        logger.error(e)
        raise HTTPException(
            status_code=404, detail="Requested resources does not exist."
        )
    return presigned_url<|MERGE_RESOLUTION|>--- conflicted
+++ resolved
@@ -1,10 +1,6 @@
 """Download dataset in different formats."""
 from io import StringIO
-<<<<<<< HEAD
-from typing import Any, Dict, List, Optional, Tuple, Union
-=======
 from typing import Optional, Tuple, cast
->>>>>>> 289fd7e4
 from uuid import UUID
 
 from aiohttp import ClientError
@@ -17,12 +13,8 @@
 from ...models.enum.creation_options import Delimiters
 from ...models.enum.geostore import GeostoreOrigin
 from ...models.enum.pixetl import Grid
-<<<<<<< HEAD
-from ...models.enum.queries import QueryFormat
-=======
 from ...models.enum.queries import QueryFormat, QueryType
 from ...models.orm.assets import Asset as AssetORM
->>>>>>> 289fd7e4
 from ...models.pydantic.downloads import DownloadCSVIn
 from ...models.pydantic.geostore import Geometry
 from ...responses import CSVStreamingResponse
@@ -69,19 +61,9 @@
     else:
         geometry = None
 
-<<<<<<< HEAD
-    data: Union[List[Dict[str, Any]], StringIO] = await _query_dataset(
-        dataset, version, sql, geometry, format=QueryFormat.csv, delimiter=delimiter
-    )
-
-    # FIXME: the upstream method _query_dataset should only return one type
-    #  main reseason for type mixing is the raster analysis lambda function which can either return a CSV or JSON
-    assert isinstance(data, StringIO), "Not a StringIO"
-=======
     data: StringIO = await _download_dataset(
         dataset, version, sql, geometry, delimiter=delimiter
     )
->>>>>>> 289fd7e4
     response = CSVStreamingResponse(iter([data.getvalue()]), filename=filename)
 
     response.headers["Cache-Control"] = "max-age=7200"  # 2h
@@ -107,25 +89,11 @@
 
     dataset, version = dataset_version
 
-<<<<<<< HEAD
-    data: Union[List[Dict[str, Any]], StringIO] = await _query_dataset(
-        dataset,
-        version,
-        request.sql,
-        request.geometry,
-        format=QueryFormat.csv,
-        delimiter=request.delimiter,
-=======
     data: StringIO = await _download_dataset(
         dataset, version, request.sql, request.geometry, request.delimiter
->>>>>>> 289fd7e4
-    )
-
-    # FIXME: the upstream method _query_dataset should only return one type
-    #  main reseason for type mixing is the raster analysis lambda function which can either return a CSV or JSON
-    assert isinstance(data, StringIO), "Not a StringIO"
+    )
+
     response = CSVStreamingResponse(iter([data.getvalue()]), filename=request.filename)
-
     return response
 
 
