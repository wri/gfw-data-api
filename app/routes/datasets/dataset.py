--- conflicted
+++ resolved
@@ -36,7 +36,6 @@
         return user
 
     dataset_row: ORMDataset = await datasets.get_dataset(dataset)
-<<<<<<< HEAD
     owner_id: str = dataset_row.owner_id
 
     if owner_id != user.id:
@@ -45,11 +44,7 @@
             status_code=401,
             detail=f"Unauthorized write access to dataset {dataset} (or its versions/assets) by a user who is not an admin or owner of the dataset. Please contact the dataset owner ({owner.email}) or an admin to modify the dataset.",
         )
-=======
-    owner: str = dataset_row.owner_id
-    if owner != user.id:
-        raise HTTPException(status_code=401, detail=f"Unauthorized write access to dataset {dataset} (or its versions/assets) by a user who is not an admin or owner of the dataset")
->>>>>>> 6b0285b4
+
     return user
 
 
