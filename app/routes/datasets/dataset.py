--- conflicted
+++ resolved
@@ -29,21 +29,16 @@
 async def get_owner(
     dataset: str = Depends(dataset_dependency), user: User = Depends(get_manager)
 ) -> User:
-<<<<<<< HEAD
     """Retrieves the user object that owns the dataset, or ADMIN user, if that
     user is the one making the request, otherwise raises a 401."""
-=======
-    """Returns the User making the request as long as that user is an admin or
-    the owner of the dataset, otherwise raises a 401."""
 
     if user.role == "ADMIN":
         return user
->>>>>>> 0c3f5f8b
 
     dataset_row: ORMDataset = await datasets.get_dataset(dataset)
     owner: str = dataset_row.owner_id
 
-    if owner != user.id and owner.role != "ADMIN":
+    if owner != user.id:
         raise HTTPException(status_code=401, detail="Unauthorized")
     return user
 
@@ -128,10 +123,10 @@
     input_data: Dict = request.dict(exclude_none=True, by_alias=True)
 
     if request.owner_id is not None:
-        new_owner = get_rw_user(request.owner_id)
-        if new_owner.role != "ADMIN" or new_owner.role != "MANAGER":
+        new_owner = await get_rw_user(request.owner_id)
+        if new_owner.role != "ADMIN" and new_owner.role != "MANAGER":
             raise HTTPException(
-                status_code=401,
+                status_code=400,
                 detail="New owner must be a valid ADMIN or MANAGER.",
             )
 
