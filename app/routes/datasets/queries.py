"""Explore data entries for a given dataset version using standard SQL."""
import csv
import re
from io import StringIO
from typing import Any, Dict, List, Optional, Tuple, Union, cast
from urllib.parse import unquote
from uuid import UUID, uuid4

import httpx
from asyncpg import DataError, InsufficientPrivilegeError, SyntaxOrAccessError
from fastapi import APIRouter, Depends, HTTPException, Query
from fastapi import Request as FastApiRequest
from fastapi import Response as FastApiResponse
from fastapi.encoders import jsonable_encoder
from fastapi.logger import logger

# from fastapi.openapi.models import APIKey
from fastapi.responses import RedirectResponse
from pglast import printers  # noqa
from pglast import Node, parse_sql
from pglast.parser import ParseError
from pglast.printer import RawStream
from pydantic.tools import parse_obj_as
from sqlalchemy.sql import and_

from ...application import db

# from ...authentication.api_keys import get_api_key
from ...crud import assets
from ...models.enum.assets import AssetType
from ...models.enum.creation_options import Delimiters
from ...models.enum.geostore import GeostoreOrigin
from ...models.enum.pg_admin_functions import (
    advisory_lock_functions,
    backup_control_functions,
    collation_management_functions,
    configuration_settings_functions,
    database_object_location_functions,
    database_object_size_functions,
    generic_file_access_functions,
    index_maintenance_functions,
    recovery_control_functions,
    recovery_information_functions,
    replication_sql_functions,
    server_signaling_functions,
    snapshot_synchronization_functions,
    table_rewrite_information,
)
from ...models.enum.pg_sys_functions import (
    access_privilege_inquiry_functions,
    comment_information_functions,
    committed_transaction_information,
    control_data_functions,
    object_information_and_addressing_functions,
    schema_visibility_inquiry_functions,
    session_information_functions,
    system_catalog_information_functions,
    transaction_ids_and_snapshots,
)
from ...models.enum.pixetl import Grid
from ...models.enum.queries import QueryFormat, QueryType
from ...models.orm.assets import Asset as AssetORM
from ...models.orm.versions import Version as VersionORM
from ...models.pydantic.creation_options import NoDataType
from ...models.pydantic.geostore import Geometry, GeostoreCommon
from ...models.pydantic.asset_metadata import RasterTable, RasterTableRow
from ...models.pydantic.query import CsvQueryRequestIn, QueryRequestIn
from ...models.pydantic.raster_analysis import (
    DataEnvironment,
    DerivedLayer,
    Layer,
    SourceLayer,
)
from ...models.pydantic.responses import Response
from ...responses import CSVStreamingResponse, ORJSONLiteResponse
from ...settings.globals import GEOSTORE_SIZE_LIMIT_OTF, RASTER_ANALYSIS_LAMBDA_NAME
from ...utils.aws import invoke_lambda
from ...utils.geostore import get_geostore
from .. import dataset_version_dependency

router = APIRouter()


@router.get(
    "/{dataset}/{version}/query",
    response_class=RedirectResponse,
    tags=["Query"],
    status_code=308,
    deprecated=True,
)
async def query_dataset(
    *,
    dataset_version: Tuple[str, str] = Depends(dataset_version_dependency),
    request: FastApiRequest,
):
    """Execute a READ-ONLY SQL query on the given dataset version (if
    implemented) and return response in JSON format.

    Adding a geostore ID to the query will apply a spatial filter to the
    query, only returning results for features intersecting with the
    geostore geometry. For vector datasets, this filter will not clip
    feature geometries to the geostore boundaries. Hence any spatial
    transformation such as area calculations will be applied on the
    entire feature geometry, including areas outside the geostore
    boundaries.

    This path is deprecated and will permanently redirect to /query/json.
    """
    dataset, version = dataset_version

    return f"/dataset/{dataset}/{version}/query/json?{request.query_params}"


@router.get(
    "/{dataset}/{version}/query/json",
    response_model=Response,
    response_class=ORJSONLiteResponse,
    tags=["Query"],
)
async def query_dataset_json(
    response: FastApiResponse,
    dataset_version: Tuple[str, str] = Depends(dataset_version_dependency),
    sql: str = Query(..., description="SQL query."),
    geostore_id: Optional[UUID] = Query(None, description="Geostore ID."),
    geostore_origin: GeostoreOrigin = Query(
        GeostoreOrigin.gfw, description="Service to search first for geostore."
    ),
    # api_key: APIKey = Depends(get_api_key),
):
    """Execute a READ-ONLY SQL query on the given dataset version (if
    implemented) and return response in JSON format.

    Adding a geostore ID to the query will apply a spatial filter to the
    query, only returning results for features intersecting with the
    geostore geometry. For vector datasets, this filter will not clip
    feature geometries to the geostore boundaries. Hence any spatial
    transformation such as area calculations will be applied on the
    entire feature geometry, including areas outside the geostore
    boundaries.
    """

    dataset, version = dataset_version
    if geostore_id:
        geostore: Optional[GeostoreCommon] = await get_geostore(
            geostore_id, geostore_origin
        )
    else:
        geostore = None

    response.headers["Cache-Control"] = "max-age=7200"  # 2h
    json_data: List[Dict[str, Any]] = await _query_dataset_json(
        dataset, version, sql, geostore
    )
    return Response(data=json_data)


@router.get(
    "/{dataset}/{version}/query/csv",
    response_class=CSVStreamingResponse,
    tags=["Query"],
)
async def query_dataset_csv(
    response: FastApiResponse,
    dataset_version: Tuple[str, str] = Depends(dataset_version_dependency),
    sql: str = Query(..., description="SQL query."),
    geostore_id: Optional[UUID] = Query(None, description="Geostore ID."),
    geostore_origin: GeostoreOrigin = Query(
        GeostoreOrigin.gfw, description="Service to search first for geostore."
    ),
    delimiter: Delimiters = Query(
        Delimiters.comma, description="Delimiter to use for CSV file."
    ),
    # api_key: APIKey = Depends(get_api_key),
):
    """Execute a READ-ONLY SQL query on the given dataset version (if
    implemented) and return response in CSV format.

    Adding a geostore ID to the query will apply a spatial filter to the
    query, only returning results for features intersecting with the
    geostore geometry. For vector datasets, this filter will not clip
    feature geometries to the geostore boundaries. Hence any spatial
    transformation such as area calculations will be applied on the
    entire feature geometry, including areas outside the geostore
    boundaries.
    """

    dataset, version = dataset_version
    if geostore_id:
        geostore: Optional[GeostoreCommon] = await get_geostore(
            geostore_id, geostore_origin
        )
    else:
        geostore = None

    response.headers["Cache-Control"] = "max-age=7200"  # 2h
    csv_data: StringIO = await _query_dataset_csv(
        dataset, version, sql, geostore, delimiter=delimiter
    )
    return CSVStreamingResponse(iter([csv_data.getvalue()]), download=False)


@router.post(
    "/{dataset}/{version}/query",
    response_class=RedirectResponse,
    status_code=308,
    tags=["Query"],
    deprecated=True,
)
async def query_dataset_post(
    *,
    dataset_version: Tuple[str, str] = Depends(dataset_version_dependency),
    request: QueryRequestIn,
):
    """Execute a READ-ONLY SQL query on the given dataset version (if
    implemented).

    This path is deprecated and will permanently redirect to
    /query/json.
    """
    dataset, version = dataset_version

    return f"/dataset/{dataset}/{version}/query/json"


@router.post(
    "/{dataset}/{version}/query/json",
    response_class=ORJSONLiteResponse,
    response_model=Response,
    tags=["Query"],
)
async def query_dataset_json_post(
    *,
    dataset_version: Tuple[str, str] = Depends(dataset_version_dependency),
    request: QueryRequestIn,
    # api_key: APIKey = Depends(get_api_key),
):
    """Execute a READ-ONLY SQL query on the given dataset version (if
    implemented)."""

    dataset, version = dataset_version

    # create geostore with unknowns as blank
    if request.geometry:
        geostore: Optional[GeostoreCommon] = GeostoreCommon(
            geojson=request.geometry, geostore_id=uuid4(), area__ha=0, bbox=[0, 0, 0, 0]
        )
    else:
        geostore = None

    json_data: List[Dict[str, Any]] = await _query_dataset_json(
        dataset, version, request.sql, geostore
    )
    return ORJSONLiteResponse(Response(data=json_data).dict())


@router.post(
    "/{dataset}/{version}/query/csv",
    response_class=CSVStreamingResponse,
    tags=["Query"],
)
async def query_dataset_csv_post(
    *,
    dataset_version: Tuple[str, str] = Depends(dataset_version_dependency),
    request: CsvQueryRequestIn,
    # api_key: APIKey = Depends(get_api_key),
):
    """Execute a READ-ONLY SQL query on the given dataset version (if
    implemented)."""

    dataset, version = dataset_version

    # create geostore with unknowns as blank
    if request.geometry:
        geostore: Optional[GeostoreCommon] = GeostoreCommon(
            geojson=request.geometry, geostore_id=uuid4(), area__ha=0, bbox=[0, 0, 0, 0]
        )
    else:
        geostore = None

    csv_data: StringIO = await _query_dataset_csv(
        dataset, version, request.sql, geostore, delimiter=request.delimiter
    )
    return CSVStreamingResponse(iter([csv_data.getvalue()]), download=False)


async def _query_dataset_json(
    dataset: str,
    version: str,
    sql: str,
    geostore: Optional[GeostoreCommon],
) -> List[Dict[str, Any]]:
    # Make sure we can query the dataset
    default_asset: AssetORM = await assets.get_default_asset(dataset, version)
    query_type = _get_query_type(default_asset, geostore)
    if query_type == QueryType.table:
        geometry = geostore.geojson if geostore else None
        return await _query_table(dataset, version, sql, geometry)
    elif query_type == QueryType.raster:
        geostore = cast(GeostoreCommon, geostore)
        results = await _query_raster(dataset, default_asset, sql, geostore)
        return results["data"]
    else:
        raise HTTPException(
            status_code=501,
            detail="This endpoint is not implemented for the given dataset.",
        )


async def _query_dataset_csv(
    dataset: str,
    version: str,
    sql: str,
    geostore: Optional[GeostoreCommon],
    delimiter: Delimiters = Delimiters.comma,
) -> StringIO:
    # Make sure we can query the dataset
    default_asset: AssetORM = await assets.get_default_asset(dataset, version)
    query_type = _get_query_type(default_asset, geostore)
    if query_type == QueryType.table:
        geometry = geostore.geojson if geostore else None
        response = await _query_table(dataset, version, sql, geometry)
        return _orm_to_csv(response, delimiter=delimiter)
    elif query_type == QueryType.raster:
        geostore = cast(GeostoreCommon, geostore)
        results = await _query_raster(
            dataset, default_asset, sql, geostore, QueryFormat.csv, delimiter
        )
        return StringIO(results["data"])
    else:
        raise HTTPException(
            status_code=501,
            detail="This endpoint is not implemented for the given dataset.",
        )


def _get_query_type(default_asset: AssetORM, geostore: Optional[GeostoreCommon]):
    if default_asset.asset_type in [
        AssetType.geo_database_table,
        AssetType.database_table,
    ]:
        return QueryType.table
    elif default_asset.asset_type == AssetType.raster_tile_set:
        if not geostore:
            raise HTTPException(
                status_code=422, detail="Raster tile set queries require a geometry."
            )
        return QueryType.raster
    else:
        raise HTTPException(
            status_code=501,
            detail="This endpoint is not implemented for the given dataset.",
        )


async def _query_table(
    dataset: str,
    version: str,
    sql: str,
    geometry: Optional[Geometry],
) -> List[Dict[str, Any]]:
    # parse and validate SQL statement
    try:
        parsed = parse_sql(unquote(sql))
    except ParseError as e:
        raise HTTPException(status_code=400, detail=str(e))

    _has_only_one_statement(parsed)
    _is_select_statement(parsed)
    _has_no_with_clause(parsed)
    _only_one_from_table(parsed)
    _no_subqueries(parsed)
    _no_forbidden_functions(parsed)
    _no_forbidden_value_functions(parsed)

    # always overwrite the table name with the current dataset version name, to make sure no other table is queried
    parsed[0]["RawStmt"]["stmt"]["SelectStmt"]["fromClause"][0]["RangeVar"][
        "schemaname"
    ] = dataset
    parsed[0]["RawStmt"]["stmt"]["SelectStmt"]["fromClause"][0]["RangeVar"][
        "relname"
    ] = version

    if geometry:
        parsed = await _add_geometry_filter(parsed, geometry)

    # convert back to text
    sql = RawStream()(Node(parsed))

    try:
        rows = await db.all(sql)
        response: List[Dict[str, Any]] = [dict(row) for row in rows]
    except InsufficientPrivilegeError:
        raise HTTPException(
            status_code=403, detail="Not authorized to execute this query."
        )
    except (SyntaxOrAccessError, DataError) as e:
        raise HTTPException(status_code=400, detail=f"Bad request. {str(e)}")

    return response


def _orm_to_csv(
    data: List[Dict[str, Any]], delimiter: Delimiters = Delimiters.comma
) -> StringIO:
    """Create a new csv file that represents generated data.

    Response will return a temporary redirect to download URL.
    """
    csv_file = StringIO()

    if data:
        wr = csv.writer(csv_file, quoting=csv.QUOTE_NONNUMERIC, delimiter=delimiter)
        field_names = data[0].keys()
        wr.writerow(field_names)
        for row in data:
            wr.writerow(row.values())
        csv_file.seek(0)

    return csv_file


def _has_only_one_statement(parsed: List[Dict[str, Any]]) -> None:
    if len(parsed) != 1:
        raise HTTPException(
            status_code=400, detail="Must use exactly one SQL statement."
        )


def _is_select_statement(parsed: List[Dict[str, Any]]) -> None:
    select = parsed[0]["RawStmt"]["stmt"].get("SelectStmt", None)
    if not select:
        raise HTTPException(status_code=400, detail="Must use SELECT statements only.")


def _has_no_with_clause(parsed: List[Dict[str, Any]]) -> None:
    with_clause = parsed[0]["RawStmt"]["stmt"]["SelectStmt"].get("withClause", None)
    if with_clause:
        raise HTTPException(status_code=400, detail="Must not have WITH clause.")


def _only_one_from_table(parsed: List[Dict[str, Any]]) -> None:
    from_clause = parsed[0]["RawStmt"]["stmt"]["SelectStmt"].get("fromClause", None)
    if not from_clause or len(from_clause) > 1:
        raise HTTPException(
            status_code=400, detail="Must list exactly one table in FROM clause."
        )


def _no_subqueries(parsed: List[Dict[str, Any]]) -> None:
    sub_query = parsed[0]["RawStmt"]["stmt"]["SelectStmt"]["fromClause"][0].get(
        "RangeSubselect", None
    )
    if sub_query:
        raise HTTPException(status_code=400, detail="Must not use sub queries.")


def _no_forbidden_functions(parsed: List[Dict[str, Any]]) -> None:
    functions = _get_item_value("FuncCall", parsed)

    forbidden_function_list = [
        configuration_settings_functions,
        server_signaling_functions,
        backup_control_functions,
        recovery_information_functions,
        recovery_control_functions,
        snapshot_synchronization_functions,
        replication_sql_functions,
        database_object_size_functions,
        database_object_location_functions,
        collation_management_functions,
        index_maintenance_functions,
        generic_file_access_functions,
        advisory_lock_functions,
        table_rewrite_information,
        session_information_functions,
        access_privilege_inquiry_functions,
        schema_visibility_inquiry_functions,
        system_catalog_information_functions,
        object_information_and_addressing_functions,
        comment_information_functions,
        transaction_ids_and_snapshots,
        committed_transaction_information,
        control_data_functions,
    ]

    for f in functions:
        function_names = f["funcname"]
        for fn in function_names:
            function_name = fn["String"]["str"]

            # block functions which start with `pg_`, `PostGIS` or `_`
            if (
                function_name[:3].lower() == "pg_"
                or function_name[:1].lower() == "_"
                or function_name[:7].lower() == "postgis"
            ):
                raise HTTPException(
                    status_code=400,
                    detail="Use of admin, system or private functions is not allowed.",
                )

            # Also block any other banished functions
            for forbidden_functions in forbidden_function_list:
                if function_name in forbidden_functions:
                    raise HTTPException(
                        status_code=400,
                        detail="Use of admin, system or private functions is not allowed.",
                    )


def _no_forbidden_value_functions(parsed: List[Dict[str, Any]]) -> None:
    value_functions = _get_item_value("SQLValueFunction", parsed)
    if value_functions:
        raise HTTPException(
            status_code=400,
            detail="Use of sql value functions is not allowed.",
        )


def _get_item_value(key: str, parsed: List[Dict[str, Any]]) -> List[Dict[str, Any]]:
    """Return all functions in an AST."""

    # loop through statement recursively and yield all functions
    def walk_dict(d):
        for k, v in d.items():
            if k == key:
                yield v
            if isinstance(v, dict):
                yield from walk_dict(v)
            elif isinstance(v, list):
                for _v in v:
                    yield from walk_dict(_v)

    values: List[Dict[str, Any]] = list()
    for p in parsed:
        values += list(walk_dict(p))
    return values


async def _add_geometry_filter(parsed_sql, geometry: Geometry):
    # make empty select statement with where clause including filter
    # this way we can later parse it as AST
    intersect_filter = f"SELECT WHERE ST_Intersects(geom, ST_SetSRID(ST_GeomFromGeoJSON('{geometry.json()}'),4326))"

    # combine the two where clauses
    parsed_filter = parse_sql(intersect_filter)
    filter_where = parsed_filter[0]["RawStmt"]["stmt"]["SelectStmt"]["whereClause"]
    sql_where = parsed_sql[0]["RawStmt"]["stmt"]["SelectStmt"].get("whereClause", None)

    if sql_where:
        parsed_sql[0]["RawStmt"]["stmt"]["SelectStmt"]["whereClause"] = {
            "BoolExpr": {"boolop": 0, "args": [sql_where, filter_where]}
        }
    else:
        parsed_sql[0]["RawStmt"]["stmt"]["SelectStmt"]["whereClause"] = filter_where

    return parsed_sql


async def _query_raster(
    dataset: str,
    asset: AssetORM,
    sql: str,
    geostore: GeostoreCommon,
    format: QueryFormat = QueryFormat.json,
    delimiter: Delimiters = Delimiters.comma,
) -> Dict[str, Any]:
    if geostore.area__ha > GEOSTORE_SIZE_LIMIT_OTF:
        raise HTTPException(
            status_code=400,
            detail=f"Geostore area exceeds limit of {GEOSTORE_SIZE_LIMIT_OTF} ha for raster analysis.",
        )

    # use default data type to get default raster layer for dataset
    default_layer = _get_default_layer(dataset, asset.creation_options["pixel_meaning"])
    grid = asset.creation_options["grid"]
    sql = re.sub("from \w+", f"from {default_layer}", sql, flags=re.IGNORECASE)

    return await _query_raster_lambda(geostore.geojson, sql, grid, format, delimiter)


async def _query_raster_lambda(
    geometry: Geometry,
    sql: str,
    grid: Grid = Grid.ten_by_forty_thousand,
    format: QueryFormat = QueryFormat.json,
    delimiter: Delimiters = Delimiters.comma,
) -> Dict[str, Any]:
    data_environment = await _get_data_environment(grid)
    payload = {
        "geometry": jsonable_encoder(geometry),
        "query": sql,
        "environment": data_environment.dict()["layers"],
        "format": format,
    }

    logger.info(f"Submitting raster analysis lambda request with payload: {payload}")

    try:
        response = await invoke_lambda(RASTER_ANALYSIS_LAMBDA_NAME, payload)
    except httpx.TimeoutException:
        raise HTTPException(500, "Query took too long to process.")

    # invalid response codes are reserved by Lambda specific issues (e.g. too many requests)
    if response.status_code >= 300:
        raise HTTPException(
            500,
            f"Raster analysis geoprocessor returned invalid response code {response.status_code}",
        )

    # response must be in JSEND format or something unexpected happened
    response_body = response.json()
    if "status" not in response_body or (
        "data" not in response_body and "message" not in response_body
    ):
        raise HTTPException(
            500,
            f"Raster analysis lambda received an unexpected response: {response.text}",
        )

    if response_body["status"] == "failed":
        # validation error
        raise HTTPException(422, response_body["message"])
    elif response_body["status"] == "error":
        # geoprocessing error
        raise HTTPException(500, response_body["message"])

    return response_body


def _get_default_layer(dataset, pixel_meaning):
    default_type = pixel_meaning
    if default_type == "is":
        return f"{default_type}__{dataset}"
    elif "date_conf" in default_type:
        # use date layer for date_conf encoding
        return f"{dataset}__date"
    elif default_type.endswith("ha-1"):
        # remove ha-1 suffix for area density rasters
        # OTF will multiply by pixel area to get base type
        # and table names can't include '-1'
        return f"{dataset}__{default_type[:-5]}"
    else:
        return f"{dataset}__{default_type}"


async def _get_data_environment(grid: Grid) -> DataEnvironment:
    # get all Raster tile set assets
<<<<<<< HEAD
    latest_tile_sets = await db.all(latest_raster_tile_sets, {"grid": grid})
    # create layers
    layers: List[Layer] = []
    for row in latest_tile_sets:
        creation_options = row.creation_options
=======
    latest_tile_sets = await assets.get_raster_tile_sets()
    # create layers
    layers: List[Layer] = []
    for row in latest_tile_sets:
        creation_options = row["creation_options"]
        if creation_options["grid"] != grid:
            # skip if not on the right grid
            continue

        # TODO skip intermediate raster for tile cache until field is in metadata
        if "tcd" in creation_options["pixel_meaning"]:
            continue

>>>>>>> a40812e8
        # only include single band rasters
        if creation_options.get("band_count", 1) > 1:
            continue

        if creation_options["pixel_meaning"] == "is":
            source_layer_name = (
                f"{creation_options['pixel_meaning']}__{row['dataset']}"
            )
        else:
            source_layer_name = (
                f"{row['dataset']}__{creation_options['pixel_meaning']}"
            )

        no_data_val = parse_obj_as(
            Optional[Union[List[NoDataType], NoDataType]],
            creation_options["no_data"],
        )
        if isinstance(no_data_val, List):
            no_data_val = no_data_val[0]

        bands = getattr(row.get("metadata"), "bands", [])
        raster_table = None
        if bands:
            raster_table = RasterTable(**bands[0].to_dict()["values_table"])
        print("TABLE", raster_table)
        layers.append(
            _get_source_layer(
                row['asset_uri'],
                source_layer_name,
                grid,
                no_data_val,
                raster_table,
            )
        )

        if creation_options["pixel_meaning"] == "date_conf":
            layers += _get_date_conf_derived_layers(source_layer_name, no_data_val)

        if creation_options["pixel_meaning"].endswith("_ha-1"):
            layers.append(_get_area_density_layer(source_layer_name, no_data_val))

    return DataEnvironment(layers=layers)


def _get_source_layer(
    asset_uri: str,
    source_layer_name: str,
    grid: Grid,
    no_data_val: Optional[NoDataType],
    raster_table: Optional[RasterTable],
) -> SourceLayer:
    return SourceLayer(
        source_uri=asset_uri,
        tile_scheme="nw",
        grid=grid,
        name=source_layer_name,
        no_data=no_data_val,
        raster_table=raster_table,
    )


def _get_date_conf_derived_layers(
    source_layer_name: str, no_data_val: Optional[NoDataType]
) -> List[DerivedLayer]:
    """Get derived layers that decode our date_conf layers for alert
    systems."""
    # TODO should these somehow be in the metadata or creation options instead of hardcoded?
    # 16435 is number of days from 1970-01-01 and 2015-01-01, and can be used to convet
    # our encoding of days since 2015 to a number that can be used generally for datetimes
    decode_expression = "(A + 16435).astype('datetime64[D]').astype(str)"
    encode_expression = "(datetime64(A) - 16435).astype(uint16)"
    conf_encoding = RasterTable(
        default_meaning="not_detected",
        rows=[
            RasterTableRow(value=2, meaning="nominal"),
            RasterTableRow(value=3, meaning="high"),
            RasterTableRow(value=4, meaning="highest"),
        ],
    )

    return [
        DerivedLayer(
            source_layer=source_layer_name,
            name=source_layer_name.replace("__date_conf", "__date"),
            calc="A % 10000",
            no_data=no_data_val,
            decode_expression=decode_expression,
            encode_expression=encode_expression,
        ),
        DerivedLayer(
            source_layer=source_layer_name,
            name=source_layer_name.replace("__date_conf", "__confidence"),
            calc="floor(A / 10000).astype(uint8)",
            no_data=no_data_val,
            raster_table=conf_encoding,
        ),
    ]


def _get_area_density_layer(
    source_layer_name: str, no_data_val: Optional[NoDataType]
) -> DerivedLayer:
    """Get the derived gross layer for whose values represent density per pixel
    area."""
    return DerivedLayer(
        source_layer=source_layer_name,
        name=source_layer_name.replace("_ha-1", ""),
        calc="A * area",
        no_data=no_data_val,
    )


def _get_predefined_layers(row, source_layer_name):
    """Return predefined derived layers we use for analysis but don't actually
    exist as tile sets."""
    if source_layer_name == "whrc_aboveground_biomass_stock_2000__Mg_ha-1":
        return [
            {
                "source_layer": source_layer_name,
                "name": "whrc_aboveground_co2_emissions__Mg",
                "calc": "A * area * (0.5 * 44 / 12)",
            }
        ]<|MERGE_RESOLUTION|>--- conflicted
+++ resolved
@@ -646,39 +646,19 @@
 
 async def _get_data_environment(grid: Grid) -> DataEnvironment:
     # get all Raster tile set assets
-<<<<<<< HEAD
     latest_tile_sets = await db.all(latest_raster_tile_sets, {"grid": grid})
     # create layers
     layers: List[Layer] = []
     for row in latest_tile_sets:
         creation_options = row.creation_options
-=======
-    latest_tile_sets = await assets.get_raster_tile_sets()
-    # create layers
-    layers: List[Layer] = []
-    for row in latest_tile_sets:
-        creation_options = row["creation_options"]
-        if creation_options["grid"] != grid:
-            # skip if not on the right grid
-            continue
-
-        # TODO skip intermediate raster for tile cache until field is in metadata
-        if "tcd" in creation_options["pixel_meaning"]:
-            continue
-
->>>>>>> a40812e8
         # only include single band rasters
         if creation_options.get("band_count", 1) > 1:
             continue
 
         if creation_options["pixel_meaning"] == "is":
-            source_layer_name = (
-                f"{creation_options['pixel_meaning']}__{row['dataset']}"
-            )
+            source_layer_name = f"{creation_options['pixel_meaning']}__{row['dataset']}"
         else:
-            source_layer_name = (
-                f"{row['dataset']}__{creation_options['pixel_meaning']}"
-            )
+            source_layer_name = f"{row['dataset']}__{creation_options['pixel_meaning']}"
 
         no_data_val = parse_obj_as(
             Optional[Union[List[NoDataType], NoDataType]],
@@ -694,7 +674,7 @@
         print("TABLE", raster_table)
         layers.append(
             _get_source_layer(
-                row['asset_uri'],
+                row["asset_uri"],
                 source_layer_name,
                 grid,
                 no_data_val,
