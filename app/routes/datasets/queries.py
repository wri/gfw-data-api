"""Explore data entries for a given dataset version using standard SQL."""

import csv
import json
import re
import uuid
from io import StringIO
from typing import Any, Dict, List, Optional, Tuple, Union, cast
from urllib.parse import unquote
from uuid import UUID, uuid4

import botocore
import httpx
from async_lru import alru_cache
from asyncpg import DataError, InsufficientPrivilegeError, SyntaxOrAccessError
from fastapi import APIRouter, Depends, HTTPException, Query
from fastapi import Request as FastApiRequest
from fastapi import Response as FastApiResponse
from fastapi.encoders import jsonable_encoder
from fastapi.logger import logger
from fastapi.openapi.models import APIKey
from fastapi.responses import ORJSONResponse, RedirectResponse
from pglast import printers  # noqa
from pglast import Node, parse_sql
from pglast.parser import ParseError
from pglast.printer import RawStream
from pydantic.tools import parse_obj_as

from app.settings.globals import API_URL

from ...application import db
from ...authentication.api_keys import get_api_key
from ...authentication.token import is_gfwpro_admin_for_query
from ...crud import assets
from ...models.enum.assets import AssetType
from ...models.enum.creation_options import Delimiters
from ...models.enum.geostore import GeostoreOrigin
from ...models.enum.pg_admin_functions import (
    advisory_lock_functions,
    backup_control_functions,
    collation_management_functions,
    configuration_settings_functions,
    database_object_location_functions,
    database_object_size_functions,
    generic_file_access_functions,
    index_maintenance_functions,
    recovery_control_functions,
    recovery_information_functions,
    replication_sql_functions,
    server_signaling_functions,
    snapshot_synchronization_functions,
    table_rewrite_information,
)
from ...models.enum.pg_sys_functions import (
    access_privilege_inquiry_functions,
    comment_information_functions,
    committed_transaction_information,
    control_data_functions,
    object_information_and_addressing_functions,
    schema_visibility_inquiry_functions,
    session_information_functions,
    system_catalog_information_functions,
    transaction_ids_and_snapshots,
)
from ...models.enum.pixetl import Grid
from ...models.enum.queries import QueryFormat, QueryType
from ...models.orm.assets import Asset as AssetORM
from ...models.orm.queries.raster_assets import data_environment_raster_tile_sets
from ...models.pydantic.asset_metadata import RasterTable, RasterTableRow
from ...models.pydantic.creation_options import NoDataType
from ...models.pydantic.geostore import Geometry, GeostoreCommon
from ...models.pydantic.query import (
    CsvQueryRequestIn,
    QueryBatchRequestIn,
    QueryRequestIn,
)
from ...models.pydantic.raster_analysis import (
    DataEnvironment,
    DerivedLayer,
    Layer,
    SourceLayer,
)
from ...models.pydantic.responses import Response
from ...models.pydantic.user_job import UserJob, UserJobResponse
from ...responses import CSVStreamingResponse, ORJSONLiteResponse
from ...settings.globals import (
    GEOSTORE_SIZE_LIMIT_OTF,
    RASTER_ANALYSIS_LAMBDA_NAME,
    RASTER_ANALYSIS_STATE_MACHINE_ARN,
)
from ...utils.aws import get_sfn_client, invoke_lambda
from ...utils.decorators import hash_dict
from ...utils.geostore import get_geostore
from .. import dataset_version_dependency
from . import _verify_source_file_access

router = APIRouter()


# Special suffixes to do an extra area density calculation on the raster data set.
AREA_DENSITY_RASTER_SUFFIXES = ["_ha-1", "_ha_yr-1"]


@router.get(
    "/{dataset}/{version}/query",
    response_class=RedirectResponse,
    tags=["Query"],
    status_code=308,
    deprecated=True,
)
async def query_dataset(
    *,
    dataset_version: Tuple[str, str] = Depends(dataset_version_dependency),
    request: FastApiRequest,
):
    """Execute a READ-ONLY SQL query on the given dataset version (if
    implemented) and return response in JSON format.

    Adding a geostore ID to the query will apply a spatial filter to the
    query, only returning results for features intersecting with the
    geostore geometry. For vector datasets, this filter will not clip
    feature geometries to the geostore boundaries. Hence any spatial
    transformation such as area calculations will be applied on the
    entire feature geometry, including areas outside the geostore
    boundaries.

    This path is deprecated and will permanently redirect to
    /query/json.
    """
    dataset, version = dataset_version

    return f"/dataset/{dataset}/{version}/query/json?{request.query_params}"


@router.get(
    "/{dataset}/{version}/query/json",
    response_model=Response,
    response_class=ORJSONLiteResponse,
    tags=["Query"],
)
async def query_dataset_json(
    response: FastApiResponse,
    dataset_version: Tuple[str, str] = Depends(dataset_version_dependency),
    sql: str = Query(..., description="SQL query."),
    geostore_id: Optional[UUID] = Query(
        None,
        description="Geostore ID. The geostore must represent a Polygon or MultiPolygon.",
    ),
    geostore_origin: GeostoreOrigin = Query(
        GeostoreOrigin.gfw, description="Service to search first for geostore."
    ),
    is_authorized: bool = Depends(is_gfwpro_admin_for_query),
    api_key: APIKey = Depends(get_api_key),
):
    """Execute a READ-ONLY SQL query on the given dataset version (if
    implemented) and return response in JSON format.

    Adding a geostore ID or directly-specified geometry to the query
    will apply a spatial filter to the query, only returning results for
    features intersecting with the geostore geometry. For vector
    datasets, this filter will not clip feature geometries to the
    geostore boundaries. Hence any spatial transformation such as area
    calculations will be applied on the entire feature geometry,
    including areas outside the geostore boundaries.

    A geostore ID or geometry must be specified for a query to a raster-
    only dataset.

    GET to /dataset/{dataset}/{version}/fields will show fields that can
    be used in the query. For raster-only datasets, fields for other
    raster datasets that use the same grid are listed and can be
    referenced. There are also several reserved fields with special
    meaning that can be used, including "area__ha", "latitude", and
    "longitude".
    """

    dataset, version = dataset_version

    if geostore_id:
        geostore: Optional[GeostoreCommon] = await get_geostore(
            geostore_id, geostore_origin
        )
    else:
        geostore = None

    if "gadm__tcl__" in dataset:
        response.headers["Cache-Control"] = "max-age=31536000"  # 1y for TCL tables
    else:
        response.headers["Cache-Control"] = "max-age=7200"  # 2h

    json_data: List[Dict[str, Any]] = await _query_dataset_json(
        dataset, version, sql, geostore
    )
    return Response(data=json_data)


@router.get(
    "/{dataset}/{version}/query/csv",
    response_class=CSVStreamingResponse,
    tags=["Query"],
)
async def query_dataset_csv(
    response: FastApiResponse,
    dataset_version: Tuple[str, str] = Depends(dataset_version_dependency),
    sql: str = Query(..., description="SQL query."),
    geostore_id: Optional[UUID] = Query(
        None,
        description="Geostore ID. The geostore must represent a Polygon or MultiPolygon.",
    ),
    geostore_origin: GeostoreOrigin = Query(
        GeostoreOrigin.gfw, description="Service to search first for geostore."
    ),
    delimiter: Delimiters = Query(
        Delimiters.comma, description="Delimiter to use for CSV file."
    ),
    is_authorized: bool = Depends(is_gfwpro_admin_for_query),
    api_key: APIKey = Depends(get_api_key),
):
    """Execute a READ-ONLY SQL query on the given dataset version (if
    implemented) and return response in CSV format.

    Adding a geostore ID to the query will apply a spatial filter to the
    query, only returning results for features intersecting with the
    geostore geometry. For vector datasets, this filter will not clip
    feature geometries to the geostore boundaries. Hence any spatial
    transformation such as area calculations will be applied on the
    entire feature geometry, including areas outside the geostore
    boundaries.
    """

    dataset, version = dataset_version
    if geostore_id:
        geostore: Optional[GeostoreCommon] = await get_geostore(
            geostore_id, geostore_origin
        )
    else:
        geostore = None

    response.headers["Cache-Control"] = "max-age=7200"  # 2h
    csv_data: StringIO = await _query_dataset_csv(
        dataset, version, sql, geostore, delimiter=delimiter
    )
    return CSVStreamingResponse(iter([csv_data.getvalue()]), download=False)


@router.post(
    "/{dataset}/{version}/query",
    response_class=RedirectResponse,
    status_code=308,
    tags=["Query"],
    deprecated=True,
)
async def query_dataset_post(
    *,
    dataset_version: Tuple[str, str] = Depends(dataset_version_dependency),
    request: QueryRequestIn,
):
    """Execute a READ-ONLY SQL query on the given dataset version (if
    implemented).

    This path is deprecated and will permanently redirect to
    /query/json.
    """
    dataset, version = dataset_version

    return f"/dataset/{dataset}/{version}/query/json"


@router.post(
    "/{dataset}/{version}/query/json",
    response_class=ORJSONLiteResponse,
    response_model=Response,
    tags=["Query"],
)
async def query_dataset_json_post(
    *,
    dataset_version: Tuple[str, str] = Depends(dataset_version_dependency),
    request: QueryRequestIn,
    is_authorized: bool = Depends(is_gfwpro_admin_for_query),
    api_key: APIKey = Depends(get_api_key),
):
    """Execute a READ-ONLY SQL query on the given dataset version (if
    implemented)."""

    dataset, version = dataset_version

    if request.geometry:
        geostore: Optional[GeostoreCommon] = GeostoreCommon(
            geojson=request.geometry, geostore_id=uuid4(), area__ha=0, bbox=[0, 0, 0, 0]
        )
    else:
        geostore = None

    json_data: List[Dict[str, Any]] = await _query_dataset_json(
        dataset, version, request.sql, geostore
    )
    return ORJSONLiteResponse(Response(data=json_data).dict())


@router.post(
    "/{dataset}/{version}/query/csv",
    response_class=CSVStreamingResponse,
    tags=["Query"],
)
async def query_dataset_csv_post(
    *,
    dataset_version: Tuple[str, str] = Depends(dataset_version_dependency),
    request: CsvQueryRequestIn,
    is_authorized: bool = Depends(is_gfwpro_admin_for_query),
    api_key: APIKey = Depends(get_api_key),
):
    """Execute a READ-ONLY SQL query on the given dataset version (if
    implemented)."""

    dataset, version = dataset_version

    # create geostore with unknowns as blank
    if request.geometry:
        geostore: Optional[GeostoreCommon] = GeostoreCommon(
            geojson=request.geometry, geostore_id=uuid4(), area__ha=0, bbox=[0, 0, 0, 0]
        )
    else:
        geostore = None

    csv_data: StringIO = await _query_dataset_csv(
        dataset, version, request.sql, geostore, delimiter=request.delimiter
    )
    return CSVStreamingResponse(iter([csv_data.getvalue()]), download=False)


@router.post(
    "/{dataset}/{version}/query/batch",
    response_class=ORJSONResponse,
    response_model=UserJobResponse,
    tags=["Query"],
    status_code=202,
)
async def query_dataset_list_post(
    *,
    dataset_version: Tuple[str, str] = Depends(dataset_version_dependency),
    request: QueryBatchRequestIn,
    api_key: APIKey = Depends(get_api_key),
):
    """Execute a READ-ONLY SQL query on the specified raster-based dataset
    version for a potentially large list of features. The features may be
    specified by an inline GeoJson feature collection, or a list of
    ResourceWatch geostore IDs, or the URI of vector file that is in any of a
    variety of formats supported by GeoPandas, include GeoJson and CSV format.
    For CSV files, the geometry column should be named "WKT" (not "WKB") and
    the geometry values should be in WKB format.

    The specified sql query will be run on each individual feature, and
    so may take a while. Therefore, the results of this query include a
    job_id. The user should then periodically query the specified job
    via the /job/{job_id} api. When the "data.status" indicates
    "success" or "partial_success", then the successful results will be
    available at the specified "data.download_link". When the
    "data.status" indicates "partial_success" or "failed", then failed
    results (likely because of improper geometries) will be available at
    "data.failed_geometries_link". If the "data.status" indicates
    "error", then there will be no results available (nothing was able
    to complete, possible because of an infrastructure problem).

    There is currently a five-minute time limit on the entire list
    query, but up to 100 individual feature queries proceed in parallel,
    so lists with several thousands of features can potentially be
    processed within that time limit.
    """

    dataset, version = dataset_version

    default_asset: AssetORM = await assets.get_default_asset(dataset, version)
    if default_asset.asset_type != AssetType.raster_tile_set:
        raise HTTPException(
            status_code=400,
            detail="Querying on lists is only available for raster tile sets.",
        )

    if request.feature_collection:
        for feature in request.feature_collection.features:
            if (
                feature.geometry.type != "Polygon"
                and feature.geometry.type != "MultiPolygon"
            ):
                raise HTTPException(
                    status_code=400,
                    detail="Feature collection must only contain Polygons or MultiPolygons for raster analysis",
                )

    job_id = uuid.uuid4()

    # get grid, query and data environment based on default asset
    default_layer = _get_default_layer(
        dataset, default_asset.creation_options["pixel_meaning"]
    )
    grid = default_asset.creation_options["grid"]
    sql = re.sub("from \w+", f"from {default_layer}", request.sql, flags=re.IGNORECASE)
    data_environment = await _get_data_environment(grid)

    input = {
        "query": sql,
        "id_field": request.id_field,
        "environment": data_environment.dict()["layers"],
    }

    if (
        (request.feature_collection and request.uri)
        or (request.feature_collection and request.geostore_ids)
        or (request.uri and request.geostore_ids)
    ):
        raise HTTPException(
            status_code=400,
            detail="Must provide only one of valid feature collection, URI, or geostore_ids list.",
        )

    if request.feature_collection is not None:
        input["feature_collection"] = jsonable_encoder(request.feature_collection)
    elif request.uri is not None:
        _verify_source_file_access([request.uri])
        input["uri"] = request.uri
    elif request.geostore_ids is not None:
        input["geostore_ids"] = request.geostore_ids
    else:
        raise HTTPException(
            status_code=400,
            detail="Must provide valid feature collection, URI, or geostore_ids list.",
        )

    try:
        await _start_batch_execution(job_id, input)
    except botocore.exceptions.ClientError as error:
        logger.error(error)
        return HTTPException(500, "There was an error starting your job.")

    job_link = f"{API_URL}/job/{job_id}"
    return UserJobResponse(data=UserJob(job_id=job_id, job_link=job_link))


async def _start_batch_execution(job_id: UUID, input: Dict[str, Any]) -> None:
    get_sfn_client().start_execution(
        stateMachineArn=RASTER_ANALYSIS_STATE_MACHINE_ARN,
        name=str(job_id),
        input=json.dumps(input),
    )


async def _query_dataset_json(
    dataset: str,
    version: str,
    sql: str,
    geostore: Optional[GeostoreCommon],
    raster_version_overrides: Dict[str, str] = {},
) -> List[Dict[str, Any]]:
    # Make sure we can query the dataset
    default_asset: AssetORM = await assets.get_default_asset(dataset, version)
    query_type = _get_query_type(default_asset, geostore)
    if query_type == QueryType.table:
        geometry = geostore.geojson if geostore else None
        return await _query_table(dataset, version, sql, geometry)
    elif query_type == QueryType.raster:
        geostore = cast(GeostoreCommon, geostore)
        results = await _query_raster(
<<<<<<< HEAD
            dataset, default_asset, sql, geostore, raster_version_overrides
=======
            dataset,
            default_asset,
            sql,
            geostore,
            version_overrides=raster_version_overrides,
>>>>>>> 2a63a3df
        )
        return results["data"]
    else:
        raise HTTPException(
            status_code=501,
            detail="This endpoint is not implemented for the given dataset.",
        )


async def _query_dataset_csv(
    dataset: str,
    version: str,
    sql: str,
    geostore: Optional[GeostoreCommon],
    delimiter: Delimiters = Delimiters.comma,
) -> StringIO:
    # Make sure we can query the dataset
    default_asset: AssetORM = await assets.get_default_asset(dataset, version)
    query_type = _get_query_type(default_asset, geostore)
    if query_type == QueryType.table:
        geometry = geostore.geojson if geostore else None
        response = await _query_table(dataset, version, sql, geometry)
        return _orm_to_csv(response, delimiter=delimiter)
    elif query_type == QueryType.raster:
        geostore = cast(GeostoreCommon, geostore)
        results = await _query_raster(
            dataset, default_asset, sql, geostore, QueryFormat.csv, delimiter
        )
        return StringIO(results["data"])
    else:
        raise HTTPException(
            status_code=501,
            detail="This endpoint is not implemented for the given dataset.",
        )


def _get_query_type(default_asset: AssetORM, geostore: Optional[GeostoreCommon]):
    if default_asset.asset_type in [
        AssetType.geo_database_table,
        AssetType.database_table,
    ]:
        return QueryType.table
    elif default_asset.asset_type == AssetType.raster_tile_set:
        if not geostore:
            raise HTTPException(
                status_code=422, detail="Raster tile set queries require a geometry."
            )
        return QueryType.raster
    else:
        raise HTTPException(
            status_code=501,
            detail="This endpoint is not implemented for the given dataset.",
        )


async def _query_table(
    dataset: str,
    version: str,
    sql: str,
    geometry: Optional[Geometry],
) -> List[Dict[str, Any]]:
    # Parse and validate SQL statement
    try:
        parsed = parse_sql(unquote(sql))
    except ParseError as e:
        raise HTTPException(status_code=400, detail=str(e))

    _has_only_one_statement(parsed)
    _is_select_statement(parsed)
    _has_no_with_clause(parsed)
    _only_one_from_table(parsed)
    _no_subqueries(parsed)
    _no_forbidden_functions(parsed)
    _no_forbidden_value_functions(parsed)

    # always overwrite the table name with the current dataset version name, to make sure no other table is queried
    parsed[0]["RawStmt"]["stmt"]["SelectStmt"]["fromClause"][0]["RangeVar"][
        "schemaname"
    ] = dataset
    parsed[0]["RawStmt"]["stmt"]["SelectStmt"]["fromClause"][0]["RangeVar"][
        "relname"
    ] = version

    if geometry:
        parsed = await _add_geometry_filter(parsed, geometry)

    # convert back to text
    sql = RawStream()(Node(parsed))

    try:
        rows = await db.all(sql)
        response: List[Dict[str, Any]] = [dict(row) for row in rows]
    except InsufficientPrivilegeError:
        raise HTTPException(
            status_code=403, detail="Not authorized to execute this query."
        )
    except (SyntaxOrAccessError, DataError) as e:
        raise HTTPException(status_code=400, detail=f"Bad request. {str(e)}")

    return response


def _orm_to_csv(
    data: List[Dict[str, Any]], delimiter: Delimiters = Delimiters.comma
) -> StringIO:
    """Create a new csv file that represents generated data.

    Response will return a temporary redirect to download URL.
    """
    csv_file = StringIO()

    if data:
        wr = csv.writer(csv_file, quoting=csv.QUOTE_NONNUMERIC, delimiter=delimiter)
        field_names = data[0].keys()
        wr.writerow(field_names)
        for row in data:
            wr.writerow(row.values())
        csv_file.seek(0)

    return csv_file


def _has_only_one_statement(parsed: List[Dict[str, Any]]) -> None:
    if len(parsed) != 1:
        raise HTTPException(
            status_code=400, detail="Must use exactly one SQL statement."
        )


def _is_select_statement(parsed: List[Dict[str, Any]]) -> None:
    select = parsed[0]["RawStmt"]["stmt"].get("SelectStmt", None)
    if not select:
        raise HTTPException(status_code=400, detail="Must use SELECT statements only.")


def _has_no_with_clause(parsed: List[Dict[str, Any]]) -> None:
    with_clause = parsed[0]["RawStmt"]["stmt"]["SelectStmt"].get("withClause", None)
    if with_clause:
        raise HTTPException(status_code=400, detail="Must not have WITH clause.")


def _only_one_from_table(parsed: List[Dict[str, Any]]) -> None:
    from_clause = parsed[0]["RawStmt"]["stmt"]["SelectStmt"].get("fromClause", None)
    if not from_clause or len(from_clause) > 1:
        raise HTTPException(
            status_code=400, detail="Must list exactly one table in FROM clause."
        )


def _no_subqueries(parsed: List[Dict[str, Any]]) -> None:
    sub_query = parsed[0]["RawStmt"]["stmt"]["SelectStmt"]["fromClause"][0].get(
        "RangeSubselect", None
    )
    if sub_query:
        raise HTTPException(status_code=400, detail="Must not use sub queries.")


def _no_forbidden_functions(parsed: List[Dict[str, Any]]) -> None:
    functions = _get_item_value("FuncCall", parsed)

    forbidden_function_list = [
        configuration_settings_functions,
        server_signaling_functions,
        backup_control_functions,
        recovery_information_functions,
        recovery_control_functions,
        snapshot_synchronization_functions,
        replication_sql_functions,
        database_object_size_functions,
        database_object_location_functions,
        collation_management_functions,
        index_maintenance_functions,
        generic_file_access_functions,
        advisory_lock_functions,
        table_rewrite_information,
        session_information_functions,
        access_privilege_inquiry_functions,
        schema_visibility_inquiry_functions,
        system_catalog_information_functions,
        object_information_and_addressing_functions,
        comment_information_functions,
        transaction_ids_and_snapshots,
        committed_transaction_information,
        control_data_functions,
    ]

    for f in functions:
        function_names = f["funcname"]
        for fn in function_names:
            function_name = fn["String"]["str"]

            # block functions which start with `pg_`, `PostGIS` or `_`
            if (
                function_name[:3].lower() == "pg_"
                or function_name[:1].lower() == "_"
                or function_name[:7].lower() == "postgis"
            ):
                raise HTTPException(
                    status_code=400,
                    detail="Use of admin, system or private functions is not allowed.",
                )

            # Also block any other banished functions
            for forbidden_functions in forbidden_function_list:
                if function_name in forbidden_functions:
                    raise HTTPException(
                        status_code=400,
                        detail="Use of admin, system or private functions is not allowed.",
                    )


def _no_forbidden_value_functions(parsed: List[Dict[str, Any]]) -> None:
    value_functions = _get_item_value("SQLValueFunction", parsed)
    if value_functions:
        raise HTTPException(
            status_code=400,
            detail="Use of sql value functions is not allowed.",
        )


def _get_item_value(key: str, parsed: List[Dict[str, Any]]) -> List[Dict[str, Any]]:
    """Return all functions in an AST."""

    # loop through statement recursively and yield all functions
    def walk_dict(d):
        for k, v in d.items():
            if k == key:
                yield v
            if isinstance(v, dict):
                yield from walk_dict(v)
            elif isinstance(v, list):
                for _v in v:
                    yield from walk_dict(_v)

    values: List[Dict[str, Any]] = list()
    for p in parsed:
        values += list(walk_dict(p))
    return values


async def _add_geometry_filter(parsed_sql, geometry: Geometry):
    # make empty select statement with where clause including filter
    # this way we can later parse it as AST
    intersect_filter = f"SELECT WHERE ST_Intersects(geom, ST_SetSRID(ST_GeomFromGeoJSON('{geometry.json()}'),4326))"

    # combine the two where clauses
    parsed_filter = parse_sql(intersect_filter)
    filter_where = parsed_filter[0]["RawStmt"]["stmt"]["SelectStmt"]["whereClause"]
    sql_where = parsed_sql[0]["RawStmt"]["stmt"]["SelectStmt"].get("whereClause", None)

    if sql_where:
        parsed_sql[0]["RawStmt"]["stmt"]["SelectStmt"]["whereClause"] = {
            "BoolExpr": {"boolop": 0, "args": [sql_where, filter_where]}
        }
    else:
        parsed_sql[0]["RawStmt"]["stmt"]["SelectStmt"]["whereClause"] = filter_where

    return parsed_sql


async def _query_raster(
    dataset: str,
    asset: AssetORM,
    sql: str,
    geostore: GeostoreCommon,
    format: QueryFormat = QueryFormat.json,
    delimiter: Delimiters = Delimiters.comma,
    version_overrides: Dict[str, str] = {},
) -> Dict[str, Any]:
    if geostore.area__ha > GEOSTORE_SIZE_LIMIT_OTF:
        raise HTTPException(
            status_code=400,
            detail=f"Geostore area exceeds limit of {GEOSTORE_SIZE_LIMIT_OTF} ha for raster analysis.",
        )
    if geostore.geojson.type != "Polygon" and geostore.geojson.type != "MultiPolygon":
        raise HTTPException(
            status_code=400,
            detail="Geostore must be a Polygon or MultiPolygon for raster analysis",
        )

    # use default data type to get default raster layer for dataset
    default_layer = _get_default_layer(dataset, asset.creation_options["pixel_meaning"])
    grid = asset.creation_options["grid"]
    sql = re.sub("from \w+", f"from {default_layer}", sql, flags=re.IGNORECASE)

    return await _query_raster_lambda(
        geostore.geojson, sql, grid, format, delimiter, version_overrides
    )


async def _query_raster_lambda(
    geometry: Geometry,
    sql: str,
    grid: Grid = Grid.ten_by_forty_thousand,
    format: QueryFormat = QueryFormat.json,
    delimiter: Delimiters = Delimiters.comma,
    version_overrides: Dict[str, str] = {},
) -> Dict[str, Any]:
    data_environment = await _get_data_environment(grid, version_overrides)
    payload = {
        "geometry": jsonable_encoder(geometry),
        "query": sql,
        "environment": data_environment.dict()["layers"],
        "format": format,
    }

    logger.info(f"Submitting raster analysis lambda request with payload: {payload}")

    try:
        response = await invoke_lambda(RASTER_ANALYSIS_LAMBDA_NAME, payload)
    except httpx.TimeoutException:
        raise HTTPException(500, "Query took too long to process.")

    # invalid response codes are reserved by Lambda specific issues (e.g. too many requests)
    if response.status_code >= 300:
        raise HTTPException(
            500,
            f"Raster analysis geoprocessor returned invalid response code {response.status_code}",
        )

    # response must be in JSEND format or something unexpected happened
    response_body = response.json()
    if "status" not in response_body or (
        "data" not in response_body and "message" not in response_body
    ):
        raise HTTPException(
            500,
            f"Raster analysis lambda received an unexpected response: {response.text}",
        )

    if response_body["status"] == "failed":
        # validation error
        raise HTTPException(422, response_body["message"])
    elif response_body["status"] == "error":
        # geoprocessing error
        raise HTTPException(500, response_body["message"])

    return response_body


def _get_area_density_name(nm):
    """Return empty string if nm doesn't have an area-density suffix, else
    return nm with the area-density suffix removed."""
    for suffix in AREA_DENSITY_RASTER_SUFFIXES:
        if nm.endswith(suffix):
            return nm[: -len(suffix)]
    return ""


def _get_default_layer(dataset, pixel_meaning):
    default_type = pixel_meaning
    area_density_name = _get_area_density_name(default_type)
    if default_type == "is":
        return f"{default_type}__{dataset}"
    elif "date_conf" in default_type:
        # use date layer for date_conf encoding
        return f"{dataset}__date"
    elif area_density_name != "":
        # use the area_density name, in which the _ha-1 suffix (or similar) is removed.
        # OTF will multiply by pixel area to get base type
        # and table names can't include '-1'
        return f"{dataset}__{area_density_name}"
    else:
        return f"{dataset}__{default_type}"


@hash_dict
@alru_cache(maxsize=16, ttl=300.0)
async def _get_data_environment(
    grid: Grid, version_overrides: Dict[str, str] = {}
) -> DataEnvironment:
    # get all raster tile set assets with the same grid.
    sql = _get_data_environment_sql(version_overrides)
<<<<<<< HEAD
    latest_tile_sets = await db.all(db.text(sql), {"grid": grid})
=======
    data_environment_tile_sets = await db.all(db.text(sql), {"grid": grid})
>>>>>>> 2a63a3df

    # build list of layers, including any derived layers, for all
    # single-band rasters found
    layers: List[Layer] = []
    for row in data_environment_tile_sets:
        creation_options = row.creation_options
        # only include single band rasters
        if creation_options.get("band_count", 1) > 1:
            continue

        if creation_options["pixel_meaning"] == "is":
            source_layer_name = f"{creation_options['pixel_meaning']}__{row['dataset']}"
        else:
            source_layer_name = f"{row['dataset']}__{creation_options['pixel_meaning']}"

        no_data_val = parse_obj_as(
            Optional[Union[List[NoDataType], NoDataType]],
            creation_options["no_data"],
        )
        if isinstance(no_data_val, List):
            no_data_val = no_data_val[0]

        raster_table = getattr(row, "values_table", None)
        layers.append(
            _get_source_layer(
                row["asset_uri"],
                source_layer_name,
                grid,
                no_data_val,
                raster_table,
            )
        )

        if creation_options["pixel_meaning"] == "date_conf":
            layers += _get_date_conf_derived_layers(source_layer_name, no_data_val)

        if _get_area_density_name(creation_options["pixel_meaning"]) != "":
            layers.append(_get_area_density_layer(source_layer_name, no_data_val))

    return DataEnvironment(layers=layers)


def _get_source_layer(
    asset_uri: str,
    source_layer_name: str,
    grid: Grid,
    no_data_val: Optional[NoDataType],
    raster_table: Optional[RasterTable],
) -> SourceLayer:
    return SourceLayer(
        source_uri=asset_uri,
        tile_scheme="nw",
        grid=grid,
        name=source_layer_name,
        no_data=no_data_val,
        raster_table=raster_table,
    )


def _get_date_conf_derived_layers(
    source_layer_name: str, no_data_val: Optional[NoDataType]
) -> List[DerivedLayer]:
    """Get derived layers that decode our date_conf layers for alert
    systems."""
    # TODO should these somehow be in the metadata or creation options instead of hardcoded?
    # 16435 is number of days from 1970-01-01 and 2015-01-01, and can be used to convet
    # our encoding of days since 2015 to a number that can be used generally for datetimes
    decode_expression = "(A + 16435).astype('datetime64[D]').astype(str)"
    encode_expression = "(datetime64(A) - 16435).astype(uint16)"
    conf_encoding = RasterTable(
        default_meaning="not_detected",
        rows=[
            RasterTableRow(value=2, meaning="nominal"),
            RasterTableRow(value=3, meaning="high"),
            RasterTableRow(value=4, meaning="highest"),
        ],
    )

    return [
        DerivedLayer(
            source_layer=source_layer_name,
            name=source_layer_name.replace("__date_conf", "__date"),
            calc="A % 10000",
            no_data=no_data_val,
            decode_expression=decode_expression,
            encode_expression=encode_expression,
        ),
        DerivedLayer(
            source_layer=source_layer_name,
            name=source_layer_name.replace("__date_conf", "__confidence"),
            calc="floor(A / 10000).astype(uint8)",
            no_data=no_data_val,
            raster_table=conf_encoding,
        ),
    ]


def _get_area_density_layer(
    source_layer_name: str, no_data_val: Optional[NoDataType]
) -> DerivedLayer:
    """Get the derived gross layer for whose values represent density per pixel
    area."""
    nm = _get_area_density_name(source_layer_name)
    return DerivedLayer(
        source_layer=source_layer_name,
        name=nm,
        calc="A * area",
        no_data=no_data_val,
    )


def _get_predefined_layers(row, source_layer_name):
    """Return predefined derived layers we use for analysis but don't actually
    exist as tile sets."""
    if source_layer_name == "whrc_aboveground_biomass_stock_2000__Mg_ha-1":
        return [
            {
                "source_layer": source_layer_name,
                "name": "whrc_aboveground_co2_emissions__Mg",
                "calc": "A * area * (0.5 * 44 / 12)",
            }
        ]


def _get_data_environment_sql(version_overrides: Dict[str, str]) -> str:
    """Construct SQL to get data environment based on version overrides.

    If no version overrides, just add condition to use latest versions.
    If version overrides provided, return those specific versions, and
    latest for the rest.
    """
    if not version_overrides:
<<<<<<< HEAD
        sql = latest_raster_tile_sets + " AND versions.is_latest = true"
=======
        sql = data_environment_raster_tile_sets + " AND versions.is_latest = true"
>>>>>>> 2a63a3df
    else:
        override_datasets = tuple(version_overrides.keys())
        override_filters = " OR ".join(
            [
                f"(assets.dataset = '{dataset}' AND assets.version = '{version}')"
                for dataset, version in version_overrides.items()
            ]
        )

        sql = (
<<<<<<< HEAD
            latest_raster_tile_sets
=======
            data_environment_raster_tile_sets
>>>>>>> 2a63a3df
            + f" AND ((assets.dataset NOT IN {override_datasets} AND versions.is_latest = true) OR {override_filters})"
        )

    return sql<|MERGE_RESOLUTION|>--- conflicted
+++ resolved
@@ -460,15 +460,11 @@
     elif query_type == QueryType.raster:
         geostore = cast(GeostoreCommon, geostore)
         results = await _query_raster(
-<<<<<<< HEAD
-            dataset, default_asset, sql, geostore, raster_version_overrides
-=======
             dataset,
             default_asset,
             sql,
             geostore,
             version_overrides=raster_version_overrides,
->>>>>>> 2a63a3df
         )
         return results["data"]
     else:
@@ -842,11 +838,7 @@
 ) -> DataEnvironment:
     # get all raster tile set assets with the same grid.
     sql = _get_data_environment_sql(version_overrides)
-<<<<<<< HEAD
-    latest_tile_sets = await db.all(db.text(sql), {"grid": grid})
-=======
     data_environment_tile_sets = await db.all(db.text(sql), {"grid": grid})
->>>>>>> 2a63a3df
 
     # build list of layers, including any derived layers, for all
     # single-band rasters found
@@ -979,11 +971,7 @@
     latest for the rest.
     """
     if not version_overrides:
-<<<<<<< HEAD
-        sql = latest_raster_tile_sets + " AND versions.is_latest = true"
-=======
         sql = data_environment_raster_tile_sets + " AND versions.is_latest = true"
->>>>>>> 2a63a3df
     else:
         override_datasets = tuple(version_overrides.keys())
         override_filters = " OR ".join(
@@ -994,11 +982,7 @@
         )
 
         sql = (
-<<<<<<< HEAD
-            latest_raster_tile_sets
-=======
             data_environment_raster_tile_sets
->>>>>>> 2a63a3df
             + f" AND ((assets.dataset NOT IN {override_datasets} AND versions.is_latest = true) OR {override_filters})"
         )
 
