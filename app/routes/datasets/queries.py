--- conflicted
+++ resolved
@@ -550,13 +550,9 @@
         if default_type == "is"
         else f"{dataset}__{default_type}"
     )
-<<<<<<< HEAD
-    sql = re.sub("from \w+", f"from {default_layer}", sql.lower())
-    return await _query_raster_lambda(geostore.geojson, sql, format, delimiter)
-=======
+
     sql = re.sub("from \w+", f"from {default_layer}", sql)
-    return await _query_raster_lambda(geometry, sql, format, delimiter)
->>>>>>> ddf4eb4f
+    return await _query_raster_lambda(geostore, sql, format, delimiter)
 
 
 async def _query_raster_lambda(
