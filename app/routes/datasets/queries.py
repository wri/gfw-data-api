--- conflicted
+++ resolved
@@ -361,9 +361,6 @@
     "error", then there will be no results available (nothing was able
     to complete, possible because of an infrastructure problem).
 
-<<<<<<< HEAD
-    There is currently a five-minute time limit on the entire list
-=======
     Limitations
 
     - The request payload must be under 256 KB. This limit does not apply
@@ -372,7 +369,6 @@
     file.
 
     - There is currently a five-minute time limit on the entire list
->>>>>>> 6563a734
     query, but up to 100 individual feature queries proceed in parallel,
     so lists with several thousands of features can potentially be
     processed within that time limit.
