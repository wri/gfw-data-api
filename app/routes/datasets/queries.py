"""Explore data entries for a given dataset version using standard SQL."""
import csv
import re
from io import StringIO
from typing import Any, Dict, List, Optional, Tuple, cast
from urllib.parse import unquote
from uuid import UUID

import httpx
from asyncpg import (
    InsufficientPrivilegeError,
    InvalidTextRepresentationError,
    UndefinedColumnError,
    UndefinedFunctionError,
)
from fastapi import APIRouter, Depends, HTTPException, Query
from fastapi import Response as FastApiResponse
from fastapi.encoders import jsonable_encoder
from fastapi.logger import logger
from fastapi.openapi.models import APIKey
from pglast import printers  # noqa
from pglast import Node, parse_sql
from pglast.parser import ParseError
from pglast.printer import RawStream
from sqlalchemy.sql import and_

from ...application import db
from ...authentication.api_keys import get_api_key
from ...crud import assets
from ...models.enum.assets import AssetType
from ...models.enum.creation_options import Delimiters
from ...models.enum.geostore import GeostoreOrigin
from ...models.enum.pg_admin_functions import (
    advisory_lock_functions,
    backup_control_functions,
    collation_management_functions,
    configuration_settings_functions,
    database_object_location_functions,
    database_object_size_functions,
    generic_file_access_functions,
    index_maintenance_functions,
    recovery_control_functions,
    recovery_information_functions,
    replication_sql_functions,
    server_signaling_functions,
    snapshot_synchronization_functions,
    table_rewrite_information,
)
from ...models.enum.pg_sys_functions import (
    access_privilege_inquiry_functions,
    comment_information_functions,
    committed_transaction_information,
    control_data_functions,
    object_information_and_addressing_functions,
    schema_visibility_inquiry_functions,
    session_information_functions,
    system_catalog_information_functions,
    transaction_ids_and_snapshots,
)
from ...models.enum.pixetl import Grid
from ...models.enum.queries import QueryFormat, QueryType
from ...models.orm.assets import Asset as AssetORM
from ...models.orm.versions import Version as VersionORM
from ...models.pydantic.geostore import Geometry
from ...models.pydantic.metadata import RasterTable, RasterTableRow
from ...models.pydantic.query import QueryRequestIn
from ...models.pydantic.raster_analysis import (
    DataEnvironment,
    DerivedLayer,
    Layer,
    SourceLayer,
)
from ...models.pydantic.responses import Response
from ...responses import ORJSONLiteResponse
from ...settings.globals import RASTER_ANALYSIS_LAMBDA_NAME
from ...utils.aws import invoke_lambda
from ...utils.geostore import get_geostore_geometry
from .. import dataset_version_dependency

router = APIRouter()


@router.get(
    "/{dataset}/{version}/query",
    response_class=ORJSONLiteResponse,
    response_model=Response,
    tags=["Query"],
)
async def query_dataset(
    response: FastApiResponse,
    dataset_version: Tuple[str, str] = Depends(dataset_version_dependency),
    sql: str = Query(..., description="SQL query."),
    geostore_id: Optional[UUID] = Query(None, description="Geostore ID."),
    geostore_origin: GeostoreOrigin = Query(
        GeostoreOrigin.gfw, description="Origin service of geostore ID."
    ),
<<<<<<< HEAD
    api_key: APIKey = Depends(get_api_key),
=======
    # api_key: APIKey = Depends(get_api_key),
>>>>>>> facd9ec0
):
    """Execute a READ-ONLY SQL query on the given dataset version (if
    implemented).

    Adding a geostore ID to the query will apply a spatial filter to the
    query, only returning results for features intersecting with the
    geostore geometry. For vector datasets, this filter will not clip
    feature geometries to the geostore boundaries. Hence any spatial
    transformation such as area calculations will be applied on the
    entire feature geometry, including areas outside the geostore
    boundaries.
    """

    dataset, version = dataset_version
    if geostore_id:
        geometry: Optional[Geometry] = await get_geostore_geometry(
            geostore_id, geostore_origin
        )
    else:
        geometry = None

    data: List[Dict[str, Any]] = await _query_dataset(dataset, version, sql, geometry)

    response.headers["Cache-Control"] = "max-age=7200"  # 2h
    return Response(data=data)


@router.post(
    "/{dataset}/{version}/query",
    response_class=ORJSONLiteResponse,
    response_model=Response,
    tags=["Query"],
)
async def query_dataset_post(
    *,
    dataset_version: Tuple[str, str] = Depends(dataset_version_dependency),
    request: QueryRequestIn,
<<<<<<< HEAD
    api_key: APIKey = Depends(get_api_key),
=======
    # api_key: APIKey = Depends(get_api_key),
>>>>>>> facd9ec0
):
    """Execute a READ-ONLY SQL query on the given dataset version (if
    implemented)."""

    dataset, version = dataset_version

    data = await _query_dataset(dataset, version, request.sql, request.geometry)
    return Response(data=data)


async def _query_dataset(
    dataset: str,
    version: str,
    sql: str,
    geometry: Optional[Geometry],
) -> List[Dict[str, Any]]:
    # Make sure we can query the dataset
    default_asset: AssetORM = await assets.get_default_asset(dataset, version)
    query_type = _get_query_type(default_asset, geometry)
    if query_type == QueryType.table:
        return await _query_table(dataset, version, sql, geometry, QueryFormat.json)
    elif query_type == QueryType.raster:
        geometry = cast(Geometry, geometry)
        results = await _query_raster(dataset, default_asset, sql, geometry)
        return results["data"]
    else:
        raise HTTPException(
            status_code=501,
            detail="This endpoint is not implemented for the given dataset.",
        )


def _get_query_type(default_asset: AssetORM, geometry: Optional[Geometry]):
    if default_asset.asset_type in [
        AssetType.geo_database_table,
        AssetType.database_table,
    ]:
        return QueryType.table
    elif default_asset.asset_type == AssetType.raster_tile_set:
        if not geometry:
            raise HTTPException(
                status_code=422, detail="Raster tile set queries require a geometry."
            )
        return QueryType.raster
    else:
        raise HTTPException(
            status_code=501,
            detail="This endpoint is not implemented for the given dataset.",
        )


async def _query_table(
    dataset: str,
    version: str,
    sql: str,
    geometry: Optional[Geometry],
    format: QueryFormat = QueryFormat.json,
    delimiter: Delimiters = Delimiters.comma,
) -> List[Dict[str, Any]]:
    # parse and validate SQL statement
    try:
        parsed = parse_sql(unquote(sql))
    except ParseError as e:
        raise HTTPException(status_code=400, detail=str(e))

    _has_only_one_statement(parsed)
    _is_select_statement(parsed)
    _has_no_with_clause(parsed)
    _only_one_from_table(parsed)
    _no_subqueries(parsed)
    _no_forbidden_functions(parsed)
    _no_forbidden_value_functions(parsed)

    # always overwrite the table name with the current dataset version name, to make sure no other table is queried
    parsed[0]["RawStmt"]["stmt"]["SelectStmt"]["fromClause"][0]["RangeVar"][
        "schemaname"
    ] = dataset
    parsed[0]["RawStmt"]["stmt"]["SelectStmt"]["fromClause"][0]["RangeVar"][
        "relname"
    ] = version

    if geometry:
        parsed = await _add_geometry_filter(parsed, geometry)

    # convert back to text
    sql = RawStream()(Node(parsed))

    try:
        rows = await db.all(sql)
        response: List[Dict[str, Any]] = [dict(row) for row in rows]
    except InsufficientPrivilegeError:
        raise HTTPException(
            status_code=403, detail="Not authorized to execute this query."
        )
    except UndefinedFunctionError:
        raise HTTPException(status_code=400, detail="Bad request. Unknown function.")
    except (UndefinedColumnError, InvalidTextRepresentationError) as e:
        raise HTTPException(status_code=400, detail=f"Bad request. {str(e)}")

    return response


def _orm_to_csv(
    data: List[Dict[str, Any]], delimiter: Delimiters = Delimiters.comma
) -> StringIO:
    """Create a new csv file that represents generated data.

    Response will return a temporary redirect to download URL.
    """
    csv_file = StringIO()

    wr = csv.writer(csv_file, quoting=csv.QUOTE_NONNUMERIC, delimiter=delimiter)
    field_names = data[0].keys()
    wr.writerow(field_names)
    for row in data:
        wr.writerow(row.values())
    csv_file.seek(0)
    return csv_file


def _has_only_one_statement(parsed: List[Dict[str, Any]]) -> None:
    if len(parsed) != 1:
        raise HTTPException(
            status_code=400, detail="Must use exactly one SQL statement."
        )


def _is_select_statement(parsed: List[Dict[str, Any]]) -> None:
    select = parsed[0]["RawStmt"]["stmt"].get("SelectStmt", None)
    if not select:
        raise HTTPException(status_code=400, detail="Must use SELECT statements only.")


def _has_no_with_clause(parsed: List[Dict[str, Any]]) -> None:
    with_clause = parsed[0]["RawStmt"]["stmt"]["SelectStmt"].get("withClause", None)
    if with_clause:
        raise HTTPException(status_code=400, detail="Must not have WITH clause.")


def _only_one_from_table(parsed: List[Dict[str, Any]]) -> None:
    from_clause = parsed[0]["RawStmt"]["stmt"]["SelectStmt"].get("fromClause", None)
    if not from_clause or len(from_clause) > 1:
        raise HTTPException(
            status_code=400, detail="Must list exactly one table in FROM clause."
        )


def _no_subqueries(parsed: List[Dict[str, Any]]) -> None:
    sub_query = parsed[0]["RawStmt"]["stmt"]["SelectStmt"]["fromClause"][0].get(
        "RangeSubselect", None
    )
    if sub_query:
        raise HTTPException(status_code=400, detail="Must not use sub queries.")


def _no_forbidden_functions(parsed: List[Dict[str, Any]]) -> None:
    functions = _get_item_value("FuncCall", parsed)

    forbidden_function_list = [
        configuration_settings_functions,
        server_signaling_functions,
        backup_control_functions,
        recovery_information_functions,
        recovery_control_functions,
        snapshot_synchronization_functions,
        replication_sql_functions,
        database_object_size_functions,
        database_object_location_functions,
        collation_management_functions,
        index_maintenance_functions,
        generic_file_access_functions,
        advisory_lock_functions,
        table_rewrite_information,
        session_information_functions,
        access_privilege_inquiry_functions,
        schema_visibility_inquiry_functions,
        system_catalog_information_functions,
        object_information_and_addressing_functions,
        comment_information_functions,
        transaction_ids_and_snapshots,
        committed_transaction_information,
        control_data_functions,
    ]

    for f in functions:
        function_names = f["funcname"]
        for fn in function_names:
            function_name = fn["String"]["str"]

            # block functions which start with `pg_` or `_`
            if function_name[:3] == "pg_" or function_name[:1] == "_":
                raise HTTPException(
                    status_code=400,
                    detail="Use of admin, system or private functions is not allowed.",
                )

            # Also block any other banished functions
            for forbidden_functions in forbidden_function_list:
                if function_name in forbidden_functions:
                    raise HTTPException(
                        status_code=400,
                        detail="Use of admin, system or private functions is not allowed.",
                    )


def _no_forbidden_value_functions(parsed: List[Dict[str, Any]]) -> None:
    value_functions = _get_item_value("SQLValueFunction", parsed)
    if value_functions:
        raise HTTPException(
            status_code=400,
            detail="Use of sql value functions is not allowed.",
        )


def _get_item_value(key: str, parsed: List[Dict[str, Any]]) -> List[Dict[str, Any]]:
    """Return all functions in an AST."""
    # loop through statement recursively and yield all functions
    def walk_dict(d):
        for k, v in d.items():
            if k == key:
                yield v
            if isinstance(v, dict):
                yield from walk_dict(v)
            elif isinstance(v, list):
                for _v in v:
                    yield from walk_dict(_v)

    values: List[Dict[str, Any]] = list()
    for p in parsed:
        values += list(walk_dict(p))
    return values


async def _add_geometry_filter(parsed_sql, geometry: Geometry):
    # make empty select statement with where clause including filter
    # this way we can later parse it as AST
    intersect_filter = f"SELECT WHERE ST_Intersects(geom, ST_SetSRID(ST_GeomFromGeoJSON('{geometry.json()}'),4326))"

    # combine the two where clauses
    parsed_filter = parse_sql(intersect_filter)
    filter_where = parsed_filter[0]["RawStmt"]["stmt"]["SelectStmt"]["whereClause"]
    sql_where = parsed_sql[0]["RawStmt"]["stmt"]["SelectStmt"].get("whereClause", None)

    if sql_where:
        parsed_sql[0]["RawStmt"]["stmt"]["SelectStmt"]["whereClause"] = {
            "BoolExpr": {"boolop": 0, "args": [sql_where, filter_where]}
        }
    else:
        parsed_sql[0]["RawStmt"]["stmt"]["SelectStmt"]["whereClause"] = filter_where

    return parsed_sql


async def _query_raster(
    dataset: str,
    asset: AssetORM,
    sql: str,
    geometry: Geometry,
    format: QueryFormat = QueryFormat.json,
    delimiter: Delimiters = Delimiters.comma,
) -> Dict[str, Any]:
    # use default data type to get default raster layer for dataset
    default_type = asset.creation_options["pixel_meaning"]
    default_layer = (
        f"{default_type}__{dataset}"
        if default_type == "is"
        else f"{dataset}__{default_type}"
    )
    sql = re.sub("from \w+", f"from {default_layer}", sql.lower())
    return await _query_raster_lambda(geometry, sql, format, delimiter)


async def _query_raster_lambda(
    geometry: Geometry,
    sql: str,
    format: QueryFormat = QueryFormat.json,
    delimiter: Delimiters = Delimiters.comma,
) -> Dict[str, Any]:
    data_environment = await _get_data_environment(
        grids=[Grid.ten_by_forty_thousand, Grid.ten_by_one_hundred_thousand]
    )
    payload = {
        "geometry": jsonable_encoder(geometry),
        "query": sql,
        "environment": data_environment.dict()["layers"],
        "format": format,
    }

    logger.info(f"Submitting raster analysis lambda request with payload: {payload}")

    try:
        response = await invoke_lambda(RASTER_ANALYSIS_LAMBDA_NAME, payload)
    except httpx.TimeoutException:
        raise HTTPException(500, "Query took too long to process.")

    # invalid response codes are reserved by Lambda specific issues (e.g. too many requests)
    if response.status_code >= 300:
        raise HTTPException(
            500,
            f"Raster analysis geoprocessor returned invalid response code {response.status_code}",
        )

    # response must be in JSEND format or something unexpected happened
    response_body = response.json()
    if "status" not in response_body or "data" not in response_body:
        raise HTTPException(
            500,
            f"Raster analysis lambda received an unexpected response: {response.text}",
        )

    if response_body["status"] == "failed":
        # validation error
        raise HTTPException(422, response_body["message"])
    elif response_body["status"] == "error":
        # geoprocessing error
        raise HTTPException(500, response_body["message"])

    return response_body


async def _get_data_environment(grids: List[Grid] = []) -> DataEnvironment:
    # get all Raster tile set assets
    latest_tile_sets = await (
        AssetORM.join(VersionORM)
        .select()
        .with_only_columns(
            [
                AssetORM.dataset,
                AssetORM.version,
                AssetORM.creation_options,
                AssetORM.asset_uri,
                AssetORM.metadata,
            ]
<<<<<<< HEAD
        )
        .where(
            and_(
                AssetORM.asset_type == AssetType.raster_tile_set,
                VersionORM.is_latest == True,  # noqa: E712
            )
        )
=======
        )
        .where(
            and_(
                AssetORM.asset_type == AssetType.raster_tile_set,
                VersionORM.is_latest == True,  # noqa: E712
            )
        )
>>>>>>> facd9ec0
    ).gino.all()

    # create layers
    layers: List[Layer] = []
    for row in latest_tile_sets:
        if grids and row.creation_options["grid"] not in grids:
            # skip if not on the right grid
            continue

        # TODO skip intermediate raster for tile cache until field is in metadata
        if "tcd" in row.creation_options["pixel_meaning"]:
            continue

        source_layer_name = f"{row.dataset}__{row.creation_options['pixel_meaning']}"
        layers.append(_get_source_layer(row, source_layer_name))

        if row.creation_options["pixel_meaning"] == "date_conf":
            layers += _get_date_conf_derived_layers(row, source_layer_name)

        if row.creation_options["pixel_meaning"].endswith("_ha-1"):
            layers.append(_get_area_density_layer(row, source_layer_name))

    return DataEnvironment(layers=layers)


def _get_source_layer(row, source_layer_name: str) -> SourceLayer:
    # TODO we need to start uploading GLAD directly to the data API
    if source_layer_name == "umd_glad_landsat_alerts__date_conf":
        source_uri = "s3://gfw2-data/forest_change/umd_landsat_alerts/prod/analysis/{tile_id}.tif"
        tile_scheme = "nwse"
    else:
        source_uri = row.asset_uri
        tile_scheme = "nw"

    return SourceLayer(
        source_uri=source_uri,
        tile_scheme=tile_scheme,
        grid=row.creation_options["grid"],
        name=source_layer_name,
        raster_table=row.metadata.get("raster_table", None),
    )


def _get_date_conf_derived_layers(row, source_layer_name) -> List[DerivedLayer]:
    """Get derived layers that decode our date_conf layers for alert
    systems."""
    # TODO should these somehow be in the metadata or creation options instead of hardcoded?
    # 16435 is number of days from 1970-01-01 and 2015-01-01, and can be used to convet
    # our encoding of days since 2015 to a number that can be used generally for datetimes
    decode_expression = "(A + 16435).astype('datetime64[D]').astype(str)"
    encode_expression = "(datetime64(A) - 16435).astype(uint16)"
<<<<<<< HEAD
=======
    conf_encoding = RasterTable(
        rows=[
            RasterTableRow(value=2, meaning=""),
            RasterTableRow(value=3, meaning="high"),
        ]
    )
>>>>>>> facd9ec0

    return [
        DerivedLayer(
            source_layer=source_layer_name,
            name=source_layer_name.replace("__date_conf", "__date"),
            calc="A % 10000",
<<<<<<< HEAD
            decode_expression=encode_expression,
            encode_expression=decode_expression,
=======
            decode_expression=decode_expression,
            encode_expression=encode_expression,
>>>>>>> facd9ec0
        ),
        DerivedLayer(
            source_layer=source_layer_name,
            name=source_layer_name.replace("__date_conf", "__confidence"),
            calc="floor(A / 10000)",
<<<<<<< HEAD
            pixel_encoding={2: "", 3: "high"},
=======
            raster_table=conf_encoding,
>>>>>>> facd9ec0
        ),
    ]


def _get_area_density_layer(row, source_layer_name) -> DerivedLayer:
    """Get the derived gross layer for whose values represent density per pixel
    area."""
    return DerivedLayer(
        source_layer=source_layer_name,
        name=source_layer_name.replace("_ha-1", ""),
        calc="A * area",
    )


def _get_predefined_layers(row, source_layer_name):
    """Return predefined derived layers we use for analysis but don't actually
    exist as tile sets."""
    if source_layer_name == "whrc_aboveground_biomass_stock_2000__Mg_ha-1":
        return [
            {
                "source_layer": source_layer_name,
                "name": "whrc_aboveground_co2_emissions__Mg",
                "calc": "A * area * (0.5 * 44 / 12)",
            }
        ]<|MERGE_RESOLUTION|>--- conflicted
+++ resolved
@@ -17,7 +17,6 @@
 from fastapi import Response as FastApiResponse
 from fastapi.encoders import jsonable_encoder
 from fastapi.logger import logger
-from fastapi.openapi.models import APIKey
 from pglast import printers  # noqa
 from pglast import Node, parse_sql
 from pglast.parser import ParseError
@@ -25,7 +24,6 @@
 from sqlalchemy.sql import and_
 
 from ...application import db
-from ...authentication.api_keys import get_api_key
 from ...crud import assets
 from ...models.enum.assets import AssetType
 from ...models.enum.creation_options import Delimiters
@@ -94,11 +92,7 @@
     geostore_origin: GeostoreOrigin = Query(
         GeostoreOrigin.gfw, description="Origin service of geostore ID."
     ),
-<<<<<<< HEAD
-    api_key: APIKey = Depends(get_api_key),
-=======
     # api_key: APIKey = Depends(get_api_key),
->>>>>>> facd9ec0
 ):
     """Execute a READ-ONLY SQL query on the given dataset version (if
     implemented).
@@ -136,11 +130,7 @@
     *,
     dataset_version: Tuple[str, str] = Depends(dataset_version_dependency),
     request: QueryRequestIn,
-<<<<<<< HEAD
-    api_key: APIKey = Depends(get_api_key),
-=======
     # api_key: APIKey = Depends(get_api_key),
->>>>>>> facd9ec0
 ):
     """Execute a READ-ONLY SQL query on the given dataset version (if
     implemented)."""
@@ -474,7 +464,6 @@
                 AssetORM.asset_uri,
                 AssetORM.metadata,
             ]
-<<<<<<< HEAD
         )
         .where(
             and_(
@@ -482,15 +471,6 @@
                 VersionORM.is_latest == True,  # noqa: E712
             )
         )
-=======
-        )
-        .where(
-            and_(
-                AssetORM.asset_type == AssetType.raster_tile_set,
-                VersionORM.is_latest == True,  # noqa: E712
-            )
-        )
->>>>>>> facd9ec0
     ).gino.all()
 
     # create layers
@@ -542,38 +522,26 @@
     # our encoding of days since 2015 to a number that can be used generally for datetimes
     decode_expression = "(A + 16435).astype('datetime64[D]').astype(str)"
     encode_expression = "(datetime64(A) - 16435).astype(uint16)"
-<<<<<<< HEAD
-=======
     conf_encoding = RasterTable(
         rows=[
             RasterTableRow(value=2, meaning=""),
             RasterTableRow(value=3, meaning="high"),
         ]
     )
->>>>>>> facd9ec0
 
     return [
         DerivedLayer(
             source_layer=source_layer_name,
             name=source_layer_name.replace("__date_conf", "__date"),
             calc="A % 10000",
-<<<<<<< HEAD
-            decode_expression=encode_expression,
-            encode_expression=decode_expression,
-=======
             decode_expression=decode_expression,
             encode_expression=encode_expression,
->>>>>>> facd9ec0
         ),
         DerivedLayer(
             source_layer=source_layer_name,
             name=source_layer_name.replace("__date_conf", "__confidence"),
             calc="floor(A / 10000)",
-<<<<<<< HEAD
-            pixel_encoding={2: "", 3: "high"},
-=======
             raster_table=conf_encoding,
->>>>>>> facd9ec0
         ),
     ]
 
