"""Explore data entries for a given dataset version using standard SQL."""
import csv
import re
from io import StringIO
from typing import Any, Dict, List, Optional, Tuple, Union, cast
from urllib.parse import unquote
from uuid import UUID, uuid4

import httpx
from asyncpg import DataError, InsufficientPrivilegeError, SyntaxOrAccessError
from fastapi import APIRouter, Depends, HTTPException, Query
from fastapi import Request as FastApiRequest
from fastapi import Response as FastApiResponse
from fastapi.encoders import jsonable_encoder
from fastapi.logger import logger

# from fastapi.openapi.models import APIKey
from fastapi.responses import RedirectResponse
from pglast import printers  # noqa
from pglast import Node, parse_sql
from pglast.parser import ParseError
from pglast.printer import RawStream
from pydantic.tools import parse_obj_as
from sqlalchemy.sql import and_

from ...application import db

# from ...authentication.api_keys import get_api_key
from ...crud import assets
from ...models.enum.assets import AssetType
from ...models.enum.creation_options import Delimiters
from ...models.enum.geostore import GeostoreOrigin
from ...models.enum.pg_admin_functions import (
    advisory_lock_functions,
    backup_control_functions,
    collation_management_functions,
    configuration_settings_functions,
    database_object_location_functions,
    database_object_size_functions,
    generic_file_access_functions,
    index_maintenance_functions,
    recovery_control_functions,
    recovery_information_functions,
    replication_sql_functions,
    server_signaling_functions,
    snapshot_synchronization_functions,
    table_rewrite_information,
)
from ...models.enum.pg_sys_functions import (
    access_privilege_inquiry_functions,
    comment_information_functions,
    committed_transaction_information,
    control_data_functions,
    object_information_and_addressing_functions,
    schema_visibility_inquiry_functions,
    session_information_functions,
    system_catalog_information_functions,
    transaction_ids_and_snapshots,
)
from ...models.enum.pixetl import Grid
from ...models.enum.queries import QueryFormat, QueryType
from ...models.orm.assets import Asset as AssetORM
from ...models.orm.versions import Version as VersionORM
from ...models.pydantic.creation_options import NoDataType
from ...models.pydantic.geostore import Geometry, GeostoreCommon
from ...models.pydantic.asset_metadata import RasterTable, RasterTableRow
from ...models.pydantic.query import CsvQueryRequestIn, QueryRequestIn
from ...models.pydantic.raster_analysis import (
    DataEnvironment,
    DerivedLayer,
    Layer,
    SourceLayer,
)
from ...models.pydantic.responses import Response
from ...responses import CSVStreamingResponse, ORJSONLiteResponse
from ...settings.globals import GEOSTORE_SIZE_LIMIT_OTF, RASTER_ANALYSIS_LAMBDA_NAME
from ...utils.aws import invoke_lambda
from ...utils.geostore import get_geostore
from .. import dataset_version_dependency

router = APIRouter()


@router.get(
    "/{dataset}/{version}/query",
    response_class=RedirectResponse,
    tags=["Query"],
    status_code=308,
    deprecated=True,
)
async def query_dataset(
    *,
    dataset_version: Tuple[str, str] = Depends(dataset_version_dependency),
    request: FastApiRequest,
):
    """Execute a READ-ONLY SQL query on the given dataset version (if
    implemented) and return response in JSON format.

    Adding a geostore ID to the query will apply a spatial filter to the
    query, only returning results for features intersecting with the
    geostore geometry. For vector datasets, this filter will not clip
    feature geometries to the geostore boundaries. Hence any spatial
    transformation such as area calculations will be applied on the
    entire feature geometry, including areas outside the geostore
    boundaries.

    This path is deprecated and will permanently redirect to /query/json.
    """
    dataset, version = dataset_version

    return f"/dataset/{dataset}/{version}/query/json?{request.query_params}"


@router.get(
    "/{dataset}/{version}/query/json",
    response_model=Response,
    response_class=ORJSONLiteResponse,
    tags=["Query"],
)
async def query_dataset_json(
    response: FastApiResponse,
    dataset_version: Tuple[str, str] = Depends(dataset_version_dependency),
    sql: str = Query(..., description="SQL query."),
    geostore_id: Optional[UUID] = Query(None, description="Geostore ID."),
    geostore_origin: GeostoreOrigin = Query(
        GeostoreOrigin.gfw, description="Service to search first for geostore."
    ),
    # api_key: APIKey = Depends(get_api_key),
):
    """Execute a READ-ONLY SQL query on the given dataset version (if
    implemented) and return response in JSON format.

    Adding a geostore ID to the query will apply a spatial filter to the
    query, only returning results for features intersecting with the
    geostore geometry. For vector datasets, this filter will not clip
    feature geometries to the geostore boundaries. Hence any spatial
    transformation such as area calculations will be applied on the
    entire feature geometry, including areas outside the geostore
    boundaries.
    """

    dataset, version = dataset_version
    if geostore_id:
        geostore: Optional[GeostoreCommon] = await get_geostore(
            geostore_id, geostore_origin
        )
    else:
        geostore = None

    response.headers["Cache-Control"] = "max-age=7200"  # 2h
    json_data: List[Dict[str, Any]] = await _query_dataset_json(
        dataset, version, sql, geostore
    )
    return Response(data=json_data)


@router.get(
    "/{dataset}/{version}/query/csv",
    response_class=CSVStreamingResponse,
    tags=["Query"],
)
async def query_dataset_csv(
    response: FastApiResponse,
    dataset_version: Tuple[str, str] = Depends(dataset_version_dependency),
    sql: str = Query(..., description="SQL query."),
    geostore_id: Optional[UUID] = Query(None, description="Geostore ID."),
    geostore_origin: GeostoreOrigin = Query(
        GeostoreOrigin.gfw, description="Service to search first for geostore."
    ),
    delimiter: Delimiters = Query(
        Delimiters.comma, description="Delimiter to use for CSV file."
    ),
    # api_key: APIKey = Depends(get_api_key),
):
    """Execute a READ-ONLY SQL query on the given dataset version (if
    implemented) and return response in CSV format.

    Adding a geostore ID to the query will apply a spatial filter to the
    query, only returning results for features intersecting with the
    geostore geometry. For vector datasets, this filter will not clip
    feature geometries to the geostore boundaries. Hence any spatial
    transformation such as area calculations will be applied on the
    entire feature geometry, including areas outside the geostore
    boundaries.
    """

    dataset, version = dataset_version
    if geostore_id:
        geostore: Optional[GeostoreCommon] = await get_geostore(
            geostore_id, geostore_origin
        )
    else:
        geostore = None

    response.headers["Cache-Control"] = "max-age=7200"  # 2h
    csv_data: StringIO = await _query_dataset_csv(
        dataset, version, sql, geostore, delimiter=delimiter
    )
    return CSVStreamingResponse(iter([csv_data.getvalue()]), download=False)


@router.post(
    "/{dataset}/{version}/query",
    response_class=RedirectResponse,
    status_code=308,
    tags=["Query"],
    deprecated=True,
)
async def query_dataset_post(
    *,
    dataset_version: Tuple[str, str] = Depends(dataset_version_dependency),
    request: QueryRequestIn,
):
    """Execute a READ-ONLY SQL query on the given dataset version (if
    implemented).

    This path is deprecated and will permanently redirect to
    /query/json.
    """
    dataset, version = dataset_version

    return f"/dataset/{dataset}/{version}/query/json"


@router.post(
    "/{dataset}/{version}/query/json",
    response_class=ORJSONLiteResponse,
    response_model=Response,
    tags=["Query"],
)
async def query_dataset_json_post(
    *,
    dataset_version: Tuple[str, str] = Depends(dataset_version_dependency),
    request: QueryRequestIn,
    # api_key: APIKey = Depends(get_api_key),
):
    """Execute a READ-ONLY SQL query on the given dataset version (if
    implemented)."""

    dataset, version = dataset_version

    # create geostore with unknowns as blank
    if request.geometry:
        geostore: Optional[GeostoreCommon] = GeostoreCommon(
            geojson=request.geometry, geostore_id=uuid4(), area__ha=0, bbox=[0, 0, 0, 0]
        )
    else:
        geostore = None

    json_data: List[Dict[str, Any]] = await _query_dataset_json(
        dataset, version, request.sql, geostore
    )
    return ORJSONLiteResponse(Response(data=json_data).dict())


@router.post(
    "/{dataset}/{version}/query/csv",
    response_class=CSVStreamingResponse,
    tags=["Query"],
)
async def query_dataset_csv_post(
    *,
    dataset_version: Tuple[str, str] = Depends(dataset_version_dependency),
    request: CsvQueryRequestIn,
    # api_key: APIKey = Depends(get_api_key),
):
    """Execute a READ-ONLY SQL query on the given dataset version (if
    implemented)."""

    dataset, version = dataset_version

    # create geostore with unknowns as blank
    if request.geometry:
        geostore: Optional[GeostoreCommon] = GeostoreCommon(
            geojson=request.geometry, geostore_id=uuid4(), area__ha=0, bbox=[0, 0, 0, 0]
        )
    else:
        geostore = None

    csv_data: StringIO = await _query_dataset_csv(
        dataset, version, request.sql, geostore, delimiter=request.delimiter
    )
    return CSVStreamingResponse(iter([csv_data.getvalue()]), download=False)


async def _query_dataset_json(
    dataset: str,
    version: str,
    sql: str,
    geostore: Optional[GeostoreCommon],
) -> List[Dict[str, Any]]:
    # Make sure we can query the dataset
    default_asset: AssetORM = await assets.get_default_asset(dataset, version)
    query_type = _get_query_type(default_asset, geostore)
    if query_type == QueryType.table:
        geometry = geostore.geojson if geostore else None
        return await _query_table(dataset, version, sql, geometry)
    elif query_type == QueryType.raster:
        geostore = cast(GeostoreCommon, geostore)
        results = await _query_raster(dataset, default_asset, sql, geostore)
        return results["data"]
    else:
        raise HTTPException(
            status_code=501,
            detail="This endpoint is not implemented for the given dataset.",
        )


async def _query_dataset_csv(
    dataset: str,
    version: str,
    sql: str,
    geostore: Optional[GeostoreCommon],
    delimiter: Delimiters = Delimiters.comma,
) -> StringIO:
    # Make sure we can query the dataset
    default_asset: AssetORM = await assets.get_default_asset(dataset, version)
    query_type = _get_query_type(default_asset, geostore)
    if query_type == QueryType.table:
        geometry = geostore.geojson if geostore else None
        response = await _query_table(dataset, version, sql, geometry)
        return _orm_to_csv(response, delimiter=delimiter)
    elif query_type == QueryType.raster:
        geostore = cast(GeostoreCommon, geostore)
        results = await _query_raster(
            dataset, default_asset, sql, geostore, QueryFormat.csv, delimiter
        )
        return StringIO(results["data"])
    else:
        raise HTTPException(
            status_code=501,
            detail="This endpoint is not implemented for the given dataset.",
        )


def _get_query_type(default_asset: AssetORM, geostore: Optional[GeostoreCommon]):
    if default_asset.asset_type in [
        AssetType.geo_database_table,
        AssetType.database_table,
    ]:
        return QueryType.table
    elif default_asset.asset_type == AssetType.raster_tile_set:
        if not geostore:
            raise HTTPException(
                status_code=422, detail="Raster tile set queries require a geometry."
            )
        return QueryType.raster
    else:
        raise HTTPException(
            status_code=501,
            detail="This endpoint is not implemented for the given dataset.",
        )


async def _query_table(
    dataset: str,
    version: str,
    sql: str,
    geometry: Optional[Geometry],
) -> List[Dict[str, Any]]:
    # parse and validate SQL statement
    try:
        parsed = parse_sql(unquote(sql))
    except ParseError as e:
        raise HTTPException(status_code=400, detail=str(e))

    _has_only_one_statement(parsed)
    _is_select_statement(parsed)
    _has_no_with_clause(parsed)
    _only_one_from_table(parsed)
    _no_subqueries(parsed)
    _no_forbidden_functions(parsed)
    _no_forbidden_value_functions(parsed)

    # always overwrite the table name with the current dataset version name, to make sure no other table is queried
    parsed[0]["RawStmt"]["stmt"]["SelectStmt"]["fromClause"][0]["RangeVar"][
        "schemaname"
    ] = dataset
    parsed[0]["RawStmt"]["stmt"]["SelectStmt"]["fromClause"][0]["RangeVar"][
        "relname"
    ] = version

    if geometry:
        parsed = await _add_geometry_filter(parsed, geometry)

    # convert back to text
    sql = RawStream()(Node(parsed))

    try:
        rows = await db.all(sql)
        response: List[Dict[str, Any]] = [dict(row) for row in rows]
    except InsufficientPrivilegeError:
        raise HTTPException(
            status_code=403, detail="Not authorized to execute this query."
        )
    except (SyntaxOrAccessError, DataError) as e:
        raise HTTPException(status_code=400, detail=f"Bad request. {str(e)}")

    return response


def _orm_to_csv(
    data: List[Dict[str, Any]], delimiter: Delimiters = Delimiters.comma
) -> StringIO:
    """Create a new csv file that represents generated data.

    Response will return a temporary redirect to download URL.
    """
    csv_file = StringIO()

    if data:
        wr = csv.writer(csv_file, quoting=csv.QUOTE_NONNUMERIC, delimiter=delimiter)
        field_names = data[0].keys()
        wr.writerow(field_names)
        for row in data:
            wr.writerow(row.values())
        csv_file.seek(0)

    return csv_file


def _has_only_one_statement(parsed: List[Dict[str, Any]]) -> None:
    if len(parsed) != 1:
        raise HTTPException(
            status_code=400, detail="Must use exactly one SQL statement."
        )


def _is_select_statement(parsed: List[Dict[str, Any]]) -> None:
    select = parsed[0]["RawStmt"]["stmt"].get("SelectStmt", None)
    if not select:
        raise HTTPException(status_code=400, detail="Must use SELECT statements only.")


def _has_no_with_clause(parsed: List[Dict[str, Any]]) -> None:
    with_clause = parsed[0]["RawStmt"]["stmt"]["SelectStmt"].get("withClause", None)
    if with_clause:
        raise HTTPException(status_code=400, detail="Must not have WITH clause.")


def _only_one_from_table(parsed: List[Dict[str, Any]]) -> None:
    from_clause = parsed[0]["RawStmt"]["stmt"]["SelectStmt"].get("fromClause", None)
    if not from_clause or len(from_clause) > 1:
        raise HTTPException(
            status_code=400, detail="Must list exactly one table in FROM clause."
        )


def _no_subqueries(parsed: List[Dict[str, Any]]) -> None:
    sub_query = parsed[0]["RawStmt"]["stmt"]["SelectStmt"]["fromClause"][0].get(
        "RangeSubselect", None
    )
    if sub_query:
        raise HTTPException(status_code=400, detail="Must not use sub queries.")


def _no_forbidden_functions(parsed: List[Dict[str, Any]]) -> None:
    functions = _get_item_value("FuncCall", parsed)

    forbidden_function_list = [
        configuration_settings_functions,
        server_signaling_functions,
        backup_control_functions,
        recovery_information_functions,
        recovery_control_functions,
        snapshot_synchronization_functions,
        replication_sql_functions,
        database_object_size_functions,
        database_object_location_functions,
        collation_management_functions,
        index_maintenance_functions,
        generic_file_access_functions,
        advisory_lock_functions,
        table_rewrite_information,
        session_information_functions,
        access_privilege_inquiry_functions,
        schema_visibility_inquiry_functions,
        system_catalog_information_functions,
        object_information_and_addressing_functions,
        comment_information_functions,
        transaction_ids_and_snapshots,
        committed_transaction_information,
        control_data_functions,
    ]

    for f in functions:
        function_names = f["funcname"]
        for fn in function_names:
            function_name = fn["String"]["str"]

            # block functions which start with `pg_`, `PostGIS` or `_`
            if (
                function_name[:3].lower() == "pg_"
                or function_name[:1].lower() == "_"
                or function_name[:7].lower() == "postgis"
            ):
                raise HTTPException(
                    status_code=400,
                    detail="Use of admin, system or private functions is not allowed.",
                )

            # Also block any other banished functions
            for forbidden_functions in forbidden_function_list:
                if function_name in forbidden_functions:
                    raise HTTPException(
                        status_code=400,
                        detail="Use of admin, system or private functions is not allowed.",
                    )


def _no_forbidden_value_functions(parsed: List[Dict[str, Any]]) -> None:
    value_functions = _get_item_value("SQLValueFunction", parsed)
    if value_functions:
        raise HTTPException(
            status_code=400,
            detail="Use of sql value functions is not allowed.",
        )


def _get_item_value(key: str, parsed: List[Dict[str, Any]]) -> List[Dict[str, Any]]:
    """Return all functions in an AST."""

    # loop through statement recursively and yield all functions
    def walk_dict(d):
        for k, v in d.items():
            if k == key:
                yield v
            if isinstance(v, dict):
                yield from walk_dict(v)
            elif isinstance(v, list):
                for _v in v:
                    yield from walk_dict(_v)

    values: List[Dict[str, Any]] = list()
    for p in parsed:
        values += list(walk_dict(p))
    return values


async def _add_geometry_filter(parsed_sql, geometry: Geometry):
    # make empty select statement with where clause including filter
    # this way we can later parse it as AST
    intersect_filter = f"SELECT WHERE ST_Intersects(geom, ST_SetSRID(ST_GeomFromGeoJSON('{geometry.json()}'),4326))"

    # combine the two where clauses
    parsed_filter = parse_sql(intersect_filter)
    filter_where = parsed_filter[0]["RawStmt"]["stmt"]["SelectStmt"]["whereClause"]
    sql_where = parsed_sql[0]["RawStmt"]["stmt"]["SelectStmt"].get("whereClause", None)

    if sql_where:
        parsed_sql[0]["RawStmt"]["stmt"]["SelectStmt"]["whereClause"] = {
            "BoolExpr": {"boolop": 0, "args": [sql_where, filter_where]}
        }
    else:
        parsed_sql[0]["RawStmt"]["stmt"]["SelectStmt"]["whereClause"] = filter_where

    return parsed_sql


async def _query_raster(
    dataset: str,
    asset: AssetORM,
    sql: str,
    geostore: GeostoreCommon,
    format: QueryFormat = QueryFormat.json,
    delimiter: Delimiters = Delimiters.comma,
) -> Dict[str, Any]:
    if geostore.area__ha > GEOSTORE_SIZE_LIMIT_OTF:
        raise HTTPException(
            status_code=400,
            detail=f"Geostore area exceeds limit of {GEOSTORE_SIZE_LIMIT_OTF} ha for raster analysis.",
        )

    # use default data type to get default raster layer for dataset
    default_layer = _get_default_layer(dataset, asset.creation_options["pixel_meaning"])
    grid = asset.creation_options["grid"]
    sql = re.sub("from \w+", f"from {default_layer}", sql, flags=re.IGNORECASE)

    return await _query_raster_lambda(geostore.geojson, sql, grid, format, delimiter)


async def _query_raster_lambda(
    geometry: Geometry,
    sql: str,
    grid: Grid = Grid.ten_by_forty_thousand,
    format: QueryFormat = QueryFormat.json,
    delimiter: Delimiters = Delimiters.comma,
) -> Dict[str, Any]:
    data_environment = await _get_data_environment(grid)
    payload = {
        "geometry": jsonable_encoder(geometry),
        "query": sql,
        "environment": data_environment.dict()["layers"],
        "format": format,
    }

    logger.info(f"Submitting raster analysis lambda request with payload: {payload}")

    try:
        response = await invoke_lambda(RASTER_ANALYSIS_LAMBDA_NAME, payload)
    except httpx.TimeoutException:
        raise HTTPException(500, "Query took too long to process.")

    # invalid response codes are reserved by Lambda specific issues (e.g. too many requests)
    if response.status_code >= 300:
        raise HTTPException(
            500,
            f"Raster analysis geoprocessor returned invalid response code {response.status_code}",
        )

    # response must be in JSEND format or something unexpected happened
    response_body = response.json()
    if "status" not in response_body or (
        "data" not in response_body and "message" not in response_body
    ):
        raise HTTPException(
            500,
            f"Raster analysis lambda received an unexpected response: {response.text}",
        )

    if response_body["status"] == "failed":
        # validation error
        raise HTTPException(422, response_body["message"])
    elif response_body["status"] == "error":
        # geoprocessing error
        raise HTTPException(500, response_body["message"])

    return response_body


def _get_default_layer(dataset, pixel_meaning):
    default_type = pixel_meaning
    if default_type == "is":
        return f"{default_type}__{dataset}"
    elif "date_conf" in default_type:
        # use date layer for date_conf encoding
        return f"{dataset}__date"
    elif default_type.endswith("ha-1"):
        # remove ha-1 suffix for area density rasters
        # OTF will multiply by pixel area to get base type
        # and table names can't include '-1'
        return f"{dataset}__{default_type[:-5]}"
    else:
        return f"{dataset}__{default_type}"


async def _get_data_environment(grid: Grid) -> DataEnvironment:
    # get all Raster tile set assets
    latest_tile_sets = await assets.get_raster_tile_sets()

    # create layers
    layers: List[Layer] = []
    for row in latest_tile_sets:
        if row.creation_options["grid"] != grid:
            # skip if not on the right grid
            continue

        # TODO skip intermediate raster for tile cache until field is in metadata
        if "tcd" in row.creation_options["pixel_meaning"]:
            continue

        # only include single band rasters
        if row.creation_options.get("band_count", 1) > 1:
            continue

        if row.creation_options["pixel_meaning"] == "is":
            source_layer_name = (
                f"{row.creation_options['pixel_meaning']}__{row.dataset}"
            )
        else:
            source_layer_name = (
                f"{row.dataset}__{row.creation_options['pixel_meaning']}"
            )

        no_data_val = parse_obj_as(
            Optional[Union[List[NoDataType], NoDataType]],
            row.creation_options["no_data"],
        )
        if isinstance(no_data_val, List):
            no_data_val = no_data_val[0]

        layers.append(
            _get_source_layer(
                row.asset_uri,
                source_layer_name,
                grid,
                no_data_val,
                row.metadata.get("raster_table", None),
            )
        )

        if row.creation_options["pixel_meaning"] == "date_conf":
            layers += _get_date_conf_derived_layers(source_layer_name, no_data_val)

        if row.creation_options["pixel_meaning"].endswith("_ha-1"):
            layers.append(_get_area_density_layer(source_layer_name, no_data_val))

    return DataEnvironment(layers=layers)


def _get_source_layer(
    asset_uri: str,
    source_layer_name: str,
    grid: Grid,
    no_data_val: Optional[NoDataType],
    raster_table: Optional[RasterTable],
) -> SourceLayer:
    return SourceLayer(
        source_uri=asset_uri,
        tile_scheme="nw",
        grid=grid,
        name=source_layer_name,
<<<<<<< HEAD
        raster_table=row.metadata.bands[0]("raster_table", None),
=======
        no_data=no_data_val,
        raster_table=raster_table,
>>>>>>> 2f7d2496
    )


def _get_date_conf_derived_layers(
    source_layer_name: str, no_data_val: Optional[NoDataType]
) -> List[DerivedLayer]:
    """Get derived layers that decode our date_conf layers for alert
    systems."""
    # TODO should these somehow be in the metadata or creation options instead of hardcoded?
    # 16435 is number of days from 1970-01-01 and 2015-01-01, and can be used to convet
    # our encoding of days since 2015 to a number that can be used generally for datetimes
    decode_expression = "(A + 16435).astype('datetime64[D]').astype(str)"
    encode_expression = "(datetime64(A) - 16435).astype(uint16)"
    conf_encoding = RasterTable(
        default_meaning="not_detected",
        rows=[
            RasterTableRow(value=2, meaning="nominal"),
            RasterTableRow(value=3, meaning="high"),
            RasterTableRow(value=4, meaning="highest"),
        ],
    )

    return [
        DerivedLayer(
            source_layer=source_layer_name,
            name=source_layer_name.replace("__date_conf", "__date"),
            calc="A % 10000",
            no_data=no_data_val,
            decode_expression=decode_expression,
            encode_expression=encode_expression,
        ),
        DerivedLayer(
            source_layer=source_layer_name,
            name=source_layer_name.replace("__date_conf", "__confidence"),
            calc="floor(A / 10000).astype(uint8)",
            no_data=no_data_val,
            raster_table=conf_encoding,
        ),
    ]


def _get_area_density_layer(
    source_layer_name: str, no_data_val: Optional[NoDataType]
) -> DerivedLayer:
    """Get the derived gross layer for whose values represent density per pixel
    area."""
    return DerivedLayer(
        source_layer=source_layer_name,
        name=source_layer_name.replace("_ha-1", ""),
        calc="A * area",
        no_data=no_data_val,
    )


def _get_predefined_layers(row, source_layer_name):
    """Return predefined derived layers we use for analysis but don't actually
    exist as tile sets."""
    if source_layer_name == "whrc_aboveground_biomass_stock_2000__Mg_ha-1":
        return [
            {
                "source_layer": source_layer_name,
                "name": "whrc_aboveground_co2_emissions__Mg",
                "calc": "A * area * (0.5 * 44 / 12)",
            }
        ]<|MERGE_RESOLUTION|>--- conflicted
+++ resolved
@@ -710,12 +710,8 @@
         tile_scheme="nw",
         grid=grid,
         name=source_layer_name,
-<<<<<<< HEAD
-        raster_table=row.metadata.bands[0]("raster_table", None),
-=======
         no_data=no_data_val,
         raster_table=raster_table,
->>>>>>> 2f7d2496
     )
 
 
