"""Explore data entries for a given dataset version using standard SQL."""
import csv
import re
from io import StringIO
from typing import Any, Dict, List, Optional, Tuple, cast
from urllib.parse import unquote
from uuid import UUID

import httpx
from asyncpg import (
    InsufficientPrivilegeError,
    InvalidTextRepresentationError,
    UndefinedColumnError,
    UndefinedFunctionError,
)
from fastapi import APIRouter, Depends, HTTPException, Query
from fastapi import Request as FastApiRequest
from fastapi import Response as FastApiResponse
from fastapi.encoders import jsonable_encoder
from fastapi.logger import logger
from fastapi.responses import RedirectResponse
from pglast import printers  # noqa
from pglast import Node, parse_sql
from pglast.parser import ParseError
from pglast.printer import RawStream
from sqlalchemy.sql import and_

<<<<<<< HEAD
# from ...authentication.api_keys import get_api_key
=======
>>>>>>> ddf4eb4f
from ...application import db
from ...crud import assets
from ...models.enum.assets import AssetType
from ...models.enum.creation_options import Delimiters
from ...models.enum.geostore import GeostoreOrigin
from ...models.enum.pg_admin_functions import (
    advisory_lock_functions,
    backup_control_functions,
    collation_management_functions,
    configuration_settings_functions,
    database_object_location_functions,
    database_object_size_functions,
    generic_file_access_functions,
    index_maintenance_functions,
    recovery_control_functions,
    recovery_information_functions,
    replication_sql_functions,
    server_signaling_functions,
    snapshot_synchronization_functions,
    table_rewrite_information,
)
from ...models.enum.pg_sys_functions import (
    access_privilege_inquiry_functions,
    comment_information_functions,
    committed_transaction_information,
    control_data_functions,
    object_information_and_addressing_functions,
    schema_visibility_inquiry_functions,
    session_information_functions,
    system_catalog_information_functions,
    transaction_ids_and_snapshots,
)
from ...models.enum.pixetl import Grid
from ...models.enum.queries import QueryFormat, QueryType
from ...models.orm.assets import Asset as AssetORM
from ...models.orm.versions import Version as VersionORM
from ...models.pydantic.geostore import Geometry
from ...models.pydantic.metadata import RasterTable, RasterTableRow
from ...models.pydantic.query import CsvQueryRequestIn, QueryRequestIn
from ...models.pydantic.raster_analysis import (
    DataEnvironment,
    DerivedLayer,
    Layer,
    SourceLayer,
)
from ...models.pydantic.responses import Response
from ...responses import CSVStreamingResponse, ORJSONLiteResponse
from ...settings.globals import RASTER_ANALYSIS_LAMBDA_NAME
from ...utils.aws import invoke_lambda
from ...utils.geostore import get_geostore_geometry
from .. import dataset_version_dependency

router = APIRouter()


@router.get(
    "/{dataset}/{version}/query",
    response_class=RedirectResponse,
    tags=["Query"],
    status_code=308,
    deprecated=True,
)
async def query_dataset(
    request: FastApiRequest,
):
    """Execute a READ-ONLY SQL query on the given dataset version (if
    implemented) and return response in JSON format.

    Adding a geostore ID to the query will apply a spatial filter to the
    query, only returning results for features intersecting with the
    geostore geometry. For vector datasets, this filter will not clip
    feature geometries to the geostore boundaries. Hence any spatial
    transformation such as area calculations will be applied on the
    entire feature geometry, including areas outside the geostore
    boundaries.

    This path is deprecated and will reroute to /query/json.
    """
    return RedirectResponse(url=f"{request.url.path}/json?{request.query_params}")


@router.get(
    "/{dataset}/{version}/query/json",
    response_model=Response,
    response_class=ORJSONLiteResponse,
    tags=["Query"],
)
async def query_dataset_json(
    response: FastApiResponse,
    dataset_version: Tuple[str, str] = Depends(dataset_version_dependency),
    sql: str = Query(..., description="SQL query."),
    geostore_id: Optional[UUID] = Query(None, description="Geostore ID."),
    geostore_origin: GeostoreOrigin = Query(
        GeostoreOrigin.gfw, description="Origin service of geostore ID."
    ),
    # api_key: APIKey = Depends(get_api_key),
):
    """Execute a READ-ONLY SQL query on the given dataset version (if
    implemented) and return response in JSON format.

    Adding a geostore ID to the query will apply a spatial filter to the
    query, only returning results for features intersecting with the
    geostore geometry. For vector datasets, this filter will not clip
    feature geometries to the geostore boundaries. Hence any spatial
    transformation such as area calculations will be applied on the
    entire feature geometry, including areas outside the geostore
    boundaries.
    """

    dataset, version = dataset_version
    if geostore_id:
        geometry: Optional[Geometry] = await get_geostore_geometry(
            geostore_id, geostore_origin
        )
    else:
        geometry = None

    response.headers["Cache-Control"] = "max-age=7200"  # 2h
    json_data: List[Dict[str, Any]] = await _query_dataset_json(
        dataset, version, sql, geometry
    )
    return Response(data=json_data)


@router.get(
    "/{dataset}/{version}/query/csv",
    response_class=CSVStreamingResponse,
    tags=["Query"],
)
async def query_dataset_csv(
    response: FastApiResponse,
    dataset_version: Tuple[str, str] = Depends(dataset_version_dependency),
    sql: str = Query(..., description="SQL query."),
    geostore_id: Optional[UUID] = Query(None, description="Geostore ID."),
    geostore_origin: GeostoreOrigin = Query(
        GeostoreOrigin.gfw, description="Origin service of geostore ID."
    ),
    delimiter: Delimiters = Query(
        Delimiters.comma, description="Delimiter to use for CSV file."
    ),
    # api_key: APIKey = Depends(get_api_key),
):
    """Execute a READ-ONLY SQL query on the given dataset version (if
    implemented) and return response in CSV format.

    Adding a geostore ID to the query will apply a spatial filter to the
    query, only returning results for features intersecting with the
    geostore geometry. For vector datasets, this filter will not clip
    feature geometries to the geostore boundaries. Hence any spatial
    transformation such as area calculations will be applied on the
    entire feature geometry, including areas outside the geostore
    boundaries.
    """

    dataset, version = dataset_version
    if geostore_id:
        geometry: Optional[Geometry] = await get_geostore_geometry(
            geostore_id, geostore_origin
        )
    else:
        geometry = None

    response.headers["Cache-Control"] = "max-age=7200"  # 2h
    csv_data: StringIO = await _query_dataset_csv(
        dataset, version, sql, geometry, delimiter=delimiter
    )
    return CSVStreamingResponse(iter([csv_data.getvalue()]), download=False)


@router.post(
    "/{dataset}/{version}/query",
    response_class=FastApiResponse,
    tags=["Query"],
    deprecated=True,
)
async def query_dataset_post(
    request: FastApiRequest,
):
    """Execute a READ-ONLY SQL query on the given dataset version (if
    implemented).

    This path is deprecated and will reroute to /query/json.
    """
    # RedirectResponse doesn't work for POST requests, so just manually construct the redirect
    content = await request.body()
    return FastApiResponse(content, url=f"{request.url.path}/json", status_code=308)


@router.post(
    "/{dataset}/{version}/query/json",
    response_class=ORJSONLiteResponse,
    response_model=Response,
    tags=["Query"],
)
async def query_dataset_json_post(
    *,
    dataset_version: Tuple[str, str] = Depends(dataset_version_dependency),
    request: QueryRequestIn,
    # api_key: APIKey = Depends(get_api_key),
):
    """Execute a READ-ONLY SQL query on the given dataset version (if
    implemented)."""

    dataset, version = dataset_version

    json_data: List[Dict[str, Any]] = await _query_dataset_json(
        dataset, version, request.sql, request.geometry
    )
    return ORJSONLiteResponse(Response(data=json_data).dict())


@router.post(
    "/{dataset}/{version}/query/csv",
    response_class=CSVStreamingResponse,
    tags=["Query"],
)
async def query_dataset_csv_post(
    *,
    dataset_version: Tuple[str, str] = Depends(dataset_version_dependency),
    request: CsvQueryRequestIn,
    # api_key: APIKey = Depends(get_api_key),
):
    """Execute a READ-ONLY SQL query on the given dataset version (if
    implemented)."""

    dataset, version = dataset_version

    csv_data: StringIO = await _query_dataset_csv(
        dataset, version, request.sql, request.geometry, delimiter=request.delimiter
    )
    return CSVStreamingResponse(iter([csv_data.getvalue()]), download=False)


async def _query_dataset_json(
    dataset: str,
    version: str,
    sql: str,
    geometry: Optional[Geometry],
) -> List[Dict[str, Any]]:
    # Make sure we can query the dataset
    default_asset: AssetORM = await assets.get_default_asset(dataset, version)
    query_type = _get_query_type(default_asset, geometry)
    if query_type == QueryType.table:
        return await _query_table(dataset, version, sql, geometry)
    elif query_type == QueryType.raster:
        geometry = cast(Geometry, geometry)
        results = await _query_raster(dataset, default_asset, sql, geometry)
        return results["data"]
    else:
        raise HTTPException(
            status_code=501,
            detail="This endpoint is not implemented for the given dataset.",
        )


async def _query_dataset_csv(
    dataset: str,
    version: str,
    sql: str,
    geometry: Optional[Geometry],
    delimiter: Delimiters = Delimiters.comma,
) -> StringIO:
    # Make sure we can query the dataset
    default_asset: AssetORM = await assets.get_default_asset(dataset, version)
    query_type = _get_query_type(default_asset, geometry)
    if query_type == QueryType.table:
        response = await _query_table(dataset, version, sql, geometry)
        return _orm_to_csv(response, delimiter=delimiter)
    elif query_type == QueryType.raster:
        geometry = cast(Geometry, geometry)
        results = await _query_raster(
            dataset, default_asset, sql, geometry, QueryFormat.csv, delimiter
        )
        return StringIO(results["data"])
    else:
        raise HTTPException(
            status_code=501,
            detail="This endpoint is not implemented for the given dataset.",
        )


def _get_query_type(default_asset: AssetORM, geometry: Optional[Geometry]):
    if default_asset.asset_type in [
        AssetType.geo_database_table,
        AssetType.database_table,
    ]:
        return QueryType.table
    elif default_asset.asset_type == AssetType.raster_tile_set:
        if not geometry:
            raise HTTPException(
                status_code=422, detail="Raster tile set queries require a geometry."
            )
        return QueryType.raster
    else:
        raise HTTPException(
            status_code=501,
            detail="This endpoint is not implemented for the given dataset.",
        )


async def _query_table(
    dataset: str,
    version: str,
    sql: str,
    geometry: Optional[Geometry],
) -> List[Dict[str, Any]]:
    # parse and validate SQL statement
    try:
        parsed = parse_sql(unquote(sql))
    except ParseError as e:
        raise HTTPException(status_code=400, detail=str(e))

    _has_only_one_statement(parsed)
    _is_select_statement(parsed)
    _has_no_with_clause(parsed)
    _only_one_from_table(parsed)
    _no_subqueries(parsed)
    _no_forbidden_functions(parsed)
    _no_forbidden_value_functions(parsed)

    # always overwrite the table name with the current dataset version name, to make sure no other table is queried
    parsed[0]["RawStmt"]["stmt"]["SelectStmt"]["fromClause"][0]["RangeVar"][
        "schemaname"
    ] = dataset
    parsed[0]["RawStmt"]["stmt"]["SelectStmt"]["fromClause"][0]["RangeVar"][
        "relname"
    ] = version

    if geometry:
        parsed = await _add_geometry_filter(parsed, geometry)

    # convert back to text
    sql = RawStream()(Node(parsed))

    try:
        rows = await db.all(sql)
        response: List[Dict[str, Any]] = [dict(row) for row in rows]
    except InsufficientPrivilegeError:
        raise HTTPException(
            status_code=403, detail="Not authorized to execute this query."
        )
    except UndefinedFunctionError:
        raise HTTPException(status_code=400, detail="Bad request. Unknown function.")
    except (UndefinedColumnError, InvalidTextRepresentationError) as e:
        raise HTTPException(status_code=400, detail=f"Bad request. {str(e)}")

    return response


def _orm_to_csv(
    data: List[Dict[str, Any]], delimiter: Delimiters = Delimiters.comma
) -> StringIO:
    """Create a new csv file that represents generated data.

    Response will return a temporary redirect to download URL.
    """
    csv_file = StringIO()

    if data:
        wr = csv.writer(csv_file, quoting=csv.QUOTE_NONNUMERIC, delimiter=delimiter)
        field_names = data[0].keys()
        wr.writerow(field_names)
        for row in data:
            wr.writerow(row.values())
        csv_file.seek(0)

    return csv_file


def _has_only_one_statement(parsed: List[Dict[str, Any]]) -> None:
    if len(parsed) != 1:
        raise HTTPException(
            status_code=400, detail="Must use exactly one SQL statement."
        )


def _is_select_statement(parsed: List[Dict[str, Any]]) -> None:
    select = parsed[0]["RawStmt"]["stmt"].get("SelectStmt", None)
    if not select:
        raise HTTPException(status_code=400, detail="Must use SELECT statements only.")


def _has_no_with_clause(parsed: List[Dict[str, Any]]) -> None:
    with_clause = parsed[0]["RawStmt"]["stmt"]["SelectStmt"].get("withClause", None)
    if with_clause:
        raise HTTPException(status_code=400, detail="Must not have WITH clause.")


def _only_one_from_table(parsed: List[Dict[str, Any]]) -> None:
    from_clause = parsed[0]["RawStmt"]["stmt"]["SelectStmt"].get("fromClause", None)
    if not from_clause or len(from_clause) > 1:
        raise HTTPException(
            status_code=400, detail="Must list exactly one table in FROM clause."
        )


def _no_subqueries(parsed: List[Dict[str, Any]]) -> None:
    sub_query = parsed[0]["RawStmt"]["stmt"]["SelectStmt"]["fromClause"][0].get(
        "RangeSubselect", None
    )
    if sub_query:
        raise HTTPException(status_code=400, detail="Must not use sub queries.")


def _no_forbidden_functions(parsed: List[Dict[str, Any]]) -> None:
    functions = _get_item_value("FuncCall", parsed)

    forbidden_function_list = [
        configuration_settings_functions,
        server_signaling_functions,
        backup_control_functions,
        recovery_information_functions,
        recovery_control_functions,
        snapshot_synchronization_functions,
        replication_sql_functions,
        database_object_size_functions,
        database_object_location_functions,
        collation_management_functions,
        index_maintenance_functions,
        generic_file_access_functions,
        advisory_lock_functions,
        table_rewrite_information,
        session_information_functions,
        access_privilege_inquiry_functions,
        schema_visibility_inquiry_functions,
        system_catalog_information_functions,
        object_information_and_addressing_functions,
        comment_information_functions,
        transaction_ids_and_snapshots,
        committed_transaction_information,
        control_data_functions,
    ]

    for f in functions:
        function_names = f["funcname"]
        for fn in function_names:
            function_name = fn["String"]["str"]

            # block functions which start with `pg_`, `PostGIS` or `_`
            if (
                function_name[:3].lower() == "pg_"
                or function_name[:1].lower() == "_"
                or function_name[:7].lower() == "postgis"
            ):
                raise HTTPException(
                    status_code=400,
                    detail="Use of admin, system or private functions is not allowed.",
                )

            # Also block any other banished functions
            for forbidden_functions in forbidden_function_list:
                if function_name in forbidden_functions:
                    raise HTTPException(
                        status_code=400,
                        detail="Use of admin, system or private functions is not allowed.",
                    )


def _no_forbidden_value_functions(parsed: List[Dict[str, Any]]) -> None:
    value_functions = _get_item_value("SQLValueFunction", parsed)
    if value_functions:
        raise HTTPException(
            status_code=400,
            detail="Use of sql value functions is not allowed.",
        )


def _get_item_value(key: str, parsed: List[Dict[str, Any]]) -> List[Dict[str, Any]]:
    """Return all functions in an AST."""
    # loop through statement recursively and yield all functions
    def walk_dict(d):
        for k, v in d.items():
            if k == key:
                yield v
            if isinstance(v, dict):
                yield from walk_dict(v)
            elif isinstance(v, list):
                for _v in v:
                    yield from walk_dict(_v)

    values: List[Dict[str, Any]] = list()
    for p in parsed:
        values += list(walk_dict(p))
    return values


async def _add_geometry_filter(parsed_sql, geometry: Geometry):
    # make empty select statement with where clause including filter
    # this way we can later parse it as AST
    intersect_filter = f"SELECT WHERE ST_Intersects(geom, ST_SetSRID(ST_GeomFromGeoJSON('{geometry.json()}'),4326))"

    # combine the two where clauses
    parsed_filter = parse_sql(intersect_filter)
    filter_where = parsed_filter[0]["RawStmt"]["stmt"]["SelectStmt"]["whereClause"]
    sql_where = parsed_sql[0]["RawStmt"]["stmt"]["SelectStmt"].get("whereClause", None)

    if sql_where:
        parsed_sql[0]["RawStmt"]["stmt"]["SelectStmt"]["whereClause"] = {
            "BoolExpr": {"boolop": 0, "args": [sql_where, filter_where]}
        }
    else:
        parsed_sql[0]["RawStmt"]["stmt"]["SelectStmt"]["whereClause"] = filter_where

    return parsed_sql


async def _query_raster(
    dataset: str,
    asset: AssetORM,
    sql: str,
    geometry: Geometry,
    format: QueryFormat = QueryFormat.json,
    delimiter: Delimiters = Delimiters.comma,
) -> Dict[str, Any]:
    # use default data type to get default raster layer for dataset
    default_type = asset.creation_options["pixel_meaning"]
    default_layer = (
        f"{default_type}__{dataset}"
        if default_type == "is"
        else f"{dataset}__{default_type}"
    )
    sql = re.sub("from \w+", f"from {default_layer}", sql)
    return await _query_raster_lambda(geometry, sql, format, delimiter)


async def _query_raster_lambda(
    geometry: Geometry,
    sql: str,
    format: QueryFormat = QueryFormat.json,
    delimiter: Delimiters = Delimiters.comma,
) -> Dict[str, Any]:
    data_environment = await _get_data_environment(
        grids=[Grid.ten_by_forty_thousand, Grid.ten_by_one_hundred_thousand]
    )
    payload = {
        "geometry": jsonable_encoder(geometry),
        "query": sql,
        "environment": data_environment.dict()["layers"],
        "format": format,
    }

    logger.info(f"Submitting raster analysis lambda request with payload: {payload}")

    try:
        response = await invoke_lambda(RASTER_ANALYSIS_LAMBDA_NAME, payload)
    except httpx.TimeoutException:
        raise HTTPException(500, "Query took too long to process.")

    # invalid response codes are reserved by Lambda specific issues (e.g. too many requests)
    if response.status_code >= 300:
        raise HTTPException(
            500,
            f"Raster analysis geoprocessor returned invalid response code {response.status_code}",
        )

    # response must be in JSEND format or something unexpected happened
    response_body = response.json()
    if "status" not in response_body or (
        "data" not in response_body and "message" not in response_body
    ):
        raise HTTPException(
            500,
            f"Raster analysis lambda received an unexpected response: {response.text}",
        )

    if response_body["status"] == "failed":
        # validation error
        raise HTTPException(422, response_body["message"])
    elif response_body["status"] == "error":
        # geoprocessing error
        raise HTTPException(500, response_body["message"])

    return response_body


async def _get_data_environment(grids: List[Grid] = []) -> DataEnvironment:
    # get all Raster tile set assets
    latest_tile_sets = await (
        AssetORM.join(VersionORM)
        .select()
        .with_only_columns(
            [
                AssetORM.dataset,
                AssetORM.version,
                AssetORM.creation_options,
                AssetORM.asset_uri,
                AssetORM.metadata,
            ]
        )
        .where(
            and_(
                AssetORM.asset_type == AssetType.raster_tile_set,
                VersionORM.is_latest == True,  # noqa: E712
            )
        )
    ).gino.all()

    # create layers
    layers: List[Layer] = []
    for row in latest_tile_sets:
        if grids and row.creation_options["grid"] not in grids:
            # skip if not on the right grid
            continue

        # TODO skip intermediate raster for tile cache until field is in metadata
        if "tcd" in row.creation_options["pixel_meaning"]:
            continue

        if row.creation_options["pixel_meaning"] == "is":
            source_layer_name = (
                f"{row.creation_options['pixel_meaning']}__{row.dataset}"
            )
        else:
            source_layer_name = (
                f"{row.dataset}__{row.creation_options['pixel_meaning']}"
            )

        layers.append(_get_source_layer(row, source_layer_name))

        if row.creation_options["pixel_meaning"] == "date_conf":
            layers += _get_date_conf_derived_layers(row, source_layer_name)

        if row.creation_options["pixel_meaning"].endswith("_ha-1"):
            layers.append(_get_area_density_layer(row, source_layer_name))

    return DataEnvironment(layers=layers)


def _get_source_layer(row, source_layer_name: str) -> SourceLayer:
    # TODO we need to start uploading GLAD directly to the data API
    if source_layer_name == "umd_glad_landsat_alerts__date_conf":
        source_uri = "s3://gfw2-data/forest_change/umd_landsat_alerts/prod/analysis/{tile_id}.tif"
        tile_scheme = "nwse"
    else:
        source_uri = row.asset_uri
        tile_scheme = "nw"

    return SourceLayer(
        source_uri=source_uri,
        tile_scheme=tile_scheme,
        grid=row.creation_options["grid"],
        name=source_layer_name,
        raster_table=row.metadata.get("raster_table", None),
    )


def _get_date_conf_derived_layers(row, source_layer_name) -> List[DerivedLayer]:
    """Get derived layers that decode our date_conf layers for alert
    systems."""
    # TODO should these somehow be in the metadata or creation options instead of hardcoded?
    # 16435 is number of days from 1970-01-01 and 2015-01-01, and can be used to convet
    # our encoding of days since 2015 to a number that can be used generally for datetimes
    decode_expression = "(A + 16435).astype('datetime64[D]').astype(str)"
    encode_expression = "(datetime64(A) - 16435).astype(uint16)"
    conf_encoding = RasterTable(
        rows=[
            RasterTableRow(value=2, meaning=""),
            RasterTableRow(value=3, meaning="high"),
        ]
    )

    return [
        DerivedLayer(
            source_layer=source_layer_name,
            name=source_layer_name.replace("__date_conf", "__date"),
            calc="A % 10000",
            decode_expression=decode_expression,
            encode_expression=encode_expression,
        ),
        DerivedLayer(
            source_layer=source_layer_name,
            name=source_layer_name.replace("__date_conf", "__confidence"),
            calc="floor(A / 10000)",
            raster_table=conf_encoding,
        ),
    ]


def _get_area_density_layer(row, source_layer_name) -> DerivedLayer:
    """Get the derived gross layer for whose values represent density per pixel
    area."""
    return DerivedLayer(
        source_layer=source_layer_name,
        name=source_layer_name.replace("_ha-1", ""),
        calc="A * area",
    )


def _get_predefined_layers(row, source_layer_name):
    """Return predefined derived layers we use for analysis but don't actually
    exist as tile sets."""
    if source_layer_name == "whrc_aboveground_biomass_stock_2000__Mg_ha-1":
        return [
            {
                "source_layer": source_layer_name,
                "name": "whrc_aboveground_co2_emissions__Mg",
                "calc": "A * area * (0.5 * 44 / 12)",
            }
        ]<|MERGE_RESOLUTION|>--- conflicted
+++ resolved
@@ -25,10 +25,7 @@
 from pglast.printer import RawStream
 from sqlalchemy.sql import and_
 
-<<<<<<< HEAD
 # from ...authentication.api_keys import get_api_key
-=======
->>>>>>> ddf4eb4f
 from ...application import db
 from ...crud import assets
 from ...models.enum.assets import AssetType
@@ -92,6 +89,8 @@
     deprecated=True,
 )
 async def query_dataset(
+    *,
+    dataset_version: Tuple[str, str] = Depends(dataset_version_dependency),
     request: FastApiRequest,
 ):
     """Execute a READ-ONLY SQL query on the given dataset version (if
@@ -105,9 +104,11 @@
     entire feature geometry, including areas outside the geostore
     boundaries.
 
-    This path is deprecated and will reroute to /query/json.
+    This path is deprecated and will permanently redirect to /query/json.
     """
-    return RedirectResponse(url=f"{request.url.path}/json?{request.query_params}")
+    dataset, version = dataset_version
+
+    return f"/dataset/{dataset}/{version}/query/json?{request.query_params}"
 
 
 @router.get(
@@ -200,21 +201,25 @@
 
 @router.post(
     "/{dataset}/{version}/query",
-    response_class=FastApiResponse,
+    response_class=RedirectResponse,
+    status_code=308,
     tags=["Query"],
     deprecated=True,
 )
 async def query_dataset_post(
-    request: FastApiRequest,
+    *,
+    dataset_version: Tuple[str, str] = Depends(dataset_version_dependency),
+    request: QueryRequestIn,
 ):
     """Execute a READ-ONLY SQL query on the given dataset version (if
     implemented).
 
-    This path is deprecated and will reroute to /query/json.
+    This path is deprecated and will permanently redirect to
+    /query/json.
     """
-    # RedirectResponse doesn't work for POST requests, so just manually construct the redirect
-    content = await request.body()
-    return FastApiResponse(content, url=f"{request.url.path}/json", status_code=308)
+    dataset, version = dataset_version
+
+    return f"/dataset/{dataset}/{version}/query/json"
 
 
 @router.post(
@@ -498,6 +503,7 @@
 
 def _get_item_value(key: str, parsed: List[Dict[str, Any]]) -> List[Dict[str, Any]]:
     """Return all functions in an AST."""
+
     # loop through statement recursively and yield all functions
     def walk_dict(d):
         for k, v in d.items():
