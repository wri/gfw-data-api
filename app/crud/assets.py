from typing import Any, Dict, List, Optional
from uuid import UUID

from asyncpg import UniqueViolationError
from fastapi.encoders import jsonable_encoder
<<<<<<< HEAD
from sqlalchemy.sql import and_

from app.crud.metadata import (
    create_asset_metadata,
    get_asset_metadata,
    update_asset_metadata,
)
=======
from sqlalchemy import func
>>>>>>> 054b7a0f

from ..errors import RecordAlreadyExistsError, RecordNotFoundError
from ..models.enum.assets import AssetType
from ..models.orm.asset_metadata import AssetMetadata as ORMAssetMetadata
from ..models.orm.assets import Asset as ORMAsset
from ..models.orm.versions import Version as ORMVersion
from ..models.pydantic.creation_options import CreationOptions, creation_option_factory
from . import update_data, versions


async def get_assets(dataset: str, version: str) -> List[ORMAsset]:
    rows: List[ORMAsset] = (
        await ORMAsset.query.where(ORMAsset.dataset == dataset)
        .where(ORMAsset.version == version)
        .order_by(ORMAsset.created_on)
        .gino.all()
    )
    if not rows:
        raise RecordNotFoundError(
            f"No assets for version with name {dataset}.{version} found"
        )

    return rows


<<<<<<< HEAD
async def get_all_assets() -> List[ORMAsset]:
    assets = await ORMAsset.query.gino.all()

    return assets


async def get_raster_tile_sets():
    latest_tile_sets = await (
        ORMAsset.join(ORMVersion)
        .select()
        .with_only_columns(
            [
                ORMAsset.dataset,
                ORMAsset.version,
                ORMAsset.creation_options,
                ORMAsset.asset_uri,
            ]
        )
        .where(
            and_(
                ORMAsset.asset_type == AssetType.raster_tile_set,
                ORMVersion.is_latest == True,  # noqa: E712
            )
        )
    ).gino.all()

    for asset in latest_tile_sets:
        try:
            asset.metadata = await get_asset_metadata(asset.asset_id)
        except RecordNotFoundError:
            continue

    return latest_tile_sets


async def get_assets_by_type(asset_type: str) -> List[ORMAsset]:
    assets = await ORMAsset.query.where(ORMAsset.asset_type == asset_type).gino.all()

    return assets


async def get_assets_by_filter(
    dataset: Optional[str] = None,
    version: Optional[str] = None,
    asset_types: Optional[List[str]] = None,
    asset_uri: Optional[str] = None,
    is_latest: Optional[bool] = None,
    is_default: Optional[bool] = None,
    include_metadata: Optional[bool] = True,
) -> List[ORMAsset]:

=======
async def _build_filtered_query(
    asset_types, asset_uri, dataset, is_default, is_latest, version
):
>>>>>>> 054b7a0f
    if is_latest is not None:
        VersionAliased = ORMVersion.alias()
        query = (
            ORMAsset.join(VersionAliased)
            .select()
            .where(VersionAliased.is_latest == is_latest)
        )
    else:
        query = ORMAsset.query
    if dataset is not None:
        query = query.where(ORMAsset.dataset == dataset)
    if version is not None:
        query = query.where(ORMAsset.version == version)
    if asset_types:
        query = query.where(ORMAsset.asset_type.in_(asset_types))
    if asset_uri is not None:
        query = query.where(ORMAsset.asset_uri == asset_uri)
    if is_default is not None:
        query = query.where(ORMAsset.is_default == is_default)

    query = query.order_by(ORMAsset.created_on)
    return query


async def get_assets_by_filter(
    dataset: Optional[str] = None,
    version: Optional[str] = None,
    asset_types: Optional[List[str]] = None,
    asset_uri: Optional[str] = None,
    is_latest: Optional[bool] = None,
    is_default: Optional[bool] = None,
) -> List[ORMAsset]:

    query = await _build_filtered_query(
        asset_types, asset_uri, dataset, is_default, is_latest, version
    )
    assets = await query.gino.load(ORMAsset).all()

    if include_metadata:
        for asset in assets:
            try:
                asset.metadata = await get_asset_metadata(asset.asset_id)
            except RecordNotFoundError:
                asset.metadata = None

    return assets


async def count_filtered_assets_fn(
    dataset: Optional[str] = None,
    version: Optional[str] = None,
    asset_types: Optional[List[str]] = None,
    asset_uri: Optional[str] = None,
    is_latest: Optional[bool] = None,
    is_default: Optional[bool] = None,
) -> func:
    """Returns a function that counts all filtered assets.

    This higher-order function is designed to be used with the
    pagination utility. It relies on the closure to set all the
    necessary filtering so that pagination doesn't need to know any more
    than the essentials for getting a record count.
    """
    query = await _build_filtered_query(
        asset_types, asset_uri, dataset, is_default, is_latest, version
    )

    async def count_assets() -> int:
        return await func.count().select().select_from(query.alias()).gino.scalar()

    return count_assets


async def get_filtered_assets_fn(
    dataset: Optional[str] = None,
    version: Optional[str] = None,
    asset_types: Optional[List[str]] = None,
    asset_uri: Optional[str] = None,
    is_latest: Optional[bool] = None,
    is_default: Optional[bool] = None,
) -> func:
    """Returns a function that retrieves all filtered assets.

    This higher-order function is designed to be used with the
    pagination utility. It relies on the closure to set all the
    necessary filtering so that pagination doesn't need to know any more
    than the essentials for getting asset records.
    """
    query = await _build_filtered_query(
        asset_types, asset_uri, dataset, is_default, is_latest, version
    )

    async def paginated_assets(size: int = None, offset: int = 0) -> List[ORMAsset]:
        assets = await query.limit(size).offset(offset).gino.load(ORMAsset).all()
        return await _update_all_asset_metadata(assets)

    return paginated_assets


async def get_asset(asset_id: UUID) -> ORMAsset:
    asset = await ORMAsset.get([asset_id])

    if asset is None:
        raise RecordNotFoundError(f"Could not find requested asset {asset_id}")

    try:
        metadata: ORMAssetMetadata = await get_asset_metadata(asset_id)
        asset.metadata = metadata
    except RecordNotFoundError:
        asset.metadata = None

    return asset


async def get_default_asset(dataset: str, version: str) -> ORMAsset:
    asset: ORMAsset = (
        await ORMAsset.query.where(ORMAsset.dataset == dataset)
        .where(ORMAsset.version == version)
        .where(ORMAsset.is_default == True)  # noqa: E712
        .gino.first()
    )
    if asset is None:
        raise RecordNotFoundError(
            f"Could not find default asset for {dataset}.{version}"
        )

    try:
        metadata: ORMAssetMetadata = await get_asset_metadata(asset.asset_id)
        asset.metadata = metadata
    except RecordNotFoundError:
        asset.metadata = None

    return asset


async def create_asset(dataset, version, **data) -> ORMAsset:
    v: ORMVersion = await versions.get_version(dataset, version)

    # default to version.is_downloadable if not set
    if data.get("is_downloadable") is None:
        data["is_downloadable"] = v.is_downloadable

    metadata_data = data.pop("metadata", None)
    if metadata_data:
        metadata_data = jsonable_encoder(metadata_data, exclude_unset=True)
    data = _validate_creation_options(**data)
    jsonable_data = jsonable_encoder(data)
    try:
        new_asset: ORMAsset = await ORMAsset.create(
            dataset=dataset, version=version, **jsonable_data
        )
        new_asset.metadata = None
    except UniqueViolationError:
        raise RecordAlreadyExistsError(
            f"Cannot create asset of type {data['asset_type']}. "
            f"Asset uri must be unique. An asset with uri {data['asset_uri']} already exists"
        )

    if metadata_data:
        metadata: ORMAssetMetadata = await create_asset_metadata(
            new_asset.asset_id, **metadata_data
        )
        new_asset.metadata = metadata

    return new_asset


async def update_asset(asset_id: UUID, **data) -> ORMAsset:
    metadata_data = data.pop("metadata", None)
    data = _validate_creation_options(**data)
    jsonable_data = jsonable_encoder(data)

    asset: ORMAsset = await get_asset(asset_id)
    asset = await update_data(asset, jsonable_data)

    if metadata_data:
        try:
            metadata = await update_asset_metadata(asset_id, **metadata_data)
        except RecordNotFoundError:
            metadata = await create_asset_metadata(asset_id, **metadata_data)
        asset.metadata = metadata

    return asset


async def delete_asset(asset_id: UUID) -> ORMAsset:
    asset: ORMAsset = await get_asset(asset_id)
    await ORMAsset.delete.where(ORMAsset.asset_id == asset_id).gino.status()

    return asset


def _validate_creation_options(**data) -> Dict[str, Any]:
    """Validate if submitted creation options match asset type."""

    if "creation_options" in data.keys() and "asset_type" in data.keys():
        asset_type = data["asset_type"]
        creation_options = data["creation_options"]
        co_model: CreationOptions = creation_option_factory(
            asset_type, creation_options
        )

        data["creation_options"] = co_model.dict(by_alias=True)

    return data<|MERGE_RESOLUTION|>--- conflicted
+++ resolved
@@ -3,7 +3,6 @@
 
 from asyncpg import UniqueViolationError
 from fastapi.encoders import jsonable_encoder
-<<<<<<< HEAD
 from sqlalchemy.sql import and_
 
 from app.crud.metadata import (
@@ -11,9 +10,7 @@
     get_asset_metadata,
     update_asset_metadata,
 )
-=======
 from sqlalchemy import func
->>>>>>> 054b7a0f
 
 from ..errors import RecordAlreadyExistsError, RecordNotFoundError
 from ..models.enum.assets import AssetType
@@ -37,13 +34,6 @@
         )
 
     return rows
-
-
-<<<<<<< HEAD
-async def get_all_assets() -> List[ORMAsset]:
-    assets = await ORMAsset.query.gino.all()
-
-    return assets
 
 
 async def get_raster_tile_sets():
@@ -81,21 +71,9 @@
     return assets
 
 
-async def get_assets_by_filter(
-    dataset: Optional[str] = None,
-    version: Optional[str] = None,
-    asset_types: Optional[List[str]] = None,
-    asset_uri: Optional[str] = None,
-    is_latest: Optional[bool] = None,
-    is_default: Optional[bool] = None,
-    include_metadata: Optional[bool] = True,
-) -> List[ORMAsset]:
-
-=======
 async def _build_filtered_query(
     asset_types, asset_uri, dataset, is_default, is_latest, version
 ):
->>>>>>> 054b7a0f
     if is_latest is not None:
         VersionAliased = ORMVersion.alias()
         query = (
@@ -127,6 +105,7 @@
     asset_uri: Optional[str] = None,
     is_latest: Optional[bool] = None,
     is_default: Optional[bool] = None,
+    include_metadata: Optional[bool] = True,
 ) -> List[ORMAsset]:
 
     query = await _build_filtered_query(
@@ -176,6 +155,7 @@
     asset_uri: Optional[str] = None,
     is_latest: Optional[bool] = None,
     is_default: Optional[bool] = None,
+    include_metadata: Optional[bool] = True,
 ) -> func:
     """Returns a function that retrieves all filtered assets.
 
@@ -190,7 +170,14 @@
 
     async def paginated_assets(size: int = None, offset: int = 0) -> List[ORMAsset]:
         assets = await query.limit(size).offset(offset).gino.load(ORMAsset).all()
-        return await _update_all_asset_metadata(assets)
+        if include_metadata:
+            for asset in assets:
+                try:
+                    asset.metadata = await get_asset_metadata(asset.asset_id)
+                except RecordNotFoundError:
+                    asset.metadata = None
+
+        return assets
 
     return paginated_assets
 
