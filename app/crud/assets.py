--- conflicted
+++ resolved
@@ -3,7 +3,6 @@
 
 from asyncpg import UniqueViolationError
 from fastapi.encoders import jsonable_encoder
-<<<<<<< HEAD
 from sqlalchemy.sql import and_
 
 from app.crud.metadata import (
@@ -11,9 +10,7 @@
     get_asset_metadata,
     update_asset_metadata,
 )
-=======
 from sqlalchemy import func
->>>>>>> 054b7a0f
 
 from ..errors import RecordAlreadyExistsError, RecordNotFoundError
 from ..models.enum.assets import AssetType
@@ -37,13 +34,6 @@
         )
 
     return rows
-
-
-<<<<<<< HEAD
-async def get_all_assets() -> List[ORMAsset]:
-    assets = await ORMAsset.query.gino.all()
-
-    return assets
 
 
 async def get_raster_tile_sets():
@@ -91,11 +81,9 @@
     include_metadata: Optional[bool] = True,
 ) -> List[ORMAsset]:
 
-=======
 async def _build_filtered_query(
     asset_types, asset_uri, dataset, is_default, is_latest, version
 ):
->>>>>>> 054b7a0f
     if is_latest is not None:
         VersionAliased = ORMVersion.alias()
         query = (
