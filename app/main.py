--- conflicted
+++ resolved
@@ -17,10 +17,7 @@
 
 from .application import app
 from .middleware import no_cache_response_header, redirect_latest, set_db_mode
-<<<<<<< HEAD
-=======
 from .routes import health
->>>>>>> facd9ec0
 from .routes.analysis import analysis
 from .routes.assets import asset, assets
 from .routes.authentication import authentication
