--- conflicted
+++ resolved
@@ -19,14 +19,8 @@
 from .routes import security
 from .routes.assets import asset, assets
 from .routes.datasets import asset as version_asset
-<<<<<<< HEAD
-from .routes.datasets import dataset, datasets, features, geostore, versions
+from .routes.datasets import dataset, datasets, features, geostore, queries, versions
 from .routes.geostore import geostore as geostore_top
-from .routes.sql import queries
-=======
-from .routes.datasets import dataset, datasets, features, queries, versions
-from .routes.geostore import geostore
->>>>>>> 4b9ced67
 from .routes.tasks import task
 
 ################
