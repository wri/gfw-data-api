import logging
import sys

from fastapi.logger import logger
from fastapi.openapi.utils import get_openapi
from starlette.middleware.base import BaseHTTPMiddleware

from .application import app
<<<<<<< HEAD
from .routes import (
    analysis,
    assets,
    datasets,
    features,
    geostore,
    queries,
    security,
    sources,
    versions,
)
=======
from .middleware import redirect_latest, set_db_mode
from .routes import assets, datasets, features, geostore, query, security, versions
>>>>>>> 6499f94f

gunicorn_logger = logging.getLogger("gunicorn.error")
logger.handlers = gunicorn_logger.handlers
sys.path.extend(["./"])


ROUTERS = (
    datasets.router,
    versions.router,
    assets.router,
    queries.router,
    features.router,
    geostore.router,
    security.router,
)

MIDDLEWARE = (set_db_mode, redirect_latest)

for r in ROUTERS:
    app.include_router(r)

for m in MIDDLEWARE:
    app.add_middleware(BaseHTTPMiddleware, dispatch=m)

tags_desc_list = [
    {"name": "Dataset", "description": datasets.description},
    {"name": "Version", "description": versions.description},
    {"name": "Sources", "description": sources.description},
    {"name": "Assets", "description": assets.description},
    {"name": "Features", "description": features.description},
    {"name": "Query", "description": queries.description},
    {"name": "Geostore", "description": geostore.description},
]


def custom_openapi():
    if app.openapi_schema:
        return app.openapi_schema

    openapi_schema = get_openapi(
        title="GFW Data API",
        version="0.1.0",
        description="Use GFW Data API to manage and access GFW Data.",
        routes=app.routes,
    )

    openapi_schema["tags"] = tags_desc_list

    app.openapi_schema = openapi_schema
    return app.openapi_schema


app.openapi = custom_openapi


if __name__ == "__main__":
    import uvicorn

    logger.setLevel(logging.DEBUG)
    uvicorn.run(app, host="0.0.0.0", port=8888, log_level="info")
else:
    logger.setLevel(gunicorn_logger.level)<|MERGE_RESOLUTION|>--- conflicted
+++ resolved
@@ -6,22 +6,8 @@
 from starlette.middleware.base import BaseHTTPMiddleware
 
 from .application import app
-<<<<<<< HEAD
-from .routes import (
-    analysis,
-    assets,
-    datasets,
-    features,
-    geostore,
-    queries,
-    security,
-    sources,
-    versions,
-)
-=======
 from .middleware import redirect_latest, set_db_mode
-from .routes import assets, datasets, features, geostore, query, security, versions
->>>>>>> 6499f94f
+from .routes import assets, datasets, features, geostore, queries, security, versions
 
 gunicorn_logger = logging.getLogger("gunicorn.error")
 logger.handlers = gunicorn_logger.handlers
@@ -49,7 +35,6 @@
 tags_desc_list = [
     {"name": "Dataset", "description": datasets.description},
     {"name": "Version", "description": versions.description},
-    {"name": "Sources", "description": sources.description},
     {"name": "Assets", "description": assets.description},
     {"name": "Features", "description": features.description},
     {"name": "Query", "description": queries.description},
