--- conflicted
+++ resolved
@@ -16,13 +16,8 @@
 from app.errors import http_error_handler
 
 from .application import app
-<<<<<<< HEAD
-from .middleware import redirect_latest, set_db_mode
+from .middleware import no_cache_response_header, redirect_latest, set_db_mode
 from .routes import authentication
-=======
-from .middleware import no_cache_response_header, redirect_latest, set_db_mode
-from .routes import security
->>>>>>> 289fd7e4
 from .routes.analysis import analysis
 from .routes.assets import asset, assets
 from .routes.datasets import asset as version_asset
