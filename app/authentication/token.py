--- conflicted
+++ resolved
@@ -113,12 +113,7 @@
     """Get the details for authenticated MANAGER for data-api application or
     ADMIN user."""
 
-<<<<<<< HEAD
-    if user.role != "ADMIN" or user.role != "MANAGER":
+    if user.role != "ADMIN" and user.role != "MANAGER":
         raise HTTPException(status_code=401, detail="Unauthorized write access to a dataset/version/asset by a user who is not an admin or data manager")
-=======
-    if user.role != "ADMIN" and user.role != "MANAGER":
-        raise HTTPException(status_code=401, detail="Unauthorized")
->>>>>>> 302db981
 
     return user