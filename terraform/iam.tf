--- conflicted
+++ resolved
@@ -11,9 +11,5 @@
 
 resource "aws_iam_policy" "lambda_invoke" {
   name   = "${local.project}-lambda_invoke${local.name_suffix}"
-<<<<<<< HEAD
-  policy = data.local_file.iam_lambda_invoke.content
-=======
   policy = data.template_file.iam_lambda_invoke.rendered
->>>>>>> dab21cd9
 }