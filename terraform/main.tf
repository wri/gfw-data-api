# Require TF version to be same as or greater than 0.12.24
terraform {
  required_version = ">=0.12.26"
  backend "s3" {
    region  = "us-east-1"
    key     = "wri__gfw-data-api.tfstate"
    encrypt = true
  }
}

# Download any stable version in AWS provider of 2.36.0 or higher in 2.36 train
provider "aws" {
  region  = "us-east-1"
  version = "~> 2.65.0"
}

# some local
locals {
  bucket_suffix         = var.environment == "production" ? "" : "-${var.environment}"
  tf_state_bucket       = "gfw-terraform${local.bucket_suffix}"
  tags                  = data.terraform_remote_state.core.outputs.tags
  name_suffix           = terraform.workspace == "default" ? "" : "-${terraform.workspace}"
  project               = "gfw-data-api"
  aurora_instance_class = data.terraform_remote_state.core.outputs.aurora_cluster_instance_class
  aurora_max_vcpus      = local.aurora_instance_class == "db.t3.medium" ? 2 : local.aurora_instance_class == "db.r4.large" ? 2 : local.aurora_instance_class == "db.r4.xlarge" ? 4 : local.aurora_instance_class == "db.r4.2xlarge" ? 8 : local.aurora_instance_class == "db.r4.4xlarge" ? 16 : local.aurora_instance_class == "db.r4.8xlarge" ? 32 : local.aurora_instance_class == "db.r4.16xlarge" ? 64 : local.aurora_instance_class == "db.r5.large" ? 2 : local.aurora_instance_class == "db.r5.xlarge" ? 4 : local.aurora_instance_class == "db.r5.2xlarge" ? 8 : local.aurora_instance_class == "db.r5.4xlarge" ? 16 : local.aurora_instance_class == "db.r5.8xlarge" ? 32 : local.aurora_instance_class == "db.r5.12xlarge" ? 48 : local.aurora_instance_class == "db.r5.16xlarge" ? 64 : local.aurora_instance_class == "db.r5.24xlarge" ? 96 : ""
<<<<<<< HEAD
  service_url           = var.environment == "dev" ? "http://${module.fargate_autoscaling.lb_dns_name}" : var.service_url
=======
  container_tag         = substr(var.git_sha,0,7)
>>>>>>> ab52a3c0
}


# Docker image for FastAPI app
module "app_docker_image" {
  source     = "git::https://github.com/wri/gfw-terraform-modules.git//modules/container_registry?ref=v0.1.7"
  image_name = lower("${local.project}${local.name_suffix}")
  root_dir   = "${path.root}/../"
  tag        = local.container_tag
}


# Docker image for GDAL Python Batch jobs
module "batch_gdal_python_image" {
  source          = "git::https://github.com/wri/gfw-terraform-modules.git//modules/container_registry?ref=v0.1.7"
  image_name      = lower("${local.project}-gdal_python${local.name_suffix}")
  root_dir        = "${path.root}/../"
  docker_path     = "batch"
  docker_filename = "gdal-python.dockerfile"
}

# Docker image for PostgreSQL Client Batch jobs
module "batch_postgresql_client_image" {
  source          = "git::https://github.com/wri/gfw-terraform-modules.git//modules/container_registry?ref=v0.1.7"
  image_name      = lower("${local.project}-postgresql_client${local.name_suffix}")
  root_dir        = "${path.root}/../"
  docker_path     = "batch"
  docker_filename = "postgresql-client.dockerfile"
}

# Docker image for Tile Cache Batch jobs
module "batch_tile_cache_image" {
  source          = "git::https://github.com/wri/gfw-terraform-modules.git//modules/container_registry?ref=v0.1.7"
  image_name      = lower("${local.project}-tile_cache${local.name_suffix}")
  root_dir        = "${path.root}/../"
  docker_path     = "batch"
  docker_filename = "tile_cache.dockerfile"
}


module "fargate_autoscaling" {
  source                    = "git::https://github.com/wri/gfw-terraform-modules.git//modules/fargate_autoscaling?ref=v0.1.7"
  project                   = local.project
  name_suffix               = local.name_suffix
  tags                      = local.tags
  vpc_id                    = data.terraform_remote_state.core.outputs.vpc_id
  private_subnet_ids        = data.terraform_remote_state.core.outputs.private_subnet_ids
  public_subnet_ids         = data.terraform_remote_state.core.outputs.public_subnet_ids
  container_name            = var.container_name
  container_port            = var.container_port
  listener_port             = var.listener_port
  desired_count             = var.desired_count
  fargate_cpu               = var.fargate_cpu
  fargate_memory            = var.fargate_memory
  auto_scaling_cooldown     = var.auto_scaling_cooldown
  auto_scaling_max_capacity = var.auto_scaling_max_capacity
  auto_scaling_max_cpu_util = var.auto_scaling_max_cpu_util
  auto_scaling_min_capacity = var.auto_scaling_min_capacity
  acm_certificate_arn       = var.environment == "dev" ? null : data.terraform_remote_state.core.outputs.acm_certificate
  security_group_ids = [data.terraform_remote_state.core.outputs.postgresql_security_group_id,
  aws_security_group.egress_https.id]
  task_role_policies = [data.terraform_remote_state.core.outputs.iam_policy_s3_write_data-lake_arn, aws_iam_policy.s3_write_data-lake.arn]
  task_execution_role_policies = [data.terraform_remote_state.core.outputs.iam_policy_s3_write_data-lake_arn,
    data.terraform_remote_state.core.outputs.secrets_postgresql-reader_policy_arn,
  data.terraform_remote_state.core.outputs.secrets_postgresql-writer_policy_arn,
  data.terraform_remote_state.core.outputs.secrets_read-gfw-api-token_policy_arn]
  container_definition = data.template_file.container_definition.rendered

}

# Using instance types with 1 core only
module "batch_aurora_writer" {
  source = "git::https://github.com/wri/gfw-terraform-modules.git//modules/compute_environment?ref=v0.1.7"
  ecs_role_policy_arns = [
    data.terraform_remote_state.core.outputs.iam_policy_s3_write_data-lake_arn,
    data.terraform_remote_state.core.outputs.secrets_postgresql-reader_policy_arn,
  data.terraform_remote_state.core.outputs.secrets_postgresql-writer_policy_arn]
  instance_types = ["c5.large", "c4.large", "m5.large", "m4.large"]
  # "a1.medium" works but needs special ARM docker file
  # currently not supported but want to have "m6g.medium", "t2.nano", "t2.micro", "t2.small"
  key_pair  = var.key_pair
  max_vcpus = local.aurora_max_vcpus
  project   = local.project
  security_group_ids = [data.terraform_remote_state.core.outputs.default_security_group_id,
  data.terraform_remote_state.core.outputs.postgresql_security_group_id]
  subnets                  = data.terraform_remote_state.core.outputs.private_subnet_ids
  suffix                   = local.name_suffix
  tags                     = local.tags
  use_ephemeral_storage    = false
  compute_environment_name = "aurora_sql_writer"
}


module "batch_data_lake_writer" {
  source = "git::https://github.com/wri/gfw-terraform-modules.git//modules/compute_environment?ref=v0.1.7"
  ecs_role_policy_arns = [
    data.terraform_remote_state.core.outputs.iam_policy_s3_write_data-lake_arn,
    data.terraform_remote_state.core.outputs.secrets_postgresql-reader_policy_arn,
  data.terraform_remote_state.core.outputs.secrets_postgresql-writer_policy_arn]
  key_pair = var.key_pair
  project  = local.project
  security_group_ids = [data.terraform_remote_state.core.outputs.default_security_group_id,
  data.terraform_remote_state.core.outputs.postgresql_security_group_id]
  subnets                  = data.terraform_remote_state.core.outputs.private_subnet_ids
  suffix                   = local.name_suffix
  tags                     = local.tags
  use_ephemeral_storage    = true
  compute_environment_name = "data_lake_writer"
}

module "batch_job_queues" {
  source                             = "./modules/batch"
  aurora_compute_environment_arn     = module.batch_aurora_writer.arn
  data_lake_compute_environment_arn  = module.batch_data_lake_writer.arn
  tile_cache_compute_environment_arn = module.batch_data_lake_writer.arn
  environment                        = var.environment
  name_suffix                        = local.name_suffix
  project                            = local.project
  gdal_repository_url                = "${module.batch_gdal_python_image.repository_url}:latest"
  postgres_repository_url            = "${module.batch_postgresql_client_image.repository_url}:latest"
  tile_cache_repository_url          = "${module.batch_tile_cache_image.repository_url}:latest"
  s3_write_data-lake_arn             = data.terraform_remote_state.core.outputs.iam_policy_s3_write_data-lake_arn
  reader_secret_arn                  = data.terraform_remote_state.core.outputs.secrets_postgresql-reader_arn
  writer_secret_arn                  = data.terraform_remote_state.core.outputs.secrets_postgresql-writer_arn
}<|MERGE_RESOLUTION|>--- conflicted
+++ resolved
@@ -23,11 +23,8 @@
   project               = "gfw-data-api"
   aurora_instance_class = data.terraform_remote_state.core.outputs.aurora_cluster_instance_class
   aurora_max_vcpus      = local.aurora_instance_class == "db.t3.medium" ? 2 : local.aurora_instance_class == "db.r4.large" ? 2 : local.aurora_instance_class == "db.r4.xlarge" ? 4 : local.aurora_instance_class == "db.r4.2xlarge" ? 8 : local.aurora_instance_class == "db.r4.4xlarge" ? 16 : local.aurora_instance_class == "db.r4.8xlarge" ? 32 : local.aurora_instance_class == "db.r4.16xlarge" ? 64 : local.aurora_instance_class == "db.r5.large" ? 2 : local.aurora_instance_class == "db.r5.xlarge" ? 4 : local.aurora_instance_class == "db.r5.2xlarge" ? 8 : local.aurora_instance_class == "db.r5.4xlarge" ? 16 : local.aurora_instance_class == "db.r5.8xlarge" ? 32 : local.aurora_instance_class == "db.r5.12xlarge" ? 48 : local.aurora_instance_class == "db.r5.16xlarge" ? 64 : local.aurora_instance_class == "db.r5.24xlarge" ? 96 : ""
-<<<<<<< HEAD
   service_url           = var.environment == "dev" ? "http://${module.fargate_autoscaling.lb_dns_name}" : var.service_url
-=======
   container_tag         = substr(var.git_sha,0,7)
->>>>>>> ab52a3c0
 }
 
 
