[project]
name = "gfw-data-api"
version = "0.1.0"
description = "Add your description here"
readme = "README.md"
requires-python = "~= 3.12"
dependencies = [
    "aenum",
    "aiofiles",
    "aiohttp",
    "alembic",
    "arq",
    "asgi_lifespan",
    "async-lru",
    "asyncpg",
    "boto3",
    "botocore",
    "email-validator",
    "fastapi",
    "geoalchemy2<0.12",
    "geojson",
    "gino",
    "gino_starlette",
    "google-cloud-storage",
    "httpcore",
    "httpx",
    "httpx-auth",
    "newrelic",
    "numpy<2",
    "openapi_spec_validator",
    "orjson",
    "packaging",
<<<<<<< HEAD
    "pendulum",
    "pglast",
=======
    "pendulum<3",
    "pglast<2",
>>>>>>> 3ab3b379
    "psutil",
    "psycopg2",
    "pydantic<2",
    "pyproj",
    "python-multipart",
    "retrying",
    "shapely",
    "sqlalchemy<1.4",
    "sqlalchemy-utils",
    "starlette",
    "typer",
    "uvicorn[standard]",
]

[dependency-groups]
dev = [
    "docker",
    "geopandas",
    "gfw-pixetl",
    "moto<5",
    "pandas<2.2",
    "pre-commit",
    "pytest",
    "pytest-asyncio",
    "pytest-cov",
    "pytest-timeout",
    "rasterio==1.3.11",
    "retrying",
]

[tool.setuptools]
packages = ["app", "batch"]

[tool.uv.sources]
gfw-pixetl = { git = "https://github.com/wri/gfw_pixetl.git", branch = "develop" }<|MERGE_RESOLUTION|>--- conflicted
+++ resolved
@@ -30,13 +30,8 @@
     "openapi_spec_validator",
     "orjson",
     "packaging",
-<<<<<<< HEAD
-    "pendulum",
     "pglast",
-=======
     "pendulum<3",
-    "pglast<2",
->>>>>>> 3ab3b379
     "psutil",
     "psycopg2",
     "pydantic<2",
