--- conflicted
+++ resolved
@@ -4,18 +4,9 @@
 verify_ssl = true
 
 [dev-packages]
-<<<<<<< HEAD
 docker = "*"
 mock = "*"
-moto = {editable = true,git = "https://github.com/wri/moto.git",ref = "master"}
-=======
-black = "*"
-pre-commit = "*"
-detect-secrets = "*"
-flake8 = "*"
-httpx = "*"
 moto = {editable = true,git = "https://github.com/wri/moto.git",ref = "merge_upstream_commits_child"}
->>>>>>> 30ac420e
 pytest = "*"
 pytest-asyncio = "*"
 pytest-cov = "*"
@@ -34,14 +25,8 @@
 email-validator = "*"
 fastapi = "*"
 geoalchemy2 = "*"
-<<<<<<< HEAD
 geojson = "*"
 gino = "<1.1"
-=======
-aiobotocore = "==1.3.1"
-boto3 = "==1.17.49"
-botocore = "==1.20.49"
->>>>>>> 30ac420e
 gino_starlette = "*"
 httpx = "*"
 httpx-auth = "*"
@@ -53,23 +38,9 @@
 pyproj = "*"
 python-multipart = "*"
 shapely = "*"
-<<<<<<< HEAD
 sqlalchemy-utils = "*"
-typing-extensions = "==3.7.4.3"
+typing-extensions = "*"
 uvicorn = "*"
-=======
-pyproj = "*"
-geojson = "*"
-aenum = "*"
-pglast = "==1.18"
-async-lru = "*"
-httpx = "*"
-pendulum = "*"
-typing-extensions = "*"
-numpy = "*"
-httpx-auth = "*"
-email-validator = "*"
->>>>>>> 30ac420e
 
 [requires]
 python_version = "3.8"
