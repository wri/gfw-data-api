import json
import os
import uuid
<<<<<<< HEAD
from typing import Callable, Dict, Optional, Tuple, Any

import httpx
=======
from typing import Any, Callable, Dict, List, Optional, Sequence, Tuple
>>>>>>> 30ac420e

from app.application import ContextEngine
from app.models.pydantic.extent import Extent


class BatchJobMock:
    def __init__(self, job_desc: Sequence[Dict[str, Any]] = tuple()):
        self.jobs: List[uuid.UUID] = list()
        self.job_descriptions = job_desc

    def describe_jobs(self, *, jobs: List[str]) -> Dict[str, Any]:
        return {
            "jobs": [desc for desc in self.job_descriptions if desc["jobId"] in jobs]
        }

    def submit_batch_job(self, *args, **kwargs) -> uuid.UUID:
        job_id = uuid.uuid4()
        self.jobs.append(job_id)
        return job_id


async def get_user_mocked() -> Tuple[str, str]:
    return "userid_123", "USER"


async def get_admin_mocked() -> Tuple[str, str]:
    return "adminid_123", "ADMIN"


async def get_api_key_mocked() -> Tuple[Optional[str], Optional[str]]:
    return str(uuid.uuid4()), "localhost"


async def get_extent_mocked(asset_id: str) -> Optional[Extent]:
    return None


async def invoke_lambda_mocked(
    function_name: str, params: Dict[str, Any]
) -> httpx.Response:
    return httpx.Response(200, json={"status": "success", "data": []})


def void_function(*args, **kwargs) -> None:
    return


def bool_function_closure(value: bool, with_args=True) -> Callable:
    def bool_function(*args, **kwargs) -> bool:
        return value

    def simple_bool_function() -> bool:
        return value

    if with_args:
        return bool_function
    else:
        return simple_bool_function


def int_function_closure(value: int) -> Callable:
    def int_function(*args, **kwargs) -> int:
        return value

    return int_function


def dict_function_closure(value: Dict) -> Callable:
    def dict_function(*args, **kwargs) -> Dict:
        return value

    return dict_function


async def _create_vector_source_assets(dataset_name, version_name):
    # TODO: we currently only do the bare minimum here.
    #  still need to add gfw columns
    #  and check back in all task so that asset and versions are correctly set to saved
    from app.application import db

    with open(f"{os.path.dirname(__file__)}/fixtures/geojson/test.geojson") as src:
        geojson = json.load(src)

    async with ContextEngine("WRITE"):
        await db.all(
            f"""CREATE TABLE "{dataset_name}"."{version_name}" (fid integer, geom geometry);"""
        )
        await db.all(
            f"""INSERT INTO "{dataset_name}"."{version_name}" (fid, geom) SELECT 1,  ST_GeomFromGeoJSON('{json.dumps(geojson["features"][0]["geometry"])}');"""
        )<|MERGE_RESOLUTION|>--- conflicted
+++ resolved
@@ -1,13 +1,9 @@
 import json
 import os
 import uuid
-<<<<<<< HEAD
-from typing import Callable, Dict, Optional, Tuple, Any
+from typing import Any, Callable, Dict, List, Optional, Sequence, Tuple
 
 import httpx
-=======
-from typing import Any, Callable, Dict, List, Optional, Sequence, Tuple
->>>>>>> 30ac420e
 
 from app.application import ContextEngine
 from app.models.pydantic.extent import Extent
