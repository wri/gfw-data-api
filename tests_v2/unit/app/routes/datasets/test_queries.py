--- conflicted
+++ resolved
@@ -88,7 +88,6 @@
         headers=headers,
     )
 
-    print(response.json())
     assert response.status_code == 200
     assert response.json()["status"] == "success"
 
@@ -119,39 +118,25 @@
         headers=headers,
     )
 
+    print(response.json())
     assert response.status_code == 200
     assert response.json()["status"] == "success"
 
 
 @pytest.mark.asyncio
-<<<<<<< HEAD
-async def test_query_dataset_raster_geostore_huge(
-    generic_raster_version,
-    apikey,
-    geostore_huge,
-=======
 async def test_redirect_post_query(
     generic_raster_version,
     apikey,
     geojson,
     monkeypatch: MonkeyPatch,
->>>>>>> 0db4bbc6
-    async_client: AsyncClient,
-):
-    dataset_name, version_name, _ = generic_raster_version
-    api_key, payload = apikey
-    origin = "https://" + payload["domains"][0]
-
-    headers = {"origin": origin, "x-api-key": api_key}
-
-<<<<<<< HEAD
-    response = await async_client.get(
-        f"/dataset/{dataset_name}/{version_name}/query?sql=select count(*) from data&geostore_id={geostore_huge}",
-        headers=headers,
-    )
-
-    assert response.status_code == 400
-=======
+    async_client: AsyncClient,
+):
+    dataset_name, version_name, _ = generic_raster_version
+    api_key, payload = apikey
+    origin = "https://" + payload["domains"][0]
+
+    headers = {"origin": origin, "x-api-key": api_key}
+
     monkeypatch.setattr(queries, "invoke_lambda", invoke_lambda_mocked)
     payload = {
         "sql": "select count(*) from data",
@@ -203,4 +188,24 @@
         response.headers["location"]
         == f"/dataset/{dataset_name}/{version_name}/query/json?{response.request.url.query.decode('utf-8')}"
     )
->>>>>>> 0db4bbc6
+
+
+@pytest.mark.asyncio
+async def test_query_dataset_raster_geostore_huge(
+    generic_raster_version,
+    apikey,
+    geostore_huge,
+    async_client: AsyncClient,
+):
+    dataset_name, version_name, _ = generic_raster_version
+    api_key, payload = apikey
+    origin = "https://" + payload["domains"][0]
+
+    headers = {"origin": origin, "x-api-key": api_key}
+
+    response = await async_client.get(
+        f"/dataset/{dataset_name}/{version_name}/query?sql=select count(*) from data&geostore_id={geostore_huge}",
+        headers=headers,
+    )
+
+    assert response.status_code == 400