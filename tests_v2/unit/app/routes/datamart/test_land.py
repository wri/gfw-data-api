import uuid
from unittest.mock import patch

import pytest
from fastapi import HTTPException
from httpx import AsyncClient

from app.models.enum.geostore import GeostoreOrigin
from app.models.pydantic.datamart import (
    AnalysisStatus,
    TreeCoverLossByDriver,
    TreeCoverLossByDriverUpdate,
)
from app.routes.datamart.land import _get_resource_id
from app.tasks.datamart.land import (
    DEFAULT_LAND_DATASET_VERSIONS,
    compute_tree_cover_loss_by_driver,
)
from app.utils.geostore import get_geostore


@pytest.mark.asyncio
async def test_get_tree_cover_loss_by_drivers_not_found(
    geostore,
    apikey,
    async_client: AsyncClient,
):
    with patch(
        "app.routes.datamart.land._get_resource", side_effect=HTTPException(404)
    ) as mock_get_resources:
        api_key, payload = apikey
        origin = payload["domains"][0]

        headers = {"origin": origin}
<<<<<<< HEAD
        params = {"x-api-key": api_key, "aoi[type]": "geostore", "aoi[geostore_id]": geostore, "canopy_cover": 30}
=======
        params = {
            "x-api-key": api_key,
            "aoi[type]": "geostore",
            "aoi[geostore_id]": geostore,
            "canopy_cover": 30,
        }
>>>>>>> 60d8408c

        response = await async_client.get(
            "/v0/land/tree_cover_loss_by_driver", headers=headers, params=params
        )

        assert response.status_code == 404

        resource_id = _get_resource_id(
            "tree_cover_loss_by_driver", geostore, 30, DEFAULT_LAND_DATASET_VERSIONS
        )
        mock_get_resources.assert_awaited_with(resource_id)


@pytest.mark.asyncio
async def test_get_tree_cover_loss_by_drivers_found(
    geostore,
    apikey,
    async_client: AsyncClient,
):
    with patch(
        "app.routes.datamart.land._get_resource", return_value=None
    ) as mock_get_resources:
        api_key, payload = apikey
        origin = payload["domains"][0]

        headers = {"origin": origin}
<<<<<<< HEAD
        params = {"x-api-key": api_key, "aoi[type]": "geostore", "aoi[geostore_id]": geostore, "canopy_cover": 30}
=======
        params = {
            "x-api-key": api_key,
            "aoi[type]": "geostore",
            "aoi[geostore_id]": geostore,
            "canopy_cover": 30,
        }
>>>>>>> 60d8408c
        resource_id = _get_resource_id(
            "tree_cover_loss_by_driver", geostore, 30, DEFAULT_LAND_DATASET_VERSIONS
        )

        response = await async_client.get(
            "/v0/land/tree_cover_loss_by_driver", headers=headers, params=params
        )

        assert response.status_code == 200
        assert (
            f"/v0/land/tree_cover_loss_by_driver/{resource_id}"
            in response.json()["data"]["link"]
        )
        mock_get_resources.assert_awaited_with(resource_id)


@pytest.mark.asyncio
async def test_get_tree_cover_loss_by_drivers_with_overrides(
    geostore,
    apikey,
    async_client: AsyncClient,
):
    with (
        patch(
            "app.routes.datamart.land._get_resource", return_value=None
        ) as mock_get_resources,
        patch(
            "app.routes.datamart.land._get_resource_id", side_effect=_get_resource_id
        ) as mock_get_resource_id,
    ):
        api_key, payload = apikey
        origin = payload["domains"][0]

        headers = {"origin": origin}
<<<<<<< HEAD
        params = {"x-api-key": api_key, "aoi[type]": "geostore", "aoi[geostore_id]": geostore, "canopy_cover": 30}
=======
        params = {
            "x-api-key": api_key,
            "aoi[type]": "geostore",
            "aoi[geostore_id]": geostore,
            "canopy_cover": 30,
        }
>>>>>>> 60d8408c
        resource_id = _get_resource_id(
            "tree_cover_loss_by_driver",
            geostore,
            30,
            {
                "umd_tree_cover_loss": "v1.8",
                "tsc_tree_cover_loss_drivers": "v2023",
                "umd_tree_cover_density_2000": "v1.6",
            },
        )

        response = await async_client.get(
            "/v0/land/tree_cover_loss_by_driver?&geostore_id={geostore_id}&canopy_cover=30&dataset_version[umd_tree_cover_loss]=v1.8&dataset_version[umd_tree_cover_density_2000]=v1.6",
            headers=headers,
            params=params,
        )

        assert response.status_code == 200
        mock_get_resource_id.assert_called_with(
            "tree_cover_loss_by_driver",
            uuid.UUID(geostore),
            30,
            {
                "umd_tree_cover_loss": "v1.8",
                "tsc_tree_cover_loss_drivers": "v2023",
                "umd_tree_cover_density_2000": "v1.6",
            },
        )
        assert (
            f"/v0/land/tree_cover_loss_by_driver/{resource_id}"
            in response.json()["data"]["link"]
        )
        mock_get_resources.assert_awaited_with(resource_id)


@pytest.mark.asyncio
async def test_get_tree_cover_loss_by_drivers_with_malformed_overrides(
    geostore,
    apikey,
    async_client: AsyncClient,
):
    api_key, payload = apikey
    origin = payload["domains"][0]

    headers = {"origin": origin}
<<<<<<< HEAD
    params = {"x-api-key": api_key, "aoi[type]": "geostore", "aoi[geostore_id]": geostore, "canopy_cover": 30}

    response = await async_client.get(
        f"/v0/land/tree_cover_loss_by_driver?dataset_version[umd_tree_cover_loss]]=v1.8&dataset_version[umd_tree_cover_density_2000]=v1.6",
=======
    params = {
        "x-api-key": api_key,
        "aoi[type]": "geostore",
        "aoi[geostore_id]": geostore,
        "canopy_cover": 30,
    }

    response = await async_client.get(
        "/v0/land/tree_cover_loss_by_driver?dataset_version[umd_tree_cover_loss]]=v1.8&dataset_version[umd_tree_cover_density_2000]=v1.6",
>>>>>>> 60d8408c
        headers=headers,
        params=params,
    )

    assert response.status_code == 422
    assert (
        response.json()["message"]
        == "Could not parse the following malformed dataset_version parameters: ['dataset_version[umd_tree_cover_loss]]']"
    )


@pytest.mark.asyncio
async def test_post_tree_cover_loss_by_drivers(
    geostore,
    apikey,
    async_client: AsyncClient,
):
    api_key, payload = apikey
    origin = payload["domains"][0]

    headers = {"origin": origin, "x-api-key": api_key}
    payload = {
        "aoi": {
            "type": "geostore",
            "geostore_id": geostore,
        },
        "canopy_cover": 30,
        "dataset_version": {"umd_tree_cover_loss": "v1.8"},
    }
    with (
        patch(
            "app.routes.datamart.land._save_pending_resource"
        ) as mock_pending_resource,
        patch(
            "app.routes.datamart.land.compute_tree_cover_loss_by_driver"
        ) as mock_compute_result,
    ):
        response = await async_client.post(
            "/v0/land/tree_cover_loss_by_driver", headers=headers, json=payload
        )

        assert response.status_code == 202

        body = response.json()
        assert body["status"] == "success"
        assert "/v0/land/tree_cover_loss_by_driver/" in body["data"]["link"]

        resource_id = body["data"]["link"].split("/")[-1]
        try:
            resource_id = uuid.UUID(resource_id)
            assert True
        except ValueError:
            assert False

        mock_pending_resource.assert_awaited_with(
            resource_id, "/v0/land/tree_cover_loss_by_driver", api_key
        )
        mock_compute_result.assert_awaited_with(
            resource_id,
            uuid.UUID(geostore),
            30,
            DEFAULT_LAND_DATASET_VERSIONS | {"umd_tree_cover_loss": "v1.8"},
        )


@pytest.mark.asyncio
async def test_get_tree_cover_loss_by_drivers_after_create_with_retry(
    geostore,
    apikey,
    async_client: AsyncClient,
):
    api_key, payload = apikey
    origin = payload["domains"][0]

    headers = {"origin": origin, "x-api-key": api_key}
    with patch(
        "app.routes.datamart.land._get_resource",
        return_value=TreeCoverLossByDriver(status=AnalysisStatus.pending),
    ):
        resource_id = _get_resource_id(
            "tree_cover_loss_by_driver", geostore, 30, DEFAULT_LAND_DATASET_VERSIONS
        )
        response = await async_client.get(
            f"/v0/land/tree_cover_loss_by_driver/{resource_id}", headers=headers
        )

        assert response.status_code == 200
        assert int(response.headers["Retry-After"]) == 1
        assert response.json()["data"]["status"] == "pending"


@pytest.mark.asyncio
async def test_get_tree_cover_loss_by_drivers_after_create_saved(
    geostore,
    apikey,
    async_client: AsyncClient,
):
    api_key, payload = apikey
    origin = payload["domains"][0]

    headers = {"origin": origin, "x-api-key": api_key}
    MOCK_RESOURCE["metadata"]["geostore_id"] = geostore

    with patch(
        "app.routes.datamart.land._get_resource",
        return_value=TreeCoverLossByDriver(**MOCK_RESOURCE),
    ):
        resource_id = _get_resource_id(
            "tree_cover_loss_by_driver", geostore, 30, DEFAULT_LAND_DATASET_VERSIONS
        )
        response = await async_client.get(
            f"/v0/land/tree_cover_loss_by_driver/{resource_id}", headers=headers
        )

        assert response.status_code == 200
        assert "Retry-After" not in response.headers

        data = response.json()["data"]
        assert data == MOCK_RESOURCE


@pytest.mark.asyncio
async def test_compute_tree_cover_loss_by_driver(geostore):
    with (
        patch(
            "app.tasks.datamart.land._query_dataset_json", return_value=MOCK_RESULT
        ) as mock_query_dataset_json,
        patch("app.crud.datamart.update_result") as mock_write_result,
    ):
        resource_id = _get_resource_id(
            "tree_cover_loss_by_driver", geostore, 30, DEFAULT_LAND_DATASET_VERSIONS
        )
        geostore_common = await get_geostore(geostore, GeostoreOrigin.rw)

        await compute_tree_cover_loss_by_driver(
            resource_id,
            geostore,
            30,
            DEFAULT_LAND_DATASET_VERSIONS | {"umd_tree_cover_loss": "v1.8"},
        )

        mock_query_dataset_json.assert_awaited_once_with(
            "umd_tree_cover_loss",
            "v1.8",
            "SELECT SUM(area__ha) FROM data WHERE umd_tree_cover_density_2000__threshold >= 30 GROUP BY tsc_tree_cover_loss_drivers__driver",
            geostore_common,
            DEFAULT_LAND_DATASET_VERSIONS | {"umd_tree_cover_loss": "v1.8"},
        )

        MOCK_RESOURCE["metadata"]["geostore_id"] = geostore
        mock_write_result.assert_awaited_once_with(
            resource_id, TreeCoverLossByDriverUpdate.parse_obj(MOCK_RESOURCE)
        )


@pytest.mark.asyncio
async def test_compute_tree_cover_loss_by_driver_error(geostore):
    with (
        patch(
            "app.tasks.datamart.land._query_dataset_json",
            side_effect=HTTPException(status_code=500, detail="error"),
        ) as mock_query_dataset_json,
        patch("app.crud.datamart.update_result") as mock_write_error,
    ):
        resource_id = _get_resource_id(
            "tree_cover_loss_by_driver", geostore, 30, DEFAULT_LAND_DATASET_VERSIONS
        )
        geostore_common = await get_geostore(geostore, GeostoreOrigin.rw)

        await compute_tree_cover_loss_by_driver(
            resource_id, geostore, 30, DEFAULT_LAND_DATASET_VERSIONS
        )

        mock_query_dataset_json.assert_awaited_once_with(
            "umd_tree_cover_loss",
            "v1.11",
            "SELECT SUM(area__ha) FROM data WHERE umd_tree_cover_density_2000__threshold >= 30 GROUP BY tsc_tree_cover_loss_drivers__driver",
            geostore_common,
            DEFAULT_LAND_DATASET_VERSIONS,
        )
        mock_write_error.assert_awaited_once_with(
            resource_id, TreeCoverLossByDriverUpdate.parse_obj(MOCK_ERROR_RESOURCE)
        )


MOCK_RESULT = [
    {
        "tsc_tree_cover_loss_drivers__driver": "Permanent agriculture",
        "area__ha": 10,
    },
    {
        "tsc_tree_cover_loss_drivers__driver": "Hard commodities",
        "area__ha": 12,
    },
    {
        "tsc_tree_cover_loss_drivers__driver": "Shifting cultivation",
        "area__ha": 7,
    },
    {
        "tsc_tree_cover_loss_drivers__driver": "Forest management",
        "area__ha": 93.4,
    },
    {
        "tsc_tree_cover_loss_drivers__driver": "Wildfires",
        "area__ha": 42,
    },
    {
        "tsc_tree_cover_loss_drivers__driver": "Settlements and infrastructure",
        "area__ha": 13.562,
    },
    {
        "tsc_tree_cover_loss_drivers__driver": "Other natural disturbances",
        "area__ha": 6,
    },
]


MOCK_RESOURCE = {
    "status": "saved",
    "message": None,
    "tree_cover_loss_by_driver": [
        {
            "drivers_type": "Permanent agriculture",
            "loss_area_ha": 10,
        },
        {
            "drivers_type": "Hard commodities",
            "loss_area_ha": 12,
        },
        {
            "drivers_type": "Shifting cultivation",
            "loss_area_ha": 7,
        },
        {
            "drivers_type": "Forest management",
            "loss_area_ha": 93.4,
        },
        {
            "drivers_type": "Wildfires",
            "loss_area_ha": 42,
        },
        {
            "drivers_type": "Settlements and infrastructure",
            "loss_area_ha": 13.562,
        },
        {
            "drivers_type": "Other natural disturbances",
            "loss_area_ha": 6,
        },
    ],
    "metadata": {
        "geostore_id": "",
        "canopy_cover": 30,
        "sources": [
            {"dataset": "umd_tree_cover_loss", "version": "v1.8"},
            {"dataset": "tsc_tree_cover_loss_drivers", "version": "v2023"},
            {"dataset": "umd_tree_cover_density_2000", "version": "v1.8"},
        ],
    },
}

MOCK_ERROR_RESOURCE = {
    "status": "failed",
    "message": "500: error",
    "tree_cover_loss_by_driver": None,
    "metadata": {
        "geostore_id": "b9faa657-34c9-96d4-fce4-8bb8a1507cb3",
        "canopy_cover": 30,
        "sources": [
            {"dataset": "umd_tree_cover_loss", "version": "v1.11"},
            {"dataset": "tsc_tree_cover_loss_drivers", "version": "v2023"},
            {"dataset": "umd_tree_cover_density_2000", "version": "v1.8"},
        ],
    },
}


class TestAdminAreaOfInterest:
    @pytest.mark.asyncio
    async def test_get_tree_cover_loss_by_drivers_found(
<<<<<<< HEAD
            self,
            geostore,
            apikey,
            async_client: AsyncClient,
    ):
        with (
            patch("app.routes.datamart.land._get_resource", return_value=None) as mock_get_resources,
            patch("app.models.pydantic.datamart.get_gadm_geostore_id", return_value=geostore)
=======
        self,
        geostore,
        apikey,
        async_client: AsyncClient,
    ):
        with (
            patch(
                "app.routes.datamart.land._get_resource", return_value=None
            ) as mock_get_resources,
            patch(
                "app.models.pydantic.datamart.get_gadm_geostore_id",
                return_value=geostore,
            ),
>>>>>>> 60d8408c
        ):
            api_key, payload = apikey
            origin = payload["domains"][0]

            headers = {"origin": origin}
<<<<<<< HEAD
            params = {"x-api-key": api_key, "aoi[type]": "admin", "aoi[country]": "BRA", "canopy_cover": 30}
=======
            params = {
                "x-api-key": api_key,
                "aoi[type]": "admin",
                "aoi[country]": "BRA",
                "canopy_cover": 30,
            }
>>>>>>> 60d8408c
            resource_id = _get_resource_id(
                "tree_cover_loss_by_driver", geostore, 30, DEFAULT_LAND_DATASET_VERSIONS
            )

            response = await async_client.get(
                "/v0/land/tree_cover_loss_by_driver", headers=headers, params=params
            )

            assert response.status_code == 200
            assert (
<<<<<<< HEAD
                    f"/v0/land/tree_cover_loss_by_driver/{resource_id}"
                    in response.json()["data"]["link"]
            )
            mock_get_resources.assert_awaited_with(resource_id)

class TestGlobal:
    @pytest.mark.asyncio
    async def test_get_tree_cover_loss_by_drivers_found(
            self,
            apikey,
            async_client: AsyncClient,
    ):
        with (
            patch("app.routes.datamart.land._get_resource", return_value=None) as mock_get_resources,
        ):
            api_key, payload = apikey
            origin = payload["domains"][0]

            headers = {"origin": origin}
            params = {"x-api-key": api_key, "aoi[type]": "global", "canopy_cover": 30}
            resource_id = _get_resource_id(
                "tree_cover_loss_by_driver", "global", 30, DEFAULT_LAND_DATASET_VERSIONS
            )

            response = await async_client.get(
                "/v0/land/tree_cover_loss_by_driver", headers=headers, params=params
            )

            assert response.status_code == 200
            assert (
                    f"/v0/land/tree_cover_loss_by_driver/{resource_id}"
                    in response.json()["data"]["link"]
            )
            mock_get_resources.assert_awaited_with(resource_id)


    @pytest.mark.asyncio
    async def test_post_tree_cover_loss_by_drivers(
        self,
        apikey,
        async_client: AsyncClient,
    ):
        api_key, payload = apikey
        origin = payload["domains"][0]

        headers = {"origin": origin, "x-api-key": api_key}
        payload = {
            "aoi": {
                "type": "global",
            },
            "canopy_cover": 30,
            "dataset_version": {"umd_tree_cover_loss": "v1.8"},
        }
        with (
            patch("app.routes.datamart.land._get_resource", return_value=None) as mock_get_resources,
        ):
            response = await async_client.post(
                "/v0/land/tree_cover_loss_by_driver", headers=headers, json=payload
            )

            assert response.status_code == 202

            body = response.json()
            assert body["status"] == "success"
            assert "/v0/land/tree_cover_loss_by_driver/" in body["data"]["link"]

            resource_id = body["data"]["link"].split("/")[-1]
            try:
                resource_id = uuid.UUID(resource_id)
                assert True
            except ValueError:
                assert False

=======
                f"/v0/land/tree_cover_loss_by_driver/{resource_id}"
                in response.json()["data"]["link"]
            )
>>>>>>> 60d8408c
            mock_get_resources.assert_awaited_with(resource_id)<|MERGE_RESOLUTION|>--- conflicted
+++ resolved
@@ -32,16 +32,12 @@
         origin = payload["domains"][0]
 
         headers = {"origin": origin}
-<<<<<<< HEAD
-        params = {"x-api-key": api_key, "aoi[type]": "geostore", "aoi[geostore_id]": geostore, "canopy_cover": 30}
-=======
         params = {
             "x-api-key": api_key,
             "aoi[type]": "geostore",
             "aoi[geostore_id]": geostore,
             "canopy_cover": 30,
         }
->>>>>>> 60d8408c
 
         response = await async_client.get(
             "/v0/land/tree_cover_loss_by_driver", headers=headers, params=params
@@ -68,16 +64,12 @@
         origin = payload["domains"][0]
 
         headers = {"origin": origin}
-<<<<<<< HEAD
-        params = {"x-api-key": api_key, "aoi[type]": "geostore", "aoi[geostore_id]": geostore, "canopy_cover": 30}
-=======
         params = {
             "x-api-key": api_key,
             "aoi[type]": "geostore",
             "aoi[geostore_id]": geostore,
             "canopy_cover": 30,
         }
->>>>>>> 60d8408c
         resource_id = _get_resource_id(
             "tree_cover_loss_by_driver", geostore, 30, DEFAULT_LAND_DATASET_VERSIONS
         )
@@ -112,16 +104,12 @@
         origin = payload["domains"][0]
 
         headers = {"origin": origin}
-<<<<<<< HEAD
-        params = {"x-api-key": api_key, "aoi[type]": "geostore", "aoi[geostore_id]": geostore, "canopy_cover": 30}
-=======
         params = {
             "x-api-key": api_key,
             "aoi[type]": "geostore",
             "aoi[geostore_id]": geostore,
             "canopy_cover": 30,
         }
->>>>>>> 60d8408c
         resource_id = _get_resource_id(
             "tree_cover_loss_by_driver",
             geostore,
@@ -167,12 +155,6 @@
     origin = payload["domains"][0]
 
     headers = {"origin": origin}
-<<<<<<< HEAD
-    params = {"x-api-key": api_key, "aoi[type]": "geostore", "aoi[geostore_id]": geostore, "canopy_cover": 30}
-
-    response = await async_client.get(
-        f"/v0/land/tree_cover_loss_by_driver?dataset_version[umd_tree_cover_loss]]=v1.8&dataset_version[umd_tree_cover_density_2000]=v1.6",
-=======
     params = {
         "x-api-key": api_key,
         "aoi[type]": "geostore",
@@ -182,7 +164,6 @@
 
     response = await async_client.get(
         "/v0/land/tree_cover_loss_by_driver?dataset_version[umd_tree_cover_loss]]=v1.8&dataset_version[umd_tree_cover_density_2000]=v1.6",
->>>>>>> 60d8408c
         headers=headers,
         params=params,
     )
@@ -463,16 +444,6 @@
 class TestAdminAreaOfInterest:
     @pytest.mark.asyncio
     async def test_get_tree_cover_loss_by_drivers_found(
-<<<<<<< HEAD
-            self,
-            geostore,
-            apikey,
-            async_client: AsyncClient,
-    ):
-        with (
-            patch("app.routes.datamart.land._get_resource", return_value=None) as mock_get_resources,
-            patch("app.models.pydantic.datamart.get_gadm_geostore_id", return_value=geostore)
-=======
         self,
         geostore,
         apikey,
@@ -486,22 +457,17 @@
                 "app.models.pydantic.datamart.get_gadm_geostore_id",
                 return_value=geostore,
             ),
->>>>>>> 60d8408c
         ):
             api_key, payload = apikey
             origin = payload["domains"][0]
 
             headers = {"origin": origin}
-<<<<<<< HEAD
-            params = {"x-api-key": api_key, "aoi[type]": "admin", "aoi[country]": "BRA", "canopy_cover": 30}
-=======
             params = {
                 "x-api-key": api_key,
                 "aoi[type]": "admin",
                 "aoi[country]": "BRA",
                 "canopy_cover": 30,
             }
->>>>>>> 60d8408c
             resource_id = _get_resource_id(
                 "tree_cover_loss_by_driver", geostore, 30, DEFAULT_LAND_DATASET_VERSIONS
             )
@@ -512,7 +478,6 @@
 
             assert response.status_code == 200
             assert (
-<<<<<<< HEAD
                     f"/v0/land/tree_cover_loss_by_driver/{resource_id}"
                     in response.json()["data"]["link"]
             )
@@ -586,9 +551,4 @@
             except ValueError:
                 assert False
 
-=======
-                f"/v0/land/tree_cover_loss_by_driver/{resource_id}"
-                in response.json()["data"]["link"]
-            )
->>>>>>> 60d8408c
             mock_get_resources.assert_awaited_with(resource_id)