--- conflicted
+++ resolved
@@ -103,11 +103,7 @@
         )
 
         response = await async_client.get(
-<<<<<<< HEAD
             "/v0/land/tree_cover_loss_by_driver?x-api-key={api_key}&geostore_id={geostore_id}&canopy_cover=30&dataset_version[umd_tree_cover_loss]=v1.8&dataset_version[umd_tree_cover_density_2000]=v1.6",
-=======
-            f"/v0/land/tree_cover_loss_by_driver?geostore_id={geostore}&canopy_cover=30&dataset=umd_tree_cover_loss&version=v1.8&dataset=umd_tree_cover_density_2000&version=v1.6",
->>>>>>> 6de227d7
             headers=headers,
             params=params,
         )
