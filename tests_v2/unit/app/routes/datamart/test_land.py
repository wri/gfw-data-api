--- conflicted
+++ resolved
@@ -32,15 +32,12 @@
         origin = payload["domains"][0]
 
         headers = {"origin": origin}
-<<<<<<< HEAD
         params = {
             "x-api-key": api_key,
+            "aoi[type]": "geostore",
             "aoi[geostore_id]": geostore,
             "canopy_cover": 30,
         }
-=======
-        params = {"x-api-key": api_key, "aoi[type]": "geostore", "aoi[geostore_id]": geostore, "canopy_cover": 30}
->>>>>>> 98ed1acd
 
         response = await async_client.get(
             "/v0/land/tree_cover_loss_by_driver", headers=headers, params=params
@@ -67,15 +64,13 @@
         origin = payload["domains"][0]
 
         headers = {"origin": origin}
-<<<<<<< HEAD
         params = {
             "x-api-key": api_key,
+            "aoi[type]": "geostore",
             "aoi[geostore_id]": geostore,
             "canopy_cover": 30,
         }
-=======
-        params = {"x-api-key": api_key, "aoi[type]": "geostore", "aoi[geostore_id]": geostore, "canopy_cover": 30}
->>>>>>> 98ed1acd
+
         resource_id = _get_resource_id(
             "tree_cover_loss_by_driver", geostore, 30, DEFAULT_LAND_DATASET_VERSIONS
         )
@@ -110,15 +105,13 @@
         origin = payload["domains"][0]
 
         headers = {"origin": origin}
-<<<<<<< HEAD
         params = {
             "x-api-key": api_key,
+            "aoi[type]": "geostore",
             "aoi[geostore_id]": geostore,
             "canopy_cover": 30,
         }
-=======
-        params = {"x-api-key": api_key, "aoi[type]": "geostore", "aoi[geostore_id]": geostore, "canopy_cover": 30}
->>>>>>> 98ed1acd
+
         resource_id = _get_resource_id(
             "tree_cover_loss_by_driver",
             geostore,
@@ -164,14 +157,15 @@
     origin = payload["domains"][0]
 
     headers = {"origin": origin}
-    params = {"x-api-key": api_key, "aoi[type]": "geostore", "aoi[geostore_id]": geostore, "canopy_cover": 30}
+    params = {
+        "x-api-key": api_key,
+        "aoi[type]": "geostore",
+        "aoi[geostore_id]": geostore,
+        "canopy_cover": 30,
+    }
 
     response = await async_client.get(
-<<<<<<< HEAD
         f"/v0/land/tree_cover_loss_by_driver?x-api-key={api_key}&aoi[geostore_id]={geostore}&canopy_cover=30&dataset_version[umd_tree_cover_loss]]=v1.8&dataset_version[umd_tree_cover_density_2000]=v1.6",
-=======
-        f"/v0/land/tree_cover_loss_by_driver?dataset_version[umd_tree_cover_loss]]=v1.8&dataset_version[umd_tree_cover_density_2000]=v1.6",
->>>>>>> 98ed1acd
         headers=headers,
         params=params,
     )
@@ -194,14 +188,10 @@
 
     headers = {"origin": origin, "x-api-key": api_key}
     payload = {
-<<<<<<< HEAD
-        "aoi": {"geostore_id": geostore},
-=======
         "aoi": {
             "type": "geostore",
             "geostore_id": geostore,
         },
->>>>>>> 98ed1acd
         "canopy_cover": 30,
         "dataset_version": {"umd_tree_cover_loss": "v1.8"},
     }
@@ -491,20 +481,30 @@
 class TestAdminAreaOfInterest:
     @pytest.mark.asyncio
     async def test_get_tree_cover_loss_by_drivers_found(
-            self,
-            geostore,
-            apikey,
-            async_client: AsyncClient,
+        self,
+        geostore,
+        apikey,
+        async_client: AsyncClient,
     ):
         with (
-            patch("app.routes.datamart.land._get_resource", return_value=None) as mock_get_resources,
-            patch("app.models.pydantic.datamart.get_gadm_geostore_id", return_value=geostore)
+            patch(
+                "app.routes.datamart.land._get_resource", return_value=None
+            ) as mock_get_resources,
+            patch(
+                "app.models.pydantic.datamart.get_gadm_geostore_id",
+                return_value=geostore,
+            ),
         ):
             api_key, payload = apikey
             origin = payload["domains"][0]
 
             headers = {"origin": origin}
-            params = {"x-api-key": api_key, "aoi[type]": "admin", "aoi[country]": "BRA", "canopy_cover": 30}
+            params = {
+                "x-api-key": api_key,
+                "aoi[type]": "admin",
+                "aoi[country]": "BRA",
+                "canopy_cover": 30,
+            }
             resource_id = _get_resource_id(
                 "tree_cover_loss_by_driver", geostore, 30, DEFAULT_LAND_DATASET_VERSIONS
             )
@@ -515,7 +515,7 @@
 
             assert response.status_code == 200
             assert (
-                    f"/v0/land/tree_cover_loss_by_driver/{resource_id}"
-                    in response.json()["data"]["link"]
+                f"/v0/land/tree_cover_loss_by_driver/{resource_id}"
+                in response.json()["data"]["link"]
             )
             mock_get_resources.assert_awaited_with(resource_id)