import uuid
from unittest.mock import patch

import pytest
from fastapi import HTTPException
from httpx import AsyncClient

from app.models.enum.geostore import GeostoreOrigin
from app.models.pydantic.datamart import (
    AnalysisStatus,
    TreeCoverLossByDriver,
    TreeCoverLossByDriverUpdate,
)
from app.routes.datamart.land import _get_metadata, _get_resource_id
from app.tasks.datamart.land import (
    DEFAULT_LAND_DATASET_VERSIONS,
    compute_tree_cover_loss_by_driver,
)
from app.utils.geostore import get_geostore


@pytest.mark.asyncio
async def test_get_tree_cover_loss_by_drivers_not_found(
    geostore,
    apikey,
    async_client: AsyncClient,
):
    with patch(
        "app.routes.datamart.land._check_resource_exists", return_value=False
    ) as mock_get_resources:
        api_key, payload = apikey
        origin = payload["domains"][0]

        headers = {"origin": origin}
        params = {
            "x-api-key": api_key,
            "aoi[type]": "geostore",
            "aoi[geostore_id]": geostore,
            "canopy_cover": 30,
        }

        response = await async_client.get(
            "/v0/land/tree_cover_loss_by_driver", headers=headers, params=params
        )

        assert response.status_code == 404

        aoi = {"type": "geostore", "geostore_id": geostore}
        resource_id = _get_resource_id(
            "tree_cover_loss_by_driver", aoi, 30, DEFAULT_LAND_DATASET_VERSIONS
        )
        mock_get_resources.assert_awaited_with(resource_id)


@pytest.mark.asyncio
async def test_get_tree_cover_loss_by_drivers_found(
    geostore,
    apikey,
    async_client: AsyncClient,
):
    with patch(
        "app.routes.datamart.land._check_resource_exists", return_value=True
    ) as mock_get_resources:
        api_key, payload = apikey
        origin = payload["domains"][0]

        headers = {"origin": origin}
        params = {
            "x-api-key": api_key,
            "aoi[type]": "geostore",
            "aoi[geostore_id]": geostore,
            "canopy_cover": 30,
        }
        aoi = {"type": "geostore", "geostore_id": geostore}
        resource_id = _get_resource_id(
            "tree_cover_loss_by_driver", aoi, 30, DEFAULT_LAND_DATASET_VERSIONS
        )

        response = await async_client.get(
            "/v0/land/tree_cover_loss_by_driver", headers=headers, params=params
        )

        assert response.status_code == 200
        assert (
            f"/v0/land/tree_cover_loss_by_driver/{resource_id}"
            in response.json()["data"]["link"]
        )
        mock_get_resources.assert_awaited_with(resource_id)


@pytest.mark.asyncio
async def test_get_tree_cover_loss_by_drivers_with_overrides(
    geostore,
    apikey,
    async_client: AsyncClient,
):
    with (
        patch(
            "app.routes.datamart.land._check_resource_exists", return_value=True
        ) as mock_get_resources,
        patch(
            "app.routes.datamart.land._get_resource_id", side_effect=_get_resource_id
        ) as mock_get_resource_id,
    ):
        api_key, payload = apikey
        origin = payload["domains"][0]

        headers = {"origin": origin}
        params = {
            "x-api-key": api_key,
            "aoi[type]": "geostore",
            "aoi[geostore_id]": geostore,
            "canopy_cover": 30,
        }
        aoi = {"type": "geostore", "geostore_id": geostore}
        resource_id = _get_resource_id(
            "tree_cover_loss_by_driver",
            aoi,
            30,
            {
                "umd_tree_cover_loss": "v1.8",
                "tsc_tree_cover_loss_drivers": "v2023",
                "umd_tree_cover_density_2000": "v1.6",
            },
        )

        response = await async_client.get(
            "/v0/land/tree_cover_loss_by_driver?&geostore_id={geostore_id}&canopy_cover=30&dataset_version[umd_tree_cover_loss]=v1.8&dataset_version[umd_tree_cover_density_2000]=v1.6",
            headers=headers,
            params=params,
        )

        assert response.status_code == 200
        mock_get_resource_id.assert_called_with(
            "tree_cover_loss_by_driver",
            {"type": "geostore", "geostore_id": geostore},
            30,
            {
                "umd_tree_cover_loss": "v1.8",
                "tsc_tree_cover_loss_drivers": "v2023",
                "umd_tree_cover_density_2000": "v1.6",
            },
        )
        assert (
            f"/v0/land/tree_cover_loss_by_driver/{resource_id}"
            in response.json()["data"]["link"]
        )
        mock_get_resources.assert_awaited_with(resource_id)


@pytest.mark.asyncio
async def test_get_tree_cover_loss_by_drivers_with_malformed_overrides(
    geostore,
    apikey,
    async_client: AsyncClient,
):
    api_key, payload = apikey
    origin = payload["domains"][0]

    headers = {"origin": origin}
    params = {
        "x-api-key": api_key,
        "aoi[type]": "geostore",
        "aoi[geostore_id]": geostore,
        "canopy_cover": 30,
    }

    response = await async_client.get(
        "/v0/land/tree_cover_loss_by_driver?dataset_version[umd_tree_cover_loss]]=v1.8&dataset_version[umd_tree_cover_density_2000]=v1.6",
        headers=headers,
        params=params,
    )

    assert response.status_code == 422
    assert (
        response.json()["message"]
        == "Could not parse the following malformed dataset_version parameters: ['dataset_version[umd_tree_cover_loss]]']"
    )


@pytest.mark.asyncio
async def test_post_tree_cover_loss_by_drivers(
    geostore,
    apikey,
    async_client: AsyncClient,
):
    api_key, payload = apikey
    origin = payload["domains"][0]

    canopy_cover = 30

    aoi = {"type": "geostore", "geostore_id": geostore}
    headers = {"origin": origin, "x-api-key": api_key}
    payload = {
        "aoi": aoi,
        "canopy_cover": canopy_cover,
        "dataset_version": {"umd_tree_cover_loss": "v1.8"},
    }
    with (
        patch(
            "app.routes.datamart.land._save_pending_resource"
        ) as mock_pending_resource,
        patch(
            "app.routes.datamart.land.compute_tree_cover_loss_by_driver"
        ) as mock_compute_result,
    ):
        response = await async_client.post(
            "/v0/land/tree_cover_loss_by_driver", headers=headers, json=payload
        )

        assert response.status_code == 202

        body = response.json()
        assert body["status"] == "success"
        assert "/v0/land/tree_cover_loss_by_driver/" in body["data"]["link"]

        resource_id = body["data"]["link"].split("/")[-1]
        try:
            resource_id = uuid.UUID(resource_id)
            assert True
        except ValueError:
            assert False

        metadata = _get_metadata(
            aoi,
            canopy_cover,
            DEFAULT_LAND_DATASET_VERSIONS | {"umd_tree_cover_loss": "v1.8"},
        )
        mock_pending_resource.assert_awaited_with(
            resource_id, metadata, "/v0/land/tree_cover_loss_by_driver", api_key
        )
        mock_compute_result.assert_awaited_with(
            resource_id,
            uuid.UUID(geostore),
            canopy_cover,
            DEFAULT_LAND_DATASET_VERSIONS | {"umd_tree_cover_loss": "v1.8"},
        )


@pytest.mark.asyncio
async def test_post_tree_cover_loss_by_drivers_conflict(
    geostore,
    apikey,
    async_client: AsyncClient,
):
    api_key, payload = apikey
    origin = payload["domains"][0]

    headers = {"origin": origin, "x-api-key": api_key}
    payload = {
        "aoi": {
            "type": "geostore",
            "geostore_id": geostore,
        },
        "canopy_cover": 30,
        "dataset_version": {"umd_tree_cover_loss": "v1.8"},
    }

    with patch("app.routes.datamart.land._check_resource_exists", return_value=True):
        response = await async_client.post(
            "/v0/land/tree_cover_loss_by_driver", headers=headers, json=payload
        )

        assert response.status_code == 409


@pytest.mark.asyncio
async def test_get_tree_cover_loss_by_drivers_after_create_with_retry(
    geostore,
    apikey,
    async_client: AsyncClient,
):
    api_key, payload = apikey
    origin = payload["domains"][0]

    headers = {"origin": origin, "x-api-key": api_key}
    with patch(
        "app.routes.datamart.land._get_resource",
        return_value=TreeCoverLossByDriver(status=AnalysisStatus.pending),
    ):
        aoi = {"type": "geostore", "geostore_id": geostore}
        resource_id = _get_resource_id(
            "tree_cover_loss_by_driver", aoi, 30, DEFAULT_LAND_DATASET_VERSIONS
        )
        response = await async_client.get(
            f"/v0/land/tree_cover_loss_by_driver/{resource_id}", headers=headers
        )

        assert response.status_code == 200
        assert int(response.headers["Retry-After"]) == 1
        assert response.json()["data"]["status"] == "pending"


@pytest.mark.asyncio
async def test_get_tree_cover_loss_by_drivers_after_create_saved(
    geostore,
    apikey,
    async_client: AsyncClient,
):
    api_key, payload = apikey
    origin = payload["domains"][0]

    headers = {"origin": origin, "x-api-key": api_key}
    MOCK_RESOURCE["metadata"]["aoi"]["geostore_id"] = geostore
    with patch(
        "app.routes.datamart.land._get_resource",
        return_value=TreeCoverLossByDriver(**MOCK_RESOURCE),
    ):
        aoi = {"type": "geostore", "geostore_id": geostore}
        resource_id = _get_resource_id(
            "tree_cover_loss_by_driver", aoi, 30, DEFAULT_LAND_DATASET_VERSIONS
        )
        response = await async_client.get(
            f"/v0/land/tree_cover_loss_by_driver/{resource_id}", headers=headers
        )

        assert response.status_code == 200
        assert "Retry-After" not in response.headers

        data = response.json()["data"]
        assert data == MOCK_RESOURCE


@pytest.mark.asyncio
async def test_get_tree_cover_loss_by_drivers_as_csv(
    geostore,
    apikey,
    async_client: AsyncClient,
):
    api_key, payload = apikey
    origin = payload["domains"][0]

    headers = {
        "origin": origin,
        "x-api-key": api_key,
        "Accept": "text/csv",
    }

    MOCK_RESOURCE["metadata"]["aoi"]["geostore_id"] = geostore

    with patch(
        "app.routes.datamart.land._get_resource",
        return_value=TreeCoverLossByDriver(**MOCK_RESOURCE),
    ):
        resource_id = _get_resource_id(
            "tree_cover_loss_by_driver", geostore, 30, DEFAULT_LAND_DATASET_VERSIONS
        )
        response = await async_client.get(
            f"/v0/land/tree_cover_loss_by_driver/{resource_id}", headers=headers
        )

        assert response.status_code == 200
        assert "Retry-After" not in response.headers

        print("HERE")
        print(response.content)
        assert (
            response.content
            == b'"drivers_type","loss_year","loss_area_ha"\r\n"Permanent agriculture",2001,10\r\n"Hard commodities",2001,12\r\n"Shifting cultivation",2001,7\r\n"Forest management",2001,93.4\r\n"Wildfires",2001,42\r\n"Settlements and infrastructure",2001,13.562\r\n"Other natural disturbances",2001,6\r\n"Permanent agriculture",2002,100\r\n"Hard commodities",2002,100\r\n"Shifting cultivation",2002,100\r\n"Forest management",2002,100\r\n"Wildfires",2002,100\r\n'
        )


@pytest.mark.asyncio
async def test_compute_tree_cover_loss_by_driver(geostore):
    with (
        patch(
            "app.tasks.datamart.land._query_dataset_json", return_value=MOCK_RESULT
        ) as mock_query_dataset_json,
        patch("app.crud.datamart.update_result") as mock_write_result,
    ):
        aoi = {"type": "geostore", "geostore_id": geostore}
        resource_id = _get_resource_id(
            "tree_cover_loss_by_driver", aoi, 30, DEFAULT_LAND_DATASET_VERSIONS
        )
        geostore_common = await get_geostore(geostore, GeostoreOrigin.rw)

        await compute_tree_cover_loss_by_driver(
            resource_id,
            geostore,
            30,
            DEFAULT_LAND_DATASET_VERSIONS | {"umd_tree_cover_loss": "v1.8"},
        )

        mock_query_dataset_json.assert_awaited_once_with(
            "umd_tree_cover_loss",
            "v1.8",
            "SELECT SUM(area__ha) FROM data WHERE umd_tree_cover_density_2000__threshold >= 30 GROUP BY umd_tree_cover_loss__year, tsc_tree_cover_loss_drivers__driver",
            geostore_common,
            DEFAULT_LAND_DATASET_VERSIONS | {"umd_tree_cover_loss": "v1.8"},
        )

        MOCK_RESOURCE["metadata"]["aoi"]["geostore_id"] = geostore
        mock_write_result.assert_awaited_once_with(
            resource_id,
            TreeCoverLossByDriverUpdate(
                result=MOCK_RESOURCE["result"],
                status=MOCK_RESOURCE["status"],
            ),
        )


@pytest.mark.asyncio
async def test_compute_tree_cover_loss_by_driver_error(geostore):
    with (
        patch(
            "app.tasks.datamart.land._query_dataset_json",
            side_effect=HTTPException(status_code=500, detail="error"),
        ) as mock_query_dataset_json,
        patch("app.crud.datamart.update_result") as mock_write_error,
    ):
        aoi = {"type": "geostore", "geostore_id": geostore}
        resource_id = _get_resource_id(
            "tree_cover_loss_by_driver", aoi, 30, DEFAULT_LAND_DATASET_VERSIONS
        )
        geostore_common = await get_geostore(geostore, GeostoreOrigin.rw)

        await compute_tree_cover_loss_by_driver(
            resource_id, geostore, 30, DEFAULT_LAND_DATASET_VERSIONS
        )

        mock_query_dataset_json.assert_awaited_once_with(
            "umd_tree_cover_loss",
            "v1.11",
            "SELECT SUM(area__ha) FROM data WHERE umd_tree_cover_density_2000__threshold >= 30 GROUP BY umd_tree_cover_loss__year, tsc_tree_cover_loss_drivers__driver",
            geostore_common,
            DEFAULT_LAND_DATASET_VERSIONS,
        )
        mock_write_error.assert_awaited_once_with(
            resource_id,
            TreeCoverLossByDriverUpdate(
                status=MOCK_ERROR_RESOURCE["status"],
                message=MOCK_ERROR_RESOURCE["message"],
            ),
        )


class TestAdminAreaOfInterest:
    @pytest.mark.asyncio
    async def test_get_tree_cover_loss_by_drivers_found(
        self,
        geostore,
        apikey,
        async_client: AsyncClient,
    ):
        with (
            patch(
                "app.routes.datamart.land._check_resource_exists", return_value=True
            ) as mock_get_resources,
            patch(
                "app.models.pydantic.datamart.get_gadm_geostore_id",
                return_value=geostore,
            ),
        ):
            api_key, payload = apikey
            origin = payload["domains"][0]

            headers = {"origin": origin}
            params = {
                "x-api-key": api_key,
                "aoi[type]": "admin",
                "aoi[country]": "BRA",
                "canopy_cover": 30,
            }
            aoi = {
                "type": "admin",
                "country": "BRA",
                "provider": "gadm",
                "version": "4.1",
            }
            resource_id = _get_resource_id(
                "tree_cover_loss_by_driver", aoi, 30, DEFAULT_LAND_DATASET_VERSIONS
            )

            response = await async_client.get(
                "/v0/land/tree_cover_loss_by_driver", headers=headers, params=params
            )

            assert response.status_code == 200
            assert (
                f"/v0/land/tree_cover_loss_by_driver/{resource_id}"
                in response.json()["data"]["link"]
            )
            mock_get_resources.assert_awaited_with(resource_id)


class TestGlobal:
    @pytest.mark.asyncio
    async def test_get_tree_cover_loss_by_drivers_found(
        self,
        apikey,
        async_client: AsyncClient,
    ):
        with (
            patch(
                "app.routes.datamart.land._check_resource_exists", return_value=True
            ) as mock_get_resources,
        ):
            api_key, payload = apikey
            origin = payload["domains"][0]

            headers = {"origin": origin}
            params = {"x-api-key": api_key, "aoi[type]": "global", "canopy_cover": 30}
            aoi = {"type": "global"}
            resource_id = _get_resource_id(
                "tree_cover_loss_by_driver", aoi, 30, DEFAULT_LAND_DATASET_VERSIONS
            )

            response = await async_client.get(
                "/v0/land/tree_cover_loss_by_driver", headers=headers, params=params
            )

            assert response.status_code == 200
            assert (
                f"/v0/land/tree_cover_loss_by_driver/{resource_id}"
                in response.json()["data"]["link"]
            )
            mock_get_resources.assert_awaited_with(resource_id)

    @pytest.mark.asyncio
    async def test_post_tree_cover_loss_by_drivers(
        self,
        apikey,
        async_client: AsyncClient,
    ):
        api_key, payload = apikey
        origin = payload["domains"][0]

        headers = {"origin": origin, "x-api-key": api_key}
        dataset_version = {"umd_tree_cover_loss": "v1.8"}
        payload = {
            "aoi": {
                "type": "global",
            },
            "canopy_cover": 30,
            "dataset_version": dataset_version,
        }
        with (
            patch(
                "app.routes.datamart.land._get_resource", return_value=None
            ) as mock_get_resources,
        ):
            aoi = {"type": "global"}
            dataset_versions = DEFAULT_LAND_DATASET_VERSIONS | dataset_version
            resource_id = _get_resource_id(
                "tree_cover_loss_by_driver",
                aoi,
                30,
                dataset_versions,
            )

            response = await async_client.post(
                "/v0/land/tree_cover_loss_by_driver", headers=headers, json=payload
            )

            assert response.status_code == 202

            body = response.json()
            assert body["status"] == "success"
            assert (
                f"/v0/land/tree_cover_loss_by_driver/{resource_id}"
                in body["data"]["link"]
            )

            resource_id = body["data"]["link"].split("/")[-1]
            try:
                resource_id = uuid.UUID(resource_id)
                assert True
            except ValueError:
                assert False

            mock_get_resources.assert_awaited_with(resource_id)


<<<<<<< HEAD
class TestWdpaAreaOfInterest:
    @pytest.mark.asyncio
    async def test_get_tree_cover_loss_by_drivers_found(
        self,
        apikey,
        async_client: AsyncClient,
    ):
        with (
            patch(
                "app.routes.datamart.land._check_resource_exists", return_value=True
            ) as mock_get_resources,
        ):
            api_key, payload = apikey
            origin = payload["domains"][0]

            headers = {"origin": origin}
            params = {
                "x-api-key": api_key,
                "aoi[type]": "protected_area",
                "canopy_cover": 30,
                "aoi[wdpa_id]": "123",
            }
            aoi = {"type": "protected_area", "wdpa_id": "123"}
            resource_id = _get_resource_id(
                "tree_cover_loss_by_driver", aoi, 30, DEFAULT_LAND_DATASET_VERSIONS
            )

            response = await async_client.get(
                "/v0/land/tree_cover_loss_by_driver", headers=headers, params=params
            )

            assert response.status_code == 200
            assert (
                f"/v0/land/tree_cover_loss_by_driver/{resource_id}"
                in response.json()["data"]["link"]
            )
            mock_get_resources.assert_awaited_with(resource_id)

    @pytest.mark.asyncio
    async def test_post_tree_cover_loss_by_drivers(
        self,
        geostore,
        apikey,
        async_client: AsyncClient,
    ):
        api_key, payload = apikey
        origin = payload["domains"][0]

        headers = {"origin": origin, "x-api-key": api_key}
        dataset_version = {"umd_tree_cover_loss": "v1.8"}
        aoi = {"type": "protected_area", "wdpa_id": "123"}
        payload = {
            "aoi": aoi,
            "canopy_cover": 30,
            "dataset_version": dataset_version,
        }
        with (
            patch(
                "app.routes.datamart.land._check_resource_exists", return_value=False
            ) as mock_get_resources,
            patch(
                "app.models.pydantic.datamart.get_wdpa_geostore_id",
                return_value=geostore,
            ),
        ):
            dataset_versions = DEFAULT_LAND_DATASET_VERSIONS | dataset_version
            resource_id = _get_resource_id(
                "tree_cover_loss_by_driver",
                aoi,
                30,
                dataset_versions,
            )

            response = await async_client.post(
                "/v0/land/tree_cover_loss_by_driver", headers=headers, json=payload
            )

            assert response.status_code == 202

            body = response.json()

            assert body["status"] == "success"
            assert (
                f"/v0/land/tree_cover_loss_by_driver/{resource_id}"
                in body["data"]["link"]
            )

            resource_id = body["data"]["link"].split("/")[-1]
            try:
                resource_id = uuid.UUID(resource_id)
                assert True
            except ValueError:
                assert False

            mock_get_resources.assert_awaited_with(resource_id)
=======
MOCK_RESULT = [
    {
        "umd_tree_cover_loss__year": 2001,
        "tsc_tree_cover_loss_drivers__driver": "Permanent agriculture",
        "area__ha": 10,
    },
    {
        "umd_tree_cover_loss__year": 2001,
        "tsc_tree_cover_loss_drivers__driver": "Hard commodities",
        "area__ha": 12,
    },
    {
        "umd_tree_cover_loss__year": 2001,
        "tsc_tree_cover_loss_drivers__driver": "Shifting cultivation",
        "area__ha": 7,
    },
    {
        "umd_tree_cover_loss__year": 2001,
        "tsc_tree_cover_loss_drivers__driver": "Forest management",
        "area__ha": 93.4,
    },
    {
        "umd_tree_cover_loss__year": 2001,
        "tsc_tree_cover_loss_drivers__driver": "Wildfires",
        "area__ha": 42,
    },
    {
        "umd_tree_cover_loss__year": 2001,
        "tsc_tree_cover_loss_drivers__driver": "Settlements and infrastructure",
        "area__ha": 13.562,
    },
    {
        "umd_tree_cover_loss__year": 2001,
        "tsc_tree_cover_loss_drivers__driver": "Other natural disturbances",
        "area__ha": 6,
    },
    {
        "umd_tree_cover_loss__year": 2002,
        "tsc_tree_cover_loss_drivers__driver": "Permanent agriculture",
        "area__ha": 100,
    },
    {
        "umd_tree_cover_loss__year": 2002,
        "tsc_tree_cover_loss_drivers__driver": "Hard commodities",
        "area__ha": 100,
    },
    {
        "umd_tree_cover_loss__year": 2002,
        "tsc_tree_cover_loss_drivers__driver": "Shifting cultivation",
        "area__ha": 100,
    },
    {
        "umd_tree_cover_loss__year": 2002,
        "tsc_tree_cover_loss_drivers__driver": "Forest management",
        "area__ha": 100,
    },
    {
        "umd_tree_cover_loss__year": 2002,
        "tsc_tree_cover_loss_drivers__driver": "Wildfires",
        "area__ha": 100,
    },
]


MOCK_RESOURCE = {
    "status": "saved",
    "message": None,
    "result": {
        "tree_cover_loss_by_driver": [
            {
                "drivers_type": "Permanent agriculture",
                "loss_area_ha": 110,
            },
            {
                "drivers_type": "Hard commodities",
                "loss_area_ha": 112,
            },
            {
                "drivers_type": "Shifting cultivation",
                "loss_area_ha": 107,
            },
            {
                "drivers_type": "Forest management",
                "loss_area_ha": 193.4,
            },
            {
                "drivers_type": "Wildfires",
                "loss_area_ha": 142,
            },
            {
                "drivers_type": "Settlements and infrastructure",
                "loss_area_ha": 13.562,
            },
            {
                "drivers_type": "Other natural disturbances",
                "loss_area_ha": 6,
            },
        ],
        "yearly_tree_cover_loss_by_driver": [
            {
                "drivers_type": "Permanent agriculture",
                "loss_year": 2001,
                "loss_area_ha": 10,
            },
            {
                "drivers_type": "Hard commodities",
                "loss_year": 2001,
                "loss_area_ha": 12,
            },
            {
                "drivers_type": "Shifting cultivation",
                "loss_year": 2001,
                "loss_area_ha": 7,
            },
            {
                "drivers_type": "Forest management",
                "loss_year": 2001,
                "loss_area_ha": 93.4,
            },
            {
                "drivers_type": "Wildfires",
                "loss_year": 2001,
                "loss_area_ha": 42,
            },
            {
                "drivers_type": "Settlements and infrastructure",
                "loss_year": 2001,
                "loss_area_ha": 13.562,
            },
            {
                "drivers_type": "Other natural disturbances",
                "loss_year": 2001,
                "loss_area_ha": 6,
            },
            {
                "drivers_type": "Permanent agriculture",
                "loss_year": 2002,
                "loss_area_ha": 100,
            },
            {
                "drivers_type": "Hard commodities",
                "loss_year": 2002,
                "loss_area_ha": 100,
            },
            {
                "drivers_type": "Shifting cultivation",
                "loss_year": 2002,
                "loss_area_ha": 100,
            },
            {
                "drivers_type": "Forest management",
                "loss_year": 2002,
                "loss_area_ha": 100,
            },
            {
                "drivers_type": "Wildfires",
                "loss_year": 2002,
                "loss_area_ha": 100,
            },
        ],
    },
    "metadata": {
        "aoi": {"type": "geostore", "geostore_id": ""},
        "canopy_cover": 30,
        "sources": [
            {"dataset": "umd_tree_cover_loss", "version": "v1.8"},
            {"dataset": "tsc_tree_cover_loss_drivers", "version": "v2023"},
            {"dataset": "umd_tree_cover_density_2000", "version": "v1.8"},
        ],
    },
}

MOCK_ERROR_RESOURCE = {
    "status": "failed",
    "message": "500: error",
    "result": None,
    "metadata": {
        "aoi": {
            "type": "geostore",
            "geostore_id": "b9faa657-34c9-96d4-fce4-8bb8a1507cb3",
        },
        "canopy_cover": 30,
        "sources": [
            {"dataset": "umd_tree_cover_loss", "version": "v1.11"},
            {"dataset": "tsc_tree_cover_loss_drivers", "version": "v2023"},
            {"dataset": "umd_tree_cover_density_2000", "version": "v1.8"},
        ],
    },
}
>>>>>>> e76272ea
<|MERGE_RESOLUTION|>--- conflicted
+++ resolved
@@ -571,7 +571,6 @@
             mock_get_resources.assert_awaited_with(resource_id)
 
 
-<<<<<<< HEAD
 class TestWdpaAreaOfInterest:
     @pytest.mark.asyncio
     async def test_get_tree_cover_loss_by_drivers_found(
@@ -667,7 +666,8 @@
                 assert False
 
             mock_get_resources.assert_awaited_with(resource_id)
-=======
+
+
 MOCK_RESULT = [
     {
         "umd_tree_cover_loss__year": 2001,
@@ -730,7 +730,6 @@
         "area__ha": 100,
     },
 ]
-
 
 MOCK_RESOURCE = {
     "status": "saved",
@@ -856,5 +855,4 @@
             {"dataset": "umd_tree_cover_density_2000", "version": "v1.8"},
         ],
     },
-}
->>>>>>> e76272ea
+}