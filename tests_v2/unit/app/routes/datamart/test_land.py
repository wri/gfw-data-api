import uuid
from unittest.mock import patch

import pytest
from fastapi import HTTPException
from httpx import AsyncClient

from app.models.enum.geostore import GeostoreOrigin
from app.models.pydantic.datamart import (
    AnalysisStatus,
    TreeCoverLossByDriver,
    TreeCoverLossByDriverUpdate,
)
from app.routes.datamart.land import _get_resource_id
from app.tasks.datamart.land import (
    DEFAULT_LAND_DATASET_VERSIONS,
    compute_tree_cover_loss_by_driver,
)
from app.utils.geostore import get_geostore


@pytest.mark.asyncio
async def test_get_tree_cover_loss_by_drivers_not_found(
    geostore,
    apikey,
    async_client: AsyncClient,
):
    with patch(
        "app.routes.datamart.land._get_resource", side_effect=HTTPException(404)
    ) as mock_get_resources:
        api_key, payload = apikey
        origin = payload["domains"][0]

        headers = {"origin": origin}
        params = {
            "x-api-key": api_key,
            "aoi[type]": "geostore",
            "aoi[geostore_id]": geostore,
            "canopy_cover": 30,
        }

        response = await async_client.get(
            "/v0/land/tree_cover_loss_by_driver", headers=headers, params=params
        )

        assert response.status_code == 404

        resource_id = _get_resource_id(
            "tree_cover_loss_by_driver", geostore, 30, DEFAULT_LAND_DATASET_VERSIONS
        )
        mock_get_resources.assert_awaited_with(resource_id)


@pytest.mark.asyncio
async def test_get_tree_cover_loss_by_drivers_found(
    geostore,
    apikey,
    async_client: AsyncClient,
):
    with patch(
        "app.routes.datamart.land._get_resource", return_value=None
    ) as mock_get_resources:
        api_key, payload = apikey
        origin = payload["domains"][0]

        headers = {"origin": origin}
        params = {
            "x-api-key": api_key,
            "aoi[type]": "geostore",
            "aoi[geostore_id]": geostore,
            "canopy_cover": 30,
        }
<<<<<<< HEAD

=======
>>>>>>> f4e67ee7
        resource_id = _get_resource_id(
            "tree_cover_loss_by_driver", geostore, 30, DEFAULT_LAND_DATASET_VERSIONS
        )

        response = await async_client.get(
            "/v0/land/tree_cover_loss_by_driver", headers=headers, params=params
        )

        assert response.status_code == 200
        assert (
            f"/v0/land/tree_cover_loss_by_driver/{resource_id}"
            in response.json()["data"]["link"]
        )
        mock_get_resources.assert_awaited_with(resource_id)


@pytest.mark.asyncio
async def test_get_tree_cover_loss_by_drivers_with_overrides(
    geostore,
    apikey,
    async_client: AsyncClient,
):
    with (
        patch(
            "app.routes.datamart.land._get_resource", return_value=None
        ) as mock_get_resources,
        patch(
            "app.routes.datamart.land._get_resource_id", side_effect=_get_resource_id
        ) as mock_get_resource_id,
    ):
        api_key, payload = apikey
        origin = payload["domains"][0]

        headers = {"origin": origin}
        params = {
            "x-api-key": api_key,
            "aoi[type]": "geostore",
            "aoi[geostore_id]": geostore,
            "canopy_cover": 30,
        }
<<<<<<< HEAD

=======
>>>>>>> f4e67ee7
        resource_id = _get_resource_id(
            "tree_cover_loss_by_driver",
            geostore,
            30,
            {
                "umd_tree_cover_loss": "v1.8",
                "tsc_tree_cover_loss_drivers": "v2023",
                "umd_tree_cover_density_2000": "v1.6",
            },
        )

        response = await async_client.get(
            "/v0/land/tree_cover_loss_by_driver?&geostore_id={geostore_id}&canopy_cover=30&dataset_version[umd_tree_cover_loss]=v1.8&dataset_version[umd_tree_cover_density_2000]=v1.6",
            headers=headers,
            params=params,
        )

        assert response.status_code == 200
        mock_get_resource_id.assert_called_with(
            "tree_cover_loss_by_driver",
            uuid.UUID(geostore),
            30,
            {
                "umd_tree_cover_loss": "v1.8",
                "tsc_tree_cover_loss_drivers": "v2023",
                "umd_tree_cover_density_2000": "v1.6",
            },
        )
        assert (
            f"/v0/land/tree_cover_loss_by_driver/{resource_id}"
            in response.json()["data"]["link"]
        )
        mock_get_resources.assert_awaited_with(resource_id)


@pytest.mark.asyncio
async def test_get_tree_cover_loss_by_drivers_with_malformed_overrides(
    geostore,
    apikey,
    async_client: AsyncClient,
):
    api_key, payload = apikey
    origin = payload["domains"][0]

    headers = {"origin": origin}
    params = {
        "x-api-key": api_key,
        "aoi[type]": "geostore",
        "aoi[geostore_id]": geostore,
        "canopy_cover": 30,
    }

    response = await async_client.get(
<<<<<<< HEAD
        f"/v0/land/tree_cover_loss_by_driver?x-api-key={api_key}&aoi[geostore_id]={geostore}&canopy_cover=30&dataset_version[umd_tree_cover_loss]]=v1.8&dataset_version[umd_tree_cover_density_2000]=v1.6",
=======
        "/v0/land/tree_cover_loss_by_driver?dataset_version[umd_tree_cover_loss]]=v1.8&dataset_version[umd_tree_cover_density_2000]=v1.6",
>>>>>>> f4e67ee7
        headers=headers,
        params=params,
    )

    assert response.status_code == 422
    assert (
        response.json()["message"]
        == "Could not parse the following malformed dataset_version parameters: ['dataset_version[umd_tree_cover_loss]]']"
    )


@pytest.mark.asyncio
async def test_post_tree_cover_loss_by_drivers(
    geostore,
    apikey,
    async_client: AsyncClient,
):
    api_key, payload = apikey
    origin = payload["domains"][0]

    headers = {"origin": origin, "x-api-key": api_key}
    payload = {
        "aoi": {
            "type": "geostore",
            "geostore_id": geostore,
        },
        "canopy_cover": 30,
        "dataset_version": {"umd_tree_cover_loss": "v1.8"},
    }
    with (
        patch(
            "app.routes.datamart.land._save_pending_resource"
        ) as mock_pending_resource,
        patch(
            "app.routes.datamart.land.compute_tree_cover_loss_by_driver"
        ) as mock_compute_result,
    ):
        response = await async_client.post(
            "/v0/land/tree_cover_loss_by_driver", headers=headers, json=payload
        )

        assert response.status_code == 202

        body = response.json()
        assert body["status"] == "success"
        assert "/v0/land/tree_cover_loss_by_driver/" in body["data"]["link"]

        resource_id = body["data"]["link"].split("/")[-1]
        try:
            resource_id = uuid.UUID(resource_id)
            assert True
        except ValueError:
            assert False

        mock_pending_resource.assert_awaited_with(
            resource_id, "/v0/land/tree_cover_loss_by_driver", api_key
        )
        mock_compute_result.assert_awaited_with(
            resource_id,
            uuid.UUID(geostore),
            30,
            DEFAULT_LAND_DATASET_VERSIONS | {"umd_tree_cover_loss": "v1.8"},
        )


@pytest.mark.asyncio
async def test_get_tree_cover_loss_by_drivers_after_create_with_retry(
    geostore,
    apikey,
    async_client: AsyncClient,
):
    api_key, payload = apikey
    origin = payload["domains"][0]

    headers = {"origin": origin, "x-api-key": api_key}
    with patch(
        "app.routes.datamart.land._get_resource",
        return_value=TreeCoverLossByDriver(status=AnalysisStatus.pending),
    ):
        resource_id = _get_resource_id(
            "tree_cover_loss_by_driver", geostore, 30, DEFAULT_LAND_DATASET_VERSIONS
        )
        response = await async_client.get(
            f"/v0/land/tree_cover_loss_by_driver/{resource_id}", headers=headers
        )

        assert response.status_code == 200
        assert int(response.headers["Retry-After"]) == 1
        assert response.json()["data"]["status"] == "pending"


@pytest.mark.asyncio
async def test_get_tree_cover_loss_by_drivers_after_create_saved(
    geostore,
    apikey,
    async_client: AsyncClient,
):
    api_key, payload = apikey
    origin = payload["domains"][0]

    headers = {"origin": origin, "x-api-key": api_key}
    MOCK_RESOURCE["metadata"]["geostore_id"] = geostore

    with patch(
        "app.routes.datamart.land._get_resource",
        return_value=TreeCoverLossByDriver(**MOCK_RESOURCE),
    ):
        resource_id = _get_resource_id(
            "tree_cover_loss_by_driver", geostore, 30, DEFAULT_LAND_DATASET_VERSIONS
        )
        response = await async_client.get(
            f"/v0/land/tree_cover_loss_by_driver/{resource_id}", headers=headers
        )

        assert response.status_code == 200
        assert "Retry-After" not in response.headers

        data = response.json()["data"]
        assert data == MOCK_RESOURCE


@pytest.mark.asyncio
async def test_get_tree_cover_loss_by_drivers_as_csv(
    geostore,
    apikey,
    async_client: AsyncClient,
):
    api_key, payload = apikey
    origin = payload["domains"][0]

    headers = {
        "origin": origin,
        "x-api-key": api_key,
        "Accept": "text/csv",
    }
    MOCK_RESOURCE["metadata"]["geostore_id"] = geostore

    with patch(
        "app.routes.datamart.land._get_resource",
        return_value=TreeCoverLossByDriver(**MOCK_RESOURCE),
    ):
        resource_id = _get_resource_id(
            "tree_cover_loss_by_driver", geostore, 30, DEFAULT_LAND_DATASET_VERSIONS
        )
        response = await async_client.get(
            f"/v0/land/tree_cover_loss_by_driver/{resource_id}", headers=headers
        )

        assert response.status_code == 200
        assert "Retry-After" not in response.headers

        assert (
            response.content
            == b'"umd_tree_cover_loss__year","tsc_tree_cover_loss_drivers__driver","area__ha"\r\n"2001","Permanent agriculture",10.0\r\n"2001","Hard commodities",12.0\r\n"2001","Shifting cultivation",7.0\r\n"2001","Forest management",93.4\r\n"2001","Wildfires",42.0\r\n"2001","Settlements and infrastructure",13.562\r\n"2001","Other natural disturbances",6.0\r\n'
        )


@pytest.mark.asyncio
async def test_compute_tree_cover_loss_by_driver(geostore):
    with (
        patch(
            "app.tasks.datamart.land._query_dataset_json", return_value=MOCK_RESULT
        ) as mock_query_dataset_json,
        patch("app.crud.datamart.update_result") as mock_write_result,
    ):
        resource_id = _get_resource_id(
            "tree_cover_loss_by_driver", geostore, 30, DEFAULT_LAND_DATASET_VERSIONS
        )
        geostore_common = await get_geostore(geostore, GeostoreOrigin.rw)

        await compute_tree_cover_loss_by_driver(
            resource_id,
            geostore,
            30,
            DEFAULT_LAND_DATASET_VERSIONS | {"umd_tree_cover_loss": "v1.8"},
        )

        mock_query_dataset_json.assert_awaited_once_with(
            "umd_tree_cover_loss",
            "v1.8",
            "SELECT SUM(area__ha) FROM data WHERE umd_tree_cover_density_2000__threshold >= 30 GROUP BY umd_tree_cover_loss__year, tsc_tree_cover_loss_drivers__driver",
            geostore_common,
            DEFAULT_LAND_DATASET_VERSIONS | {"umd_tree_cover_loss": "v1.8"},
        )

        MOCK_RESOURCE["metadata"]["geostore_id"] = geostore
        mock_write_result.assert_awaited_once_with(
            resource_id, TreeCoverLossByDriverUpdate.parse_obj(MOCK_RESOURCE)
        )


@pytest.mark.asyncio
async def test_compute_tree_cover_loss_by_driver_error(geostore):
    with (
        patch(
            "app.tasks.datamart.land._query_dataset_json",
            side_effect=HTTPException(status_code=500, detail="error"),
        ) as mock_query_dataset_json,
        patch("app.crud.datamart.update_result") as mock_write_error,
    ):
        resource_id = _get_resource_id(
            "tree_cover_loss_by_driver", geostore, 30, DEFAULT_LAND_DATASET_VERSIONS
        )
        geostore_common = await get_geostore(geostore, GeostoreOrigin.rw)

        await compute_tree_cover_loss_by_driver(
            resource_id, geostore, 30, DEFAULT_LAND_DATASET_VERSIONS
        )

        mock_query_dataset_json.assert_awaited_once_with(
            "umd_tree_cover_loss",
            "v1.11",
            "SELECT SUM(area__ha) FROM data WHERE umd_tree_cover_density_2000__threshold >= 30 GROUP BY umd_tree_cover_loss__year, tsc_tree_cover_loss_drivers__driver",
            geostore_common,
            DEFAULT_LAND_DATASET_VERSIONS,
        )
        mock_write_error.assert_awaited_once_with(
            resource_id, TreeCoverLossByDriverUpdate.parse_obj(MOCK_ERROR_RESOURCE)
        )


MOCK_RESULT = [
    {
        "umd_tree_cover_loss__year": "2001",
        "tsc_tree_cover_loss_drivers__driver": "Permanent agriculture",
        "area__ha": 10,
    },
    {
        "umd_tree_cover_loss__year": "2001",
        "tsc_tree_cover_loss_drivers__driver": "Hard commodities",
        "area__ha": 12,
    },
    {
        "umd_tree_cover_loss__year": "2001",
        "tsc_tree_cover_loss_drivers__driver": "Shifting cultivation",
        "area__ha": 7,
    },
    {
        "umd_tree_cover_loss__year": "2001",
        "tsc_tree_cover_loss_drivers__driver": "Forest management",
        "area__ha": 93.4,
    },
    {
        "umd_tree_cover_loss__year": "2001",
        "tsc_tree_cover_loss_drivers__driver": "Wildfires",
        "area__ha": 42,
    },
    {
        "umd_tree_cover_loss__year": "2001",
        "tsc_tree_cover_loss_drivers__driver": "Settlements and infrastructure",
        "area__ha": 13.562,
    },
    {
        "umd_tree_cover_loss__year": "2001",
        "tsc_tree_cover_loss_drivers__driver": "Other natural disturbances",
        "area__ha": 6,
    },
]


MOCK_RESOURCE = {
    "status": "saved",
    "message": None,
    "result": {
        "tree_cover_loss_by_driver": {
            "Permanent agriculture": 10.0,
            "Hard commodities": 12.0,
            "Shifting cultivation": 7.0,
            "Forest management": 93.4,
            "Wildfires": 42.0,
            "Settlements and infrastructure": 13.562,
            "Other natural disturbances": 6.0,
        },
        "yearly_tree_cover_loss_by_driver": {
            "2001": {
                "Permanent agriculture": 10.0,
                "Hard commodities": 12.0,
                "Shifting cultivation": 7.0,
                "Forest management": 93.4,
                "Wildfires": 42.0,
                "Settlements and infrastructure": 13.562,
                "Other natural disturbances": 6.0,
            }
        },
    },
    "metadata": {
        "geostore_id": "",
        "canopy_cover": 30,
        "sources": [
            {"dataset": "umd_tree_cover_loss", "version": "v1.8"},
            {"dataset": "tsc_tree_cover_loss_drivers", "version": "v2023"},
            {"dataset": "umd_tree_cover_density_2000", "version": "v1.8"},
        ],
    },
}

MOCK_ERROR_RESOURCE = {
    "status": "failed",
    "message": "500: error",
    "result": None,
    "metadata": {
        "geostore_id": "b9faa657-34c9-96d4-fce4-8bb8a1507cb3",
        "canopy_cover": 30,
        "sources": [
            {"dataset": "umd_tree_cover_loss", "version": "v1.11"},
            {"dataset": "tsc_tree_cover_loss_drivers", "version": "v2023"},
            {"dataset": "umd_tree_cover_density_2000", "version": "v1.8"},
        ],
    },
}


class TestAdminAreaOfInterest:
    @pytest.mark.asyncio
    async def test_get_tree_cover_loss_by_drivers_found(
        self,
        geostore,
        apikey,
        async_client: AsyncClient,
    ):
        with (
            patch(
                "app.routes.datamart.land._get_resource", return_value=None
            ) as mock_get_resources,
            patch(
                "app.models.pydantic.datamart.get_gadm_geostore_id",
                return_value=geostore,
            ),
        ):
            api_key, payload = apikey
            origin = payload["domains"][0]

            headers = {"origin": origin}
            params = {
                "x-api-key": api_key,
                "aoi[type]": "admin",
                "aoi[country]": "BRA",
                "canopy_cover": 30,
            }
            resource_id = _get_resource_id(
                "tree_cover_loss_by_driver", geostore, 30, DEFAULT_LAND_DATASET_VERSIONS
            )

            response = await async_client.get(
                "/v0/land/tree_cover_loss_by_driver", headers=headers, params=params
            )

            assert response.status_code == 200
            assert (
                f"/v0/land/tree_cover_loss_by_driver/{resource_id}"
                in response.json()["data"]["link"]
            )
            mock_get_resources.assert_awaited_with(resource_id)<|MERGE_RESOLUTION|>--- conflicted
+++ resolved
@@ -70,10 +70,6 @@
             "aoi[geostore_id]": geostore,
             "canopy_cover": 30,
         }
-<<<<<<< HEAD
-
-=======
->>>>>>> f4e67ee7
         resource_id = _get_resource_id(
             "tree_cover_loss_by_driver", geostore, 30, DEFAULT_LAND_DATASET_VERSIONS
         )
@@ -114,10 +110,6 @@
             "aoi[geostore_id]": geostore,
             "canopy_cover": 30,
         }
-<<<<<<< HEAD
-
-=======
->>>>>>> f4e67ee7
         resource_id = _get_resource_id(
             "tree_cover_loss_by_driver",
             geostore,
@@ -171,11 +163,7 @@
     }
 
     response = await async_client.get(
-<<<<<<< HEAD
-        f"/v0/land/tree_cover_loss_by_driver?x-api-key={api_key}&aoi[geostore_id]={geostore}&canopy_cover=30&dataset_version[umd_tree_cover_loss]]=v1.8&dataset_version[umd_tree_cover_density_2000]=v1.6",
-=======
         "/v0/land/tree_cover_loss_by_driver?dataset_version[umd_tree_cover_loss]]=v1.8&dataset_version[umd_tree_cover_density_2000]=v1.6",
->>>>>>> f4e67ee7
         headers=headers,
         params=params,
     )
