--- conflicted
+++ resolved
@@ -1,20 +1,13 @@
 from unittest.mock import patch
 
 import pytest
-from httpx import AsyncClient
 
 from app.crud.geostore import get_gadm_geostore, get_gadm_geostore_id
 from app.errors import RecordNotFoundError
 
 
 @pytest.mark.asyncio
-<<<<<<< HEAD
-async def test_get_gadm_geostore_generates_correct_sql_for_country_lookup(
-        async_client: AsyncClient
-):
-=======
 async def test_get_gadm_geostore_generates_correct_sql_for_country_lookup():
->>>>>>> f4e67ee7
     provider = "gadm"
     version = "4.1"
     adm_level = 0
@@ -48,13 +41,7 @@
 
 
 @pytest.mark.asyncio
-<<<<<<< HEAD
-async def test_get_gadm_geostore_generates_correct_sql_for_region_lookup(
-        async_client: AsyncClient
-):
-=======
 async def test_get_gadm_geostore_generates_correct_sql_for_region_lookup():
->>>>>>> f4e67ee7
     provider = "gadm"
     version = "4.1"
     adm_level = 1
@@ -89,13 +76,7 @@
 
 
 @pytest.mark.asyncio
-<<<<<<< HEAD
-async def test_get_gadm_geostore_generates_correct_sql_for_subregion_lookup(
-        async_client: AsyncClient
-):
-=======
 async def test_get_gadm_geostore_generates_correct_sql_for_subregion_lookup():
->>>>>>> f4e67ee7
     provider = "gadm"
     version = "4.1"
     adm_level = 2
@@ -132,13 +113,7 @@
 
 class TestGadmGeostoreIDLookup:
     @pytest.mark.asyncio
-<<<<<<< HEAD
-    async def test_get_gadm_geostore_id_generates_correct_sql_for_country_lookup(
-            async_client: AsyncClient
-    ):
-=======
     async def test_get_gadm_geostore_id_generates_correct_sql_for_country_lookup(self):
->>>>>>> f4e67ee7
         provider = "gadm"
         version = "4.1"
         adm_level = 0
@@ -168,16 +143,8 @@
         assert mock_get_first_row.called is True
         assert actual_sql == expected_sql
 
-<<<<<<< HEAD
-
-    @pytest.mark.asyncio
-    async def test_get_gadm_geostore_id_generates_correct_sql_for_region_lookup(
-            async_client: AsyncClient
-    ):
-=======
     @pytest.mark.asyncio
     async def test_get_gadm_geostore_id_generates_correct_sql_for_region_lookup(self):
->>>>>>> f4e67ee7
         provider = "gadm"
         version = "4.1"
         adm_level = 1
@@ -208,16 +175,10 @@
         assert mock_get_first_row.called is True
         assert actual_sql == expected_sql
 
-<<<<<<< HEAD
-
     @pytest.mark.asyncio
     async def test_get_gadm_geostore_id_generates_correct_sql_for_subregion_lookup(
-            async_client: AsyncClient
+        self,
     ):
-=======
-    @pytest.mark.asyncio
-    async def test_get_gadm_geostore_id_generates_correct_sql_for_subregion_lookup(self):
->>>>>>> f4e67ee7
         provider = "gadm"
         version = "4.1"
         adm_level = 2
