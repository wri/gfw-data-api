import json
import os
from datetime import datetime
from typing import Any, AsyncGenerator, Dict, Tuple

import pytest
from _pytest.monkeypatch import MonkeyPatch
from alembic.config import main
from fastapi.testclient import TestClient
from httpx import AsyncClient

from app.authentication.token import get_user, is_admin, is_service_account
from app.models.enum.change_log import ChangeLogStatus
from app.models.pydantic.change_log import ChangeLog
from app.routes.datasets import versions
from app.tasks import batch, delete_assets, vector_source_assets
from app.tasks.raster_tile_set_assets import raster_tile_set_assets
from tests_v2.fixtures.creation_options.versions import (
    RASTER_CREATION_OPTIONS,
    VECTOR_SOURCE_CREATION_OPTIONS,
)
from tests_v2.utils import (
    BatchJobMock,
    _create_vector_source_assets,
    bool_function_closure,
    dict_function_closure,
    get_admin_mocked,
    get_extent_mocked,
    get_user_mocked,
    int_function_closure,
    void_coroutine,
)


@pytest.fixture()
@pytest.mark.asyncio
async def db():
    """In between tests, tear down/set up all DBs."""
    main(["--raiseerr", "upgrade", "head"])
    yield
    main(["--raiseerr", "downgrade", "base"])


@pytest.fixture(scope="module")
def module_db():
    """make sure that the db is only initialized and teared down once per
    module."""
    main(["--raiseerr", "upgrade", "head"])
    yield

    main(["--raiseerr", "downgrade", "base"])


@pytest.fixture()
def init_db():
    """Initialize database.

    This fixture is necessary when testing database connections outside
    the test client.
    """
    from app.main import app

    # It is easiest to do this using the standard test client
    with TestClient(app):
        yield


@pytest.fixture()
@pytest.mark.asyncio
async def async_client(db, init_db) -> AsyncGenerator[AsyncClient, None]:
    """Async Test Client."""
    from app.main import app

    # mock authentication function to avoid having to reach out to RW API during tests
    app.dependency_overrides[is_admin] = bool_function_closure(True, with_args=False)
    app.dependency_overrides[is_service_account] = bool_function_closure(
        True, with_args=False
    )
    app.dependency_overrides[get_user] = get_admin_mocked

    async with AsyncClient(app=app, base_url="http://test", trust_env=False) as client:
        yield client

    # Clean up
    app.dependency_overrides = {}


@pytest.fixture()
@pytest.mark.asyncio
async def async_client_unauthenticated(
    db, init_db
) -> AsyncGenerator[AsyncClient, None]:
    """Async Test Client."""
    from app.main import app

    async with AsyncClient(app=app, base_url="http://test", trust_env=False) as client:
        yield client

    # Clean up
    app.dependency_overrides = {}


@pytest.fixture()
@pytest.mark.asyncio
async def async_client_no_admin(db, init_db) -> AsyncGenerator[AsyncClient, None]:
    """Async Test Client."""
    from app.main import app

    # mock authentication function to avoid having to reach out to RW API during tests
    app.dependency_overrides[is_admin] = bool_function_closure(False, with_args=False)
    app.dependency_overrides[is_service_account] = bool_function_closure(
        False, with_args=False
    )
    app.dependency_overrides[get_user] = get_user_mocked

    async with AsyncClient(app=app, base_url="http://test", trust_env=False) as client:
        yield client

    # Clean up
    app.dependency_overrides = {}


@pytest.fixture()
@pytest.mark.asyncio()
async def generic_dataset(
    async_client: AsyncClient,
) -> AsyncGenerator[Tuple[str, Dict[str, Any]], None]:
    """Create generic dataset."""

    # Create dataset
    dataset_name: str = "my_first_dataset"
    dataset_metadata: Dict[str, Any] = {}

    await async_client.put(
        f"/dataset/{dataset_name}", json={"metadata": dataset_metadata}
    )

    # Yield dataset name and associated metadata
    yield dataset_name, dataset_metadata

    # Clean up
    await async_client.delete(f"/dataset/{dataset_name}")


@pytest.fixture()
@pytest.mark.asyncio()
async def generic_vector_source_version(
    async_client: AsyncClient,
    generic_dataset: Tuple[str, str],
    monkeypatch: MonkeyPatch,
) -> AsyncGenerator[Tuple[str, str, Dict[str, Any]], None]:
    """Create generic vector source version."""

    dataset_name, _ = generic_dataset
    version_name: str = "v1"
    version_metadata: Dict[str, Any] = {}

    # patch all functions which reach out to external services
    batch_job_mock = BatchJobMock()
    monkeypatch.setattr(versions, "_verify_source_file_access", void_coroutine)
    monkeypatch.setattr(batch, "submit_batch_job", batch_job_mock.submit_batch_job)
    monkeypatch.setattr(vector_source_assets, "is_zipped", bool_function_closure(False))
    monkeypatch.setattr(delete_assets, "delete_s3_objects", int_function_closure(1))
    monkeypatch.setattr(
        delete_assets, "flush_cloudfront_cache", dict_function_closure({})
    )

    # Create version
    response = await async_client.put(
        f"/dataset/{dataset_name}/{version_name}",
        json={
            "metadata": version_metadata,
            "creation_options": VECTOR_SOURCE_CREATION_OPTIONS,
        },
    )

    assert response.status_code == 202

    # mock batch processes
    await _create_vector_source_assets(dataset_name, version_name)

    # Set all pending tasks to success
    for job_id in batch_job_mock.jobs:
        payload = {
            "change_log": [
                ChangeLog(
                    date_time=datetime.now(),
                    status=ChangeLogStatus.success,
                    message="Job set to success via fixture",
                    detail="",
                ).dict()
            ]
        }

        # convert datetime obt to string
        payload["change_log"][0]["date_time"] = str(
            payload["change_log"][0]["date_time"]
        )
        await async_client.patch(f"/task/{job_id}", json=payload)

    # Assert that version is saved, just to make sure
    response = await async_client.get(f"/dataset/{dataset_name}/{version_name}")
    assert response.json()["data"]["status"] == "saved"

    # yield version
    yield dataset_name, version_name, version_metadata

    # clean up
    await async_client.delete(f"/dataset/{dataset_name}/{version_name}")


@pytest.fixture()
@pytest.mark.asyncio()
async def generic_raster_version(
    async_client: AsyncClient,
    generic_dataset: Tuple[str, str],
    monkeypatch: MonkeyPatch,
) -> AsyncGenerator[Tuple[str, str, Dict[str, Any]], None]:
    """Create generic vector source version."""

    dataset_name, _ = generic_dataset
    version_name: str = "v1"
    version_metadata: Dict[str, Any] = {}

    # patch all functions which reach out to external services
    batch_job_mock = BatchJobMock()
    monkeypatch.setattr(versions, "_verify_source_file_access", void_coroutine)
    monkeypatch.setattr(batch, "submit_batch_job", batch_job_mock.submit_batch_job)
    monkeypatch.setattr(vector_source_assets, "is_zipped", bool_function_closure(False))
    monkeypatch.setattr(delete_assets, "delete_s3_objects", int_function_closure(1))
    monkeypatch.setattr(raster_tile_set_assets, "get_extent", get_extent_mocked)
    monkeypatch.setattr(
        delete_assets, "flush_cloudfront_cache", dict_function_closure({})
    )

    # Create version
    await async_client.put(
        f"/dataset/{dataset_name}/{version_name}",
        json={
            "metadata": version_metadata,
            "creation_options": RASTER_CREATION_OPTIONS,
        },
    )

    # mock batch processes
    # TODO need to add anything here?
    # await _create_vector_source_assets(dataset_name, version_name)

    # Set all pending tasks to success
    for job_id in batch_job_mock.jobs:
        payload = {
            "change_log": [
                ChangeLog(
                    date_time=datetime.now(),
                    status=ChangeLogStatus.success,
                    message="Job set to success via fixture",
                    detail="",
                ).dict()
            ]
        }

        # convert datetime obt to string
        payload["change_log"][0]["date_time"] = str(
            payload["change_log"][0]["date_time"]
        )
        await async_client.patch(f"/task/{job_id}", json=payload)

    # Assert that version is saved, just to make sure
    response = await async_client.get(f"/dataset/{dataset_name}/{version_name}")
    assert response.json()["data"]["status"] == "saved"

    # yield version
    yield dataset_name, version_name, version_metadata

    # clean up
    await async_client.delete(f"/dataset/{dataset_name}/{version_name}")


@pytest.fixture()
@pytest.mark.asyncio()
async def apikey(
    async_client: AsyncClient,
) -> AsyncGenerator[Tuple[str, Dict[str, Any]], None]:

    # Get API Key
    payload = {
        "alias": "test",
        "organization": "Global Forest Watch",
        "email": "admin@globalforestwatch.org",
        "domains": ["www.globalforestwatch.org"],
        "never_expires": False,
    }

    response = await async_client.post("/auth/apikey", json=payload)
    api_key = response.json()["data"]["api_key"]

    # yield api key and associated origin
    yield api_key, payload

    # Clean up
    await async_client.delete(f"/auth/apikey/{api_key}")


@pytest.fixture()
@pytest.mark.asyncio()
async def apikey_unrestricted(
    async_client: AsyncClient,
) -> AsyncGenerator[Tuple[str, Dict[str, Any]], None]:

    # Get API Key
    payload = {
        "alias": "unrestricted",
        "organization": "Global Forest Watch",
        "email": "admin@globalforestwatch.org",
        "domains": [],
        "never_expires": True,
    }

    response = await async_client.post("/auth/apikey", json=payload)
    api_key = response.json()["data"]["api_key"]

    # yield api key and associated origin
    yield api_key, payload

    # Clean up
    await async_client.delete(f"/auth/apikey/{api_key}")


@pytest.fixture()
def geojson():
    with open(f"{os.path.dirname(__file__)}/fixtures/geojson/test.geojson") as src:
        geojson = json.load(src)
<<<<<<< HEAD
    # Get geostore ID
    geostore_id = await _create_geostore(geojson, async_client)

    yield geostore_id

    # Clean up
    # Nothing to do here. No clean up function for geostore.
=======

    return geojson
>>>>>>> 0db4bbc6


@pytest.fixture()
@pytest.mark.asyncio()
<<<<<<< HEAD
async def geostore_huge(async_client: AsyncClient) -> AsyncGenerator[str, None]:
    with open(f"{os.path.dirname(__file__)}/fixtures/geojson/test_huge.geojson") as src:
        geojson = json.load(src)
    # Get geostore ID
    geostore_id = await _create_geostore(geojson, async_client)

    yield geostore_id

    # Clean up
    # Nothing to do here. No clean up function for geostore.


async def _create_geostore(geojson: Dict[str, Any], async_client: AsyncClient) -> str:
=======
async def geostore(async_client: AsyncClient, geojson) -> AsyncGenerator[str, None]:
>>>>>>> 0db4bbc6
    payload = {
        "geometry": geojson["features"][0]["geometry"],
    }

    response = await async_client.post("/geostore", json=payload)
    assert response.status_code == 201

    return response.json()["data"]["gfw_geostore_id"]<|MERGE_RESOLUTION|>--- conflicted
+++ resolved
@@ -328,9 +328,38 @@
 
 @pytest.fixture()
 def geojson():
-    with open(f"{os.path.dirname(__file__)}/fixtures/geojson/test.geojson") as src:
+    return _load_geojson("test")
+
+
+@pytest.fixture()
+def geojson_huge():
+    return _load_geojson("test_huge")
+
+
+def _load_geojson(name):
+    with open(f"{os.path.dirname(__file__)}/fixtures/geojson/{name}.geojson") as src:
         geojson = json.load(src)
-<<<<<<< HEAD
+
+    return geojson
+
+
+@pytest.fixture()
+@pytest.mark.asyncio()
+async def geostore_huge(
+    async_client: AsyncClient, geojson_huge
+) -> AsyncGenerator[str, None]:
+    # Get geostore ID
+    geostore_id = await _create_geostore(geojson_huge, async_client)
+
+    yield geostore_id
+
+    # Clean up
+    # Nothing to do here. No clean up function for geostore_huge.
+
+
+@pytest.fixture()
+@pytest.mark.asyncio()
+async def geostore(async_client: AsyncClient, geojson) -> AsyncGenerator[str, None]:
     # Get geostore ID
     geostore_id = await _create_geostore(geojson, async_client)
 
@@ -338,31 +367,9 @@
 
     # Clean up
     # Nothing to do here. No clean up function for geostore.
-=======
-
-    return geojson
->>>>>>> 0db4bbc6
-
-
-@pytest.fixture()
-@pytest.mark.asyncio()
-<<<<<<< HEAD
-async def geostore_huge(async_client: AsyncClient) -> AsyncGenerator[str, None]:
-    with open(f"{os.path.dirname(__file__)}/fixtures/geojson/test_huge.geojson") as src:
-        geojson = json.load(src)
-    # Get geostore ID
-    geostore_id = await _create_geostore(geojson, async_client)
-
-    yield geostore_id
-
-    # Clean up
-    # Nothing to do here. No clean up function for geostore.
 
 
 async def _create_geostore(geojson: Dict[str, Any], async_client: AsyncClient) -> str:
-=======
-async def geostore(async_client: AsyncClient, geojson) -> AsyncGenerator[str, None]:
->>>>>>> 0db4bbc6
     payload = {
         "geometry": geojson["features"][0]["geometry"],
     }
