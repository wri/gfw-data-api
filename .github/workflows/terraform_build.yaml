name: Run tests and apply terraform changes for current branch

on: [push]

jobs:
  build:

    runs-on: ubuntu-latest

    steps:
    - uses: actions/checkout@v1

    - name: Test with pytest
      run: |
        ./scripts/test
        ./scripts/test_v2 --no_build

    - name: Run codacy-coverage-reporter
      uses: codacy/codacy-coverage-reporter-action@master
      with:
        project-token: ${{ secrets.CODACY_PROJECT_TOKEN }}
        coverage-reports: tests/cobertura.xml, tests_v2/cobertura.xml

    - name: Run CodeCOV action
      uses: codecov/codecov-action@v1
      with:
        token: ${{ secrets.CODECOV_TOKEN }}
        files: tests/cobertura.xml, tests_v2/cobertura.xml
        flags: unittests
        name: codecov-umbrella
        fail_ci_if_error: false
        verbose: false

    - name: Deploy production
<<<<<<< HEAD
      if: success() && github.ref == 'refs/heads/master'
=======
      if: success() && (github.ref_name == 'master')
>>>>>>> 55709ab0
      env:
        ENV: production
        AWS_ACCESS_KEY_ID: ${{ secrets.aws_key_production }}
        AWS_SECRET_ACCESS_KEY: ${{ secrets.aws_secret_production }}
        AWS_REGION: ${{ secrets.aws_region_production }}
      run: |
        ./scripts/infra plan -w ${{ github.ref }}
        ./scripts/infra apply

    - name: Deploy staging
<<<<<<< HEAD
      if: success() && github.ref == 'refs/heads/develop'
=======
      if: success() && (github.ref_name == 'develop')
>>>>>>> 55709ab0
      env:
        ENV: staging
        AWS_ACCESS_KEY_ID: ${{ secrets.aws_key_staging }}
        AWS_SECRET_ACCESS_KEY: ${{ secrets.aws_secret_staging }}
        AWS_REGION: ${{ secrets.aws_region_staging }}
      run: |
        ./scripts/infra plan -w ${{ github.ref }}
        ./scripts/infra apply

    - name: Deploy dev
<<<<<<< HEAD
      if: success() && (! github.ref == 'refs/heads/master' && github.ref == 'refs/heads/develop')
=======
      if: success() && (github.ref_name != 'develop') && (github.ref_name != 'master')
>>>>>>> 55709ab0
      env:
        ENV: dev
        AWS_ACCESS_KEY_ID: ${{ secrets.aws_key_dev }}
        AWS_SECRET_ACCESS_KEY: ${{ secrets.aws_secret_dev }}
        AWS_REGION: ${{ secrets.aws_region_dev }}
      run: |
        ./scripts/infra plan -w ${{ github.ref }}
        ./scripts/infra apply<|MERGE_RESOLUTION|>--- conflicted
+++ resolved
@@ -32,11 +32,7 @@
         verbose: false
 
     - name: Deploy production
-<<<<<<< HEAD
-      if: success() && github.ref == 'refs/heads/master'
-=======
       if: success() && (github.ref_name == 'master')
->>>>>>> 55709ab0
       env:
         ENV: production
         AWS_ACCESS_KEY_ID: ${{ secrets.aws_key_production }}
@@ -47,11 +43,7 @@
         ./scripts/infra apply
 
     - name: Deploy staging
-<<<<<<< HEAD
-      if: success() && github.ref == 'refs/heads/develop'
-=======
       if: success() && (github.ref_name == 'develop')
->>>>>>> 55709ab0
       env:
         ENV: staging
         AWS_ACCESS_KEY_ID: ${{ secrets.aws_key_staging }}
@@ -62,11 +54,7 @@
         ./scripts/infra apply
 
     - name: Deploy dev
-<<<<<<< HEAD
-      if: success() && (! github.ref == 'refs/heads/master' && github.ref == 'refs/heads/develop')
-=======
       if: success() && (github.ref_name != 'develop') && (github.ref_name != 'master')
->>>>>>> 55709ab0
       env:
         ENV: dev
         AWS_ACCESS_KEY_ID: ${{ secrets.aws_key_dev }}
