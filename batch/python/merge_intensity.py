--- conflicted
+++ resolved
@@ -83,18 +83,11 @@
     with ProcessPoolExecutor(max_workers=NUM_PROCESSES) as executor:
         for tile in executor.map(process_rasters, tiles):
             logger.info(f"Finished processing tile {tile}")
-<<<<<<< HEAD
-=======
 
->>>>>>> 016d2438
 
 def process_rasters(args: Tuple[str, str, str]):
     (date_conf_uri, intensity_uri, output_uri) = args
 
-<<<<<<< HEAD
-def process_rasters(date_conf_uri: str, intensity_uri: str, output_uri: str):
-=======
->>>>>>> 016d2438
     s3_client = get_s3_client()
 
     # Download both files into a temporary directory
