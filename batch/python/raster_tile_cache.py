#!/usr/bin/env python

import math
import multiprocessing
import os
import subprocess as sp
import sys
from concurrent.futures import ProcessPoolExecutor
from concurrent.futures.process import BrokenProcessPool
from tempfile import TemporaryDirectory
from typing import Dict, List, Optional, Tuple

import boto3
from errors import GDALError, SubprocessKilledError
from logger import get_logger
from tileputty.upload_tiles import upload_tiles
from typer import Argument, Option, run

AWS_REGION = os.environ.get("AWS_REGION")
AWS_ENDPOINT_URL = os.environ.get("ENDPOINT_URL")  # For boto
NUM_PROCESSES = int(
    os.environ.get(
        "NUM_PROCESSES", os.environ.get("CORES", multiprocessing.cpu_count())
    )
)
LOGGER = get_logger(__name__)


def get_s3_client(aws_region=AWS_REGION, endpoint_url=AWS_ENDPOINT_URL):
    return boto3.client("s3", region_name=aws_region, endpoint_url=endpoint_url)


def get_s3_path_parts(s3url):
    just_path = s3url.split("s3://")[1]
    bucket = just_path.split("/")[0]
    key = "/".join(just_path.split("/")[1:])
    return bucket, key


def run_gdal_subcommand(cmd: List[str], env: Optional[Dict] = None) -> Tuple[str, str]:
    """Run GDAL as sub command and catch common errors."""

    gdal_env = os.environ.copy()
    if env:
        gdal_env.update(**env)

    LOGGER.debug(f"RUN subcommand {cmd}, using env {gdal_env}")
    p = sp.Popen(cmd, stdout=sp.PIPE, stderr=sp.PIPE, env=gdal_env)

    o_byte, e_byte = p.communicate()

    # somehow return type when running `gdalbuildvrt` is str but otherwise bytes
    try:
        o = o_byte.decode("utf-8")
        e = e_byte.decode("utf-8")
    except AttributeError:
        o = str(o_byte)
        e = str(e_byte)

    if p.returncode < 0:
        raise SubprocessKilledError()
    elif p.returncode != 0:
        raise GDALError(e)

    return o, e


def get_input_tiles(prefix: str) -> List[Tuple[str, str]]:
    bucket, prefix = get_s3_path_parts(prefix)

    tiles: List[Tuple[str, str]] = list()

    s3_client = get_s3_client()

    paginator = s3_client.get_paginator("list_objects_v2")
    for page in paginator.paginate(Bucket=bucket, Prefix=prefix):
        try:
            contents = page["Contents"]
        except KeyError:
            break

        for obj in contents:
            key = str(obj["Key"])
            if key.endswith(".tif"):
                LOGGER.info(f"Found remote TIFF: {key}")
                tile = (bucket, key)
                tiles.append(tile)

    return tiles


<<<<<<< HEAD
def create_tiles(args: Tuple[Tuple[str, str], str, str, str, str, int, bool, int, int]):
=======
def create_tiles(args: Tuple[Tuple[str, str], str, str, str, str, int, bool, int]):
>>>>>>> 016d2438
    (
        tile,
        dataset,
        version,
        target_bucket,
        implementation,
        zoom_level,
        skip_empty_tiles,
        sub_processes,
<<<<<<< HEAD
        bit_depth,
=======
>>>>>>> 016d2438
    ) = args

    with TemporaryDirectory() as download_dir, TemporaryDirectory() as tiles_dir:
        tile_name = os.path.basename(tile[1])
        tile_path = os.path.join(download_dir, tile_name)
<<<<<<< HEAD
=======

        LOGGER.info(f"Beginning download of {tile_name}")
        get_s3_client().download_file(tile[0], tile[1], tile_path)
>>>>>>> 016d2438

        LOGGER.info(f"Beginning download of {tile_name}")
        get_s3_client().download_file(tile[0], tile[1], tile_path)

        if bit_depth == 8:
            gdal2tiles: str = "gdal2tiles.py"
        else:
            gdal2tiles = "16bpp_gdal2tiles.py"

        cmd: List[str] = [
            gdal2tiles,
            f"--zoom={zoom_level}",
            "--s_srs",
            "EPSG:3857",
            "--resampling=near",
            f"--processes={sub_processes}",
            "--xyz",
        ]

        if skip_empty_tiles:
            cmd += ["-x"]

        cmd += [tile_path, tiles_dir]

        LOGGER.info(f"Running gdal2tiles on {tile_name}")
        run_gdal_subcommand(cmd)

        LOGGER.info(f"Uploading tiles for {tile_name} using TilePutty")
        upload_tiles(
            tiles_dir,
            dataset,
            version,
            cores=sub_processes,
            bucket=target_bucket,
            implementation=implementation,
        )

    return tile_name


def raster_tile_cache(
    dataset: str = Option(..., help="Dataset name."),
    version: str = Option(..., help="Version number."),
    zoom_level: int = Option(..., help="Zoom level."),
    implementation: str = Option(..., help="Implementation name/pixel meaning."),
    target_bucket: str = Option(..., help="Target bucket."),
    skip_empty_tiles: bool = Option(
        False, "--skip_empty_tiles", help="Do not write empty tiles to tile cache."
    ),
    bit_depth: int = Option(8, help="Number of bits per channel to use."),
    tile_set_prefix: str = Argument(..., help="Tile prefix."),
):
    LOGGER.info(f"Raster tile set asset prefix: {tile_set_prefix}")

    tiles: List[Tuple[str, str]] = get_input_tiles(tile_set_prefix)

    # If there are no files, what can we do? Just exit I guess!
    if not tiles:
        LOGGER.info("No input files! I guess we're good then?")
        return

    sub_processes = max(math.floor(NUM_PROCESSES / len(tiles)), 1)
    LOGGER.info(f"Using {sub_processes} sub-processes per process")

    args = (
        (
            tile,
            dataset,
            version,
            target_bucket,
            implementation,
            zoom_level,
            skip_empty_tiles,
            sub_processes,
            bit_depth,
        )
        for tile in tiles
    )

    # Cannot use normal pool here, since we run sub-processes
    # https://stackoverflow.com/a/61470465/1410317
    with ProcessPoolExecutor(max_workers=NUM_PROCESSES) as executor:
        for tile in executor.map(create_tiles, args):
            LOGGER.info(f"Finished processing tile {tile}")


if __name__ == "__main__":
    try:
        run(raster_tile_cache)
    except (BrokenProcessPool, SubprocessKilledError):
<<<<<<< HEAD
        LOGGER.error("One of our subprocesses was killed! Exiting with 137")
=======
        LOGGER.error("One of our subprocesses as killed! Exiting with 137")
>>>>>>> 016d2438
        sys.exit(137)<|MERGE_RESOLUTION|>--- conflicted
+++ resolved
@@ -89,11 +89,7 @@
     return tiles
 
 
-<<<<<<< HEAD
 def create_tiles(args: Tuple[Tuple[str, str], str, str, str, str, int, bool, int, int]):
-=======
-def create_tiles(args: Tuple[Tuple[str, str], str, str, str, str, int, bool, int]):
->>>>>>> 016d2438
     (
         tile,
         dataset,
@@ -103,21 +99,15 @@
         zoom_level,
         skip_empty_tiles,
         sub_processes,
-<<<<<<< HEAD
         bit_depth,
-=======
->>>>>>> 016d2438
     ) = args
 
     with TemporaryDirectory() as download_dir, TemporaryDirectory() as tiles_dir:
         tile_name = os.path.basename(tile[1])
         tile_path = os.path.join(download_dir, tile_name)
-<<<<<<< HEAD
-=======
 
         LOGGER.info(f"Beginning download of {tile_name}")
         get_s3_client().download_file(tile[0], tile[1], tile_path)
->>>>>>> 016d2438
 
         LOGGER.info(f"Beginning download of {tile_name}")
         get_s3_client().download_file(tile[0], tile[1], tile_path)
@@ -208,9 +198,5 @@
     try:
         run(raster_tile_cache)
     except (BrokenProcessPool, SubprocessKilledError):
-<<<<<<< HEAD
         LOGGER.error("One of our subprocesses was killed! Exiting with 137")
-=======
-        LOGGER.error("One of our subprocesses as killed! Exiting with 137")
->>>>>>> 016d2438
         sys.exit(137)