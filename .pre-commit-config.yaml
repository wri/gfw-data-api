exclude: '^$'
fail_fast: false
repos:
-   repo: https://github.com/asottile/seed-isort-config
    rev: v2.2.0
    hooks:
    - id: seed-isort-config
-   repo: https://github.com/pre-commit/mirrors-isort
    rev: v5.10.1
    hooks:
    - id: isort
-   repo: https://github.com/myint/docformatter
<<<<<<< HEAD
    rev: eb1df347edd128b30cd3368dddc3aa65edcfac38  # pragma: allowlist secret
=======
    rev: eb1df347edd128b30cd3368dddc3aa65edcfac38  #  pragma: allowlist secret
>>>>>>> 986405d3
    hooks:
    - id: docformatter
      args: [--in-place]
-   repo: https://github.com/ambv/black
    rev: 24.10.0
    hooks:
    - id: black
      language_version: python3.10
-   repo: https://github.com/pre-commit/pre-commit-hooks
    rev: v5.0.0
    hooks:
    - id: detect-aws-credentials
    - id: detect-private-key
    - id: trailing-whitespace
-   repo: https://github.com/pycqa/flake8
    rev: 7.1.1
    hooks:
    - id: flake8
-   repo: https://github.com/pre-commit/mirrors-mypy
    rev: v1.14.1
    hooks:
    - id: mypy
-   repo: https://github.com/Yelp/detect-secrets
    rev: v1.5.0
    hooks:
    - id: detect-secrets
      args: ['--baseline', '.secrets.baseline'] # run: `pip install detect-secrets` to establish baseline
      exclude: Pipfile.lock<|MERGE_RESOLUTION|>--- conflicted
+++ resolved
@@ -10,11 +10,7 @@
     hooks:
     - id: isort
 -   repo: https://github.com/myint/docformatter
-<<<<<<< HEAD
-    rev: eb1df347edd128b30cd3368dddc3aa65edcfac38  # pragma: allowlist secret
-=======
     rev: eb1df347edd128b30cd3368dddc3aa65edcfac38  #  pragma: allowlist secret
->>>>>>> 986405d3
     hooks:
     - id: docformatter
       args: [--in-place]
