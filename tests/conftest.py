--- conflicted
+++ resolved
@@ -10,7 +10,6 @@
 from docker.models.containers import ContainerCollection
 from fastapi.testclient import TestClient
 from httpx import AsyncClient
-from moto import mock_ecs
 
 from app.routes import is_admin, is_service_account
 from app.settings.globals import (
@@ -22,14 +21,9 @@
     PIXETL_JOB_DEFINITION,
     PIXETL_JOB_QUEUE,
     POSTGRESQL_CLIENT_JOB_DEFINITION,
-<<<<<<< HEAD
-    TILE_CACHE_CLUSTER,
-=======
     TILE_CACHE_BUCKET,
->>>>>>> 1c8dd9a2
     TILE_CACHE_JOB_DEFINITION,
     TILE_CACHE_JOB_QUEUE,
-    TILE_CACHE_SERVICE,
 )
 
 from . import (
@@ -72,28 +66,6 @@
 #         # client.stop()
 
 
-# TODO Fixme
-# @pytest.fixture(scope="session", autouse=True)
-# def ecs_client():
-#     with mock_ecs():
-#         client = boto3.client("ecs", region_name="us-east-1")
-#         task_definition = client.register_task_definition(
-#             family="test_task",
-#             networkMode='host',
-#             containerDefinitions=[{
-#             'name': 'test_container',
-#             'image': 'test_image',}]
-#         )
-#         cluster = client.create_cluster(clusterName=TILE_CACHE_CLUSTER)
-#         service = client.create_service(
-#             cluster=cluster["cluster"]["clusterArn"],
-#             serviceName=TILE_CACHE_SERVICE,
-#             taskDefinition=task_definition['taskDefinition']['taskDefinitionArn'])
-#         yield client
-#
-#         # client.stop()
-
-
 @pytest.fixture(scope="session", autouse=True)
 def batch_client():
     services = ["ec2", "ecs", "logs", "iam", "batch"]
