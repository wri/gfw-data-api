--- conflicted
+++ resolved
@@ -18,8 +18,8 @@
 from docker.models.containers import ContainerCollection
 from httpx import AsyncClient
 
-from app.authentication.api_keys import get_api_key, api_key_is_valid
-from app.authentication.token import get_manager, is_service_account, get_admin
+from app.authentication.api_keys import api_key_is_valid, get_api_key
+from app.authentication.token import get_admin, get_manager, is_service_account
 from app.models.pydantic.authentication import User
 from app.routes.datasets.dataset import get_owner
 from app.settings.globals import (
@@ -43,6 +43,7 @@
 pytest.register_assert_rewrite("tests.utils")
 
 from tests import (
+    ADMIN_1,
     APPEND_TSV_NAME,
     APPEND_TSV_PATH,
     BUCKET,
@@ -56,21 +57,19 @@
     GEOJSON_PATH2,
     GPKG_NAME,
     GPKG_PATH,
+    MANAGER_1,
     PORT,
     SHP_NAME,
     SHP_PATH,
     TSV_NAME,
     TSV_PATH,
+    USER_1,
     AWSMock,
     MemoryServer,
     session,
-    setup_clients, MANAGER_1, ADMIN_1, USER_1,
+    setup_clients,
 )
-<<<<<<< HEAD
-from .utils import bool_function_closure, delete_logs, print_logs, upload_fake_data
-=======
 from tests.utils import delete_logs, print_logs, upload_fake_data
->>>>>>> 7aef588d
 
 FAKE_INT_DATA_PARAMS = {
     "dtype": rasterio.uint16,
@@ -408,7 +407,7 @@
     mock_get_user: User | bool,
     mock_get_owner: User | bool = False,
     mock_is_service_account: bool = True,
-    mock_api_key: str | bool = True
+    mock_api_key: str | bool = True,
 ):
     from app.main import app
 
@@ -427,13 +426,6 @@
     elif mock_get_user is True:
         app.dependency_overrides[get_owner] = lambda: USER_1
 
-<<<<<<< HEAD
-    app.dependency_overrides[get_manager] = get_admin_mocked
-    app.dependency_overrides[get_owner] = get_manager_mocked
-    app.dependency_overrides[is_service_account] = bool_function_closure(
-        True, with_args=True
-    )
-=======
     if isinstance(mock_get_owner, User):
         app.dependency_overrides[get_owner] = lambda: mock_get_owner
     elif mock_get_owner is True:
@@ -444,11 +436,16 @@
 
     if isinstance(mock_api_key, str):
         app.dependency_overrides[api_key_is_valid] = lambda: True
-        app.dependency_overrides[get_api_key] = lambda: lambda: (str(uuid.uuid4()), "localhost")
+        app.dependency_overrides[get_api_key] = lambda: lambda: (
+            str(uuid.uuid4()),
+            "localhost",
+        )
     elif mock_api_key is True:
         app.dependency_overrides[api_key_is_valid] = lambda: True
-        app.dependency_overrides[get_api_key] = lambda: lambda: (mock_api_key, "localhost")
->>>>>>> 7aef588d
+        app.dependency_overrides[get_api_key] = lambda: lambda: (
+            mock_api_key,
+            "localhost",
+        )
 
     async with LifespanManager(app) as manager:
         async with AsyncClient(
@@ -461,8 +458,7 @@
 
 @pytest_asyncio.fixture
 async def async_client(db_clean):
-    """Async test client suitable for most use cases
-    (mocks get_admin, get_manager, is_service_account, and API key code)
-    """
+    """Async test client suitable for most use cases (mocks get_admin,
+    get_manager, is_service_account, and API key code)"""
     async with client_with_mocks(True, True, False) as test_client:
         yield test_client