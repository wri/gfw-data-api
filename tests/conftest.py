--- conflicted
+++ resolved
@@ -7,17 +7,9 @@
 from http.server import HTTPServer
 
 import boto3
-<<<<<<< HEAD
+import httpx
 import pytest
 import rasterio
-import requests
-=======
-import httpx
-import numpy
-import pytest
-import rasterio
-from affine import Affine
->>>>>>> 9c9175d8
 from alembic.config import main
 from docker.models.containers import ContainerCollection
 from fastapi.testclient import TestClient
@@ -249,40 +241,8 @@
     s3_client.create_bucket(Bucket=DATA_LAKE_BUCKET)
     s3_client.create_bucket(Bucket=TILE_CACHE_BUCKET)
 
-<<<<<<< HEAD
     upload_fake_data(**FAKE_INT_DATA_PARAMS)
     upload_fake_data(**FAKE_FLOAT_DATA_PARAMS)
-=======
-    RAW_TILE_SET_PREFIX = "test/v1.1.1/raw"
-    dataset_profile = {
-        "driver": "GTiff",
-        "nodata": 0,
-        "dtype": rasterio.uint16,
-        "count": 1,
-        "width": 100,
-        "height": 100,
-        "blockxsize": 100,
-        "blockysize": 100,
-        "crs": CRS.from_epsg(4326),
-        # 0.003332345971563981 is the pixel size of 90/27008
-        "transform": Affine(0.003332345971563981, 0, 1, 0, -0.003332345971563981, 1),
-    }
-    with rasterio.Env():
-        with rasterio.open("0000000000-0000000000.tif", "w", **dataset_profile) as dst:
-            dummy_data = numpy.ones((100, 100), rasterio.uint16)
-            dst.write(dummy_data.astype(rasterio.uint16), 1)
-
-    s3_client.upload_file(
-        "0000000000-0000000000.tif",
-        DATA_LAKE_BUCKET,
-        f"{RAW_TILE_SET_PREFIX}/0000000000-0000000000.tif",
-    )
-    s3_client.upload_file(
-        "tests/fixtures/tiles.geojson",
-        DATA_LAKE_BUCKET,
-        f"{RAW_TILE_SET_PREFIX}/tiles.geojson",
-    )
->>>>>>> 9c9175d8
 
     s3_client.upload_file(GEOJSON_PATH, BUCKET, GEOJSON_NAME)
     s3_client.upload_file(TSV_PATH, BUCKET, TSV_NAME)
