import csv
import io
import os
import shutil
import threading
from http.server import HTTPServer

import boto3
import numpy
import pytest
import rasterio
import requests
from affine import Affine
from alembic.config import main
from docker.models.containers import ContainerCollection
from fastapi.testclient import TestClient
from httpx import AsyncClient
from rasterio.crs import CRS

from app.routes import is_admin, is_service_account
from app.settings.globals import (
    AURORA_JOB_QUEUE,
    AURORA_JOB_QUEUE_FAST,
    AWS_REGION,
    DATA_LAKE_BUCKET,
    DATA_LAKE_JOB_QUEUE,
    GDAL_PYTHON_JOB_DEFINITION,
    PIXETL_JOB_DEFINITION,
    PIXETL_JOB_QUEUE,
    POSTGRESQL_CLIENT_JOB_DEFINITION,
    TILE_CACHE_BUCKET,
    TILE_CACHE_JOB_DEFINITION,
    TILE_CACHE_JOB_QUEUE,
    RASTER_ANALYSIS_LAMBDA_NAME,
)

from . import (
    APPEND_TSV_NAME,
    APPEND_TSV_PATH,
    BUCKET,
    GEOJSON_NAME,
    GEOJSON_PATH,
    PORT,
    SHP_NAME,
    SHP_PATH,
    TSV_NAME,
    TSV_PATH,
    AWSMock,
    MemoryServer,
    is_admin_mocked,
    is_service_account_mocked,
    setup_clients,
)

# TODO Fixme
# @pytest.fixture(scope="session", autouse=True)
# def ecs_client():
#     with mock_ecs():
#         client = boto3.client("ecs", region_name="us-east-1")
#         task_definition = client.register_task_definition(
#             family="test_task",
#             networkMode='host',
#             containerDefinitions=[{
#             'name': 'test_container',
#             'image': 'test_image',}]
#         )
#         cluster = client.create_cluster(clusterName=TILE_CACHE_CLUSTER)
#         service = client.create_service(
#             cluster=cluster["cluster"]["clusterArn"],
#             serviceName=TILE_CACHE_SERVICE,
#             taskDefinition=task_definition['taskDefinition']['taskDefinitionArn'])
#         yield client
#
#         # client.stop()


@pytest.fixture(scope="session", autouse=True)
def batch_client():
    services = ["ec2", "ecs", "logs", "iam", "batch"]
    aws_mock = AWSMock(*services)

    original_run = ContainerCollection.run

    def patch_run(self, *k, **kwargs):
        kwargs["network"] = "gfw-data-api_test_default"
        return original_run(self, *k, **kwargs)

    ContainerCollection.run = patch_run

    vpc_id, subnet_id, sg_id, iam_arn = setup_clients(
        aws_mock.mocked_services["ec2"]["client"],
        aws_mock.mocked_services["iam"]["client"],
    )

    aurora_writer_env = aws_mock.add_compute_environment(
        "aurora_writer", subnet_id, sg_id, iam_arn
    )
    s3_writer_env = aws_mock.add_compute_environment(
        "s3_writer", subnet_id, sg_id, iam_arn
    )
    pixetl_env = aws_mock.add_compute_environment("pixetl", subnet_id, sg_id, iam_arn)

    aws_mock.add_job_queue(AURORA_JOB_QUEUE, aurora_writer_env["computeEnvironmentArn"])
    aws_mock.add_job_queue(
        AURORA_JOB_QUEUE_FAST, aurora_writer_env["computeEnvironmentArn"]
    )
    aws_mock.add_job_queue(DATA_LAKE_JOB_QUEUE, s3_writer_env["computeEnvironmentArn"])
    aws_mock.add_job_queue(TILE_CACHE_JOB_QUEUE, s3_writer_env["computeEnvironmentArn"])
    aws_mock.add_job_queue(PIXETL_JOB_QUEUE, pixetl_env["computeEnvironmentArn"])

    aws_mock.add_job_definition(GDAL_PYTHON_JOB_DEFINITION, "batch_gdal-python_test")
    aws_mock.add_job_definition(
        POSTGRESQL_CLIENT_JOB_DEFINITION, "batch_postgresql-client_test"
    )
    aws_mock.add_job_definition(TILE_CACHE_JOB_DEFINITION, "batch_tile_cache_test")
    aws_mock.add_job_definition(PIXETL_JOB_DEFINITION, "pixetl_test")

    yield aws_mock.mocked_services["batch"]["client"], aws_mock.mocked_services["logs"][
        "client"
    ]

    aws_mock.print_logs()
    aws_mock.stop_services()


#
#
# @pytest.fixture(scope="session", autouse=True)
# def db():
#     """Acquire a database session for a test and make sure the connection gets
#     properly closed, even if test fails.
#
#     This is a synchronous connection using psycopg2.
#     """
#     with contextlib.ExitStack() as stack:
#         yield stack.enter_context(session())
#
#
@pytest.fixture(autouse=True)
def client():
    """Set up a clean database before running a test Run all migrations before
    test and downgrade afterwards."""
    from app.main import app

    main(["--raiseerr", "upgrade", "head"])
    app.dependency_overrides[is_admin] = is_admin_mocked
    app.dependency_overrides[is_service_account] = is_service_account_mocked

    with TestClient(app) as client:
        yield client

    app.dependency_overrides = {}
    main(["--raiseerr", "downgrade", "base"])


@pytest.fixture(autouse=True)
@pytest.mark.asyncio
async def async_client():
    """Async Test Client."""
    from app.main import app

    # main(["--raiseerr", "upgrade", "head"])
    app.dependency_overrides[is_admin] = is_admin_mocked
    app.dependency_overrides[is_service_account] = is_service_account_mocked

    async with AsyncClient(app=app, base_url="http://test", trust_env=False) as client:
        yield client

    # app.dependency_overrides = {}
    # main(["--raiseerr", "downgrade", "base"])


@pytest.fixture(scope="session")
def httpd():

    server_class = HTTPServer
    handler_class = MemoryServer

    port = PORT

    httpd = server_class(("0.0.0.0", port), handler_class)

    t = threading.Thread(target=httpd.serve_forever)  # , daemon=True)
    t.start()

    yield httpd

    httpd.shutdown()
    t.join()


@pytest.fixture(autouse=True)
def flush_request_list(httpd):
    """Delete request cache before every test."""
    requests.delete(f"http://localhost:{httpd.server_port}")


@pytest.fixture(autouse=True, scope="session")
def copy_fixtures():
    # Upload file to mocked S3 bucket
    s3_client = boto3.client(
        "s3", region_name=AWS_REGION, endpoint_url="http://motoserver:5000"
    )

    s3_client.create_bucket(Bucket=BUCKET)
    s3_client.create_bucket(Bucket=DATA_LAKE_BUCKET)
    s3_client.create_bucket(Bucket=TILE_CACHE_BUCKET)

    # FIXME: Factor this out, or put in test_versions.py
    RAW_TILE_SET_PREFIX = "test/v1.1.1/raw"
    dataset_profile = {
        "driver": "GTiff",
        "nodata": 0,
        "dtype": rasterio.uint16,
        "count": 1,
        "width": 100,
        "height": 100,
        "blockxsize": 100,
        "blockysize": 100,
        "crs": CRS.from_epsg(4326),
        "transform": Affine(0.01, 0, 1, 0, -0.01, 1),
    }
    with rasterio.Env():
        with rasterio.open("0000000000-0000000000.tif", "w", **dataset_profile) as dst:
            dummy_data = numpy.ones((100, 100), rasterio.uint16)
            dst.write(dummy_data.astype(rasterio.uint16), 1)

    s3_client.upload_file(
        "0000000000-0000000000.tif",
        DATA_LAKE_BUCKET,
        f"{RAW_TILE_SET_PREFIX}/0000000000-0000000000.tif",
    )
    s3_client.upload_file(
        "tests/fixtures/tiles.geojson",
        DATA_LAKE_BUCKET,
        f"{RAW_TILE_SET_PREFIX}/tiles.geojson",
    )

    s3_client.upload_file(GEOJSON_PATH, BUCKET, GEOJSON_NAME)
    s3_client.upload_file(TSV_PATH, BUCKET, TSV_NAME)
    s3_client.upload_file(SHP_PATH, BUCKET, SHP_NAME)
    s3_client.upload_file(APPEND_TSV_PATH, BUCKET, APPEND_TSV_NAME)

    # upload a separate for each row so we can test running large numbers of sources in parallel
    reader = csv.DictReader(open(TSV_PATH, newline=""), delimiter="\t")
    for row in reader:
        out = io.StringIO(newline="")
        writer = csv.DictWriter(out, delimiter="\t", fieldnames=reader.fieldnames)
        writer.writeheader()
        writer.writerow(row)

        s3_client.put_object(
            Body=str.encode(out.getvalue()),
            Bucket=BUCKET,
            Key=f"test_{reader.line_num}.tsv",
        )
        out.close()

<<<<<<< HEAD
    # yield
    #
    # s3_resource = boto3.resource(
    #     "s3", region_name=AWS_REGION, endpoint_url="http://motoserver:5000"
    # )
    # for test_bucket in (BUCKET, DATA_LAKE_BUCKET, TILE_CACHE_BUCKET):
    #     bucket = s3_resource.Bucket(test_bucket)
    #     for key in bucket.objects.all():
    #         key.delete()
    #     bucket.delete()


@pytest.fixture(autouse=True)
async def tmp_folder():
    """Create TMP dir."""

    curr_dir = os.path.dirname(__file__)
    tmp_dir = os.path.join(curr_dir, "fixtures", "tmp")
    os.makedirs(tmp_dir, exist_ok=True)

    ready = os.path.join(tmp_dir, "READY")

    # Create zerobytes READY file
    with open(ready, "w"):
        pass
    yield

    # clean up
    shutil.rmtree(tmp_dir)
=======

@pytest.fixture(scope="session", autouse=True)
def lambda_client():
    services = ["lambda", "iam", "logs"]
    aws_mock = AWSMock(*services)

    resp = aws_mock.mocked_services["iam"]["client"].create_role(
        RoleName="TestRole", AssumeRolePolicyDocument="some_policy"
    )
    iam_arn = resp["Role"]["Arn"]

    def create_lambda(func_str):
        aws_mock.create_lambda_function(
            func_str, RASTER_ANALYSIS_LAMBDA_NAME, "lambda_function.lambda_handler", "python3.7", iam_arn
        )

    yield create_lambda

    aws_mock.stop_services()
>>>>>>> 58987fb8
<|MERGE_RESOLUTION|>--- conflicted
+++ resolved
@@ -28,10 +28,10 @@
     PIXETL_JOB_DEFINITION,
     PIXETL_JOB_QUEUE,
     POSTGRESQL_CLIENT_JOB_DEFINITION,
+    RASTER_ANALYSIS_LAMBDA_NAME,
     TILE_CACHE_BUCKET,
     TILE_CACHE_JOB_DEFINITION,
     TILE_CACHE_JOB_QUEUE,
-    RASTER_ANALYSIS_LAMBDA_NAME,
 )
 
 from . import (
@@ -256,7 +256,6 @@
         )
         out.close()
 
-<<<<<<< HEAD
     # yield
     #
     # s3_resource = boto3.resource(
@@ -286,7 +285,7 @@
 
     # clean up
     shutil.rmtree(tmp_dir)
-=======
+
 
 @pytest.fixture(scope="session", autouse=True)
 def lambda_client():
@@ -300,10 +299,13 @@
 
     def create_lambda(func_str):
         aws_mock.create_lambda_function(
-            func_str, RASTER_ANALYSIS_LAMBDA_NAME, "lambda_function.lambda_handler", "python3.7", iam_arn
+            func_str,
+            RASTER_ANALYSIS_LAMBDA_NAME,
+            "lambda_function.lambda_handler",
+            "python3.7",
+            iam_arn,
         )
 
     yield create_lambda
 
-    aws_mock.stop_services()
->>>>>>> 58987fb8
+    aws_mock.stop_services()