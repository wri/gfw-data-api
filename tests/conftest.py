import csv
import io
import threading
from http.server import HTTPServer

import boto3
import pytest
import requests
from alembic.config import main
from docker.models.containers import ContainerCollection
from fastapi.testclient import TestClient
from httpx import AsyncClient

from app.routes import is_admin, is_service_account
from app.settings.globals import (
    AURORA_JOB_QUEUE,
    AURORA_JOB_QUEUE_FAST,
    AWS_REGION,
    DATA_LAKE_BUCKET,
    DATA_LAKE_JOB_QUEUE,
    GDAL_PYTHON_JOB_DEFINITION,
    PIXETL_JOB_DEFINITION,
    PIXETL_JOB_QUEUE,
    POSTGRESQL_CLIENT_JOB_DEFINITION,
    TILE_CACHE_BUCKET,
    TILE_CACHE_JOB_DEFINITION,
    TILE_CACHE_JOB_QUEUE,
<<<<<<< HEAD
    RASTER_ANALYSIS_LAMBDA_NAME
=======
    RASTER_ANALYSIS_LAMBDA_NAME,
>>>>>>> dab21cd9
)

from . import (
    APPEND_TSV_NAME,
    APPEND_TSV_PATH,
    BUCKET,
    GEOJSON_NAME,
    GEOJSON_PATH,
    PORT,
    SHP_NAME,
    SHP_PATH,
    TSV_NAME,
    TSV_PATH,
    AWSMock,
    MemoryServer,
    is_admin_mocked,
    is_service_account_mocked,
    setup_clients,
)

# TODO Fixme
# @pytest.fixture(scope="session", autouse=True)
# def ecs_client():
#     with mock_ecs():
#         client = boto3.client("ecs", region_name="us-east-1")
#         task_definition = client.register_task_definition(
#             family="test_task",
#             networkMode='host',
#             containerDefinitions=[{
#             'name': 'test_container',
#             'image': 'test_image',}]
#         )
#         cluster = client.create_cluster(clusterName=TILE_CACHE_CLUSTER)
#         service = client.create_service(
#             cluster=cluster["cluster"]["clusterArn"],
#             serviceName=TILE_CACHE_SERVICE,
#             taskDefinition=task_definition['taskDefinition']['taskDefinitionArn'])
#         yield client
#
#         # client.stop()


@pytest.fixture(scope="session", autouse=True)
def batch_client():
    services = ["ec2", "ecs", "logs", "iam", "batch"]
    aws_mock = AWSMock(*services)

    original_run = ContainerCollection.run

    def patch_run(self, *k, **kwargs):
        kwargs["network"] = "gfw-data-api_test_default"
        return original_run(self, *k, **kwargs)

    ContainerCollection.run = patch_run

    vpc_id, subnet_id, sg_id, iam_arn = setup_clients(
        aws_mock.mocked_services["ec2"]["client"],
        aws_mock.mocked_services["iam"]["client"],
    )

    aurora_writer_env = aws_mock.add_compute_environment(
        "aurora_writer", subnet_id, sg_id, iam_arn
    )
    s3_writer_env = aws_mock.add_compute_environment(
        "s3_writer", subnet_id, sg_id, iam_arn
    )
    pixetl_env = aws_mock.add_compute_environment("pixetl", subnet_id, sg_id, iam_arn)

    aws_mock.add_job_queue(AURORA_JOB_QUEUE, aurora_writer_env["computeEnvironmentArn"])
    aws_mock.add_job_queue(
        AURORA_JOB_QUEUE_FAST, aurora_writer_env["computeEnvironmentArn"]
    )
    aws_mock.add_job_queue(DATA_LAKE_JOB_QUEUE, s3_writer_env["computeEnvironmentArn"])
    aws_mock.add_job_queue(TILE_CACHE_JOB_QUEUE, s3_writer_env["computeEnvironmentArn"])
    aws_mock.add_job_queue(PIXETL_JOB_QUEUE, pixetl_env["computeEnvironmentArn"])

    aws_mock.add_job_definition(GDAL_PYTHON_JOB_DEFINITION, "batch_gdal-python_test")
    aws_mock.add_job_definition(
        POSTGRESQL_CLIENT_JOB_DEFINITION, "batch_postgresql-client_test"
    )
    aws_mock.add_job_definition(TILE_CACHE_JOB_DEFINITION, "batch_tile_cache_test")
    aws_mock.add_job_definition(PIXETL_JOB_DEFINITION, "pixetl_test")

    yield aws_mock.mocked_services["batch"]["client"], aws_mock.mocked_services["logs"][
        "client"
    ]

    # aws_mock.print_logs()
    aws_mock.stop_services()


#
#
# @pytest.fixture(scope="session", autouse=True)
# def db():
#     """Acquire a database session for a test and make sure the connection gets
#     properly closed, even if test fails.
#
#     This is a synchronous connection using psycopg2.
#     """
#     with contextlib.ExitStack() as stack:
#         yield stack.enter_context(session())
#
#
@pytest.fixture(autouse=True)
def client():
    """Set up a clean database before running a test Run all migrations before
    test and downgrade afterwards."""
    from app.main import app

    main(["--raiseerr", "upgrade", "head"])
    app.dependency_overrides[is_admin] = is_admin_mocked
    app.dependency_overrides[is_service_account] = is_service_account_mocked

    with TestClient(app) as client:
        yield client

    app.dependency_overrides = {}
    main(["--raiseerr", "downgrade", "base"])


@pytest.fixture(autouse=True)
@pytest.mark.asyncio
async def async_client():
    """Async Test Client."""
    from app.main import app

    # main(["--raiseerr", "upgrade", "head"])
    app.dependency_overrides[is_admin] = is_admin_mocked
    app.dependency_overrides[is_service_account] = is_service_account_mocked

    async with AsyncClient(app=app, base_url="http://test", trust_env=False) as client:
        yield client

    # app.dependency_overrides = {}
    # main(["--raiseerr", "downgrade", "base"])


@pytest.fixture(scope="session")
def httpd():

    server_class = HTTPServer
    handler_class = MemoryServer

    port = PORT

    httpd = server_class(("0.0.0.0", port), handler_class)

    t = threading.Thread(target=httpd.serve_forever)  # , daemon=True)
    t.start()

    yield httpd

    httpd.shutdown()
    t.join()


@pytest.fixture(autouse=True)
def flush_request_list(httpd):
    """Delete request cache before every test."""
    requests.delete(f"http://localhost:{httpd.server_port}")


@pytest.fixture(autouse=True)
def copy_fixtures():
    # Upload file to mocked S3 bucket
    s3_client = boto3.client(
        "s3", region_name=AWS_REGION, endpoint_url="http://motoserver:5000"
    )

    s3_client.create_bucket(Bucket=BUCKET)
    s3_client.create_bucket(Bucket=DATA_LAKE_BUCKET)
    s3_client.create_bucket(Bucket=TILE_CACHE_BUCKET)
    s3_client.upload_file(GEOJSON_PATH, BUCKET, GEOJSON_NAME)
    s3_client.upload_file(TSV_PATH, BUCKET, TSV_NAME)
    s3_client.upload_file(SHP_PATH, BUCKET, SHP_NAME)
    s3_client.upload_file(APPEND_TSV_PATH, BUCKET, APPEND_TSV_NAME)

    # upload a separate for each row so we can test running large numbers of sources in parallel
    reader = csv.DictReader(open(TSV_PATH, newline=""), delimiter="\t")
    for row in reader:
        out = io.StringIO(newline="")
        writer = csv.DictWriter(out, delimiter="\t", fieldnames=reader.fieldnames)
        writer.writeheader()
        writer.writerow(row)

        s3_client.put_object(
            Body=str.encode(out.getvalue()),
            Bucket=BUCKET,
            Key=f"test_{reader.line_num}.tsv",
        )
        out.close()


@pytest.fixture(scope="session", autouse=True)
def lambda_client():
    services = ["lambda", "iam", "logs"]
    aws_mock = AWSMock(*services)

    resp = aws_mock.mocked_services["iam"]["client"].create_role(
        RoleName="TestRole", AssumeRolePolicyDocument="some_policy"
    )
    iam_arn = resp["Role"]["Arn"]

    def create_lambda(func_str):
        aws_mock.create_lambda_function(
            func_str, RASTER_ANALYSIS_LAMBDA_NAME, "lambda_function.lambda_handler", "python3.7", iam_arn
        )

    yield create_lambda

    aws_mock.stop_services()<|MERGE_RESOLUTION|>--- conflicted
+++ resolved
@@ -25,11 +25,7 @@
     TILE_CACHE_BUCKET,
     TILE_CACHE_JOB_DEFINITION,
     TILE_CACHE_JOB_QUEUE,
-<<<<<<< HEAD
-    RASTER_ANALYSIS_LAMBDA_NAME
-=======
     RASTER_ANALYSIS_LAMBDA_NAME,
->>>>>>> dab21cd9
 )
 
 from . import (
