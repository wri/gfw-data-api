--- conflicted
+++ resolved
@@ -12,27 +12,15 @@
 from app.crud import assets, tasks, versions
 from app.models.enum.assets import AssetStatus, AssetType
 from app.models.orm.geostore import Geostore
-<<<<<<< HEAD
-
-from .. import BUCKET, GEOJSON_NAME, PORT, SHP_NAME, TSV_NAME
-from ..utils import create_default_asset
-=======
 from app.utils.aws import get_s3_client
 
 from .. import APPEND_TSV_NAME, BUCKET, GEOJSON_NAME, PORT, SHP_NAME, TSV_NAME, TSV_PATH
 from ..utils import create_default_asset, poll_jobs
->>>>>>> 1c8dd9a2
 from . import MockECSClient
 
 
 @pytest.mark.asyncio
-<<<<<<< HEAD
-@patch("app.tasks.aws_tasks.get_ecs_client")  # TODO use moto client
-async def test_vector_source_asset(ecs_client, batch_client, async_client):
-    ecs_client.return_value = MockECSClient()
-=======
 async def test_vector_source_asset(batch_client, async_client):
->>>>>>> 1c8dd9a2
     _, logs = batch_client
 
     ############################
@@ -95,13 +83,7 @@
 
 
 @pytest.mark.asyncio
-<<<<<<< HEAD
-@patch("app.tasks.aws_tasks.get_ecs_client")  # TODO use moto client
-async def test_table_source_asset(ecs_client, batch_client, async_client):
-    ecs_client.return_value = MockECSClient()
-=======
 async def test_table_source_asset(batch_client, async_client):
->>>>>>> 1c8dd9a2
     _, logs = batch_client
 
     ############################
@@ -268,26 +250,12 @@
 #     reason="Something weird going on with how I'm creating virtual CSVs. Fix later."
 # )
 @pytest.mark.asyncio
-<<<<<<< HEAD
-@patch("app.tasks.aws_tasks.get_ecs_client")  # TODO use moto client
-async def test_table_source_asset_parallel(ecs_client, batch_client, async_client):
-    ecs_client.return_value = MockECSClient()
-=======
 async def test_table_source_asset_parallel(batch_client, async_client):
->>>>>>> 1c8dd9a2
     _, logs = batch_client
 
     ############################
     # Setup test
     ############################
-<<<<<<< HEAD
-    #
-    # s3_client = get_s3_client()
-    #
-    # s3_client.create_bucket(Bucket=BUCKET)
-    # s3_client.upload_file(TSV_PATH, BUCKET, TSV_NAME)
-=======
->>>>>>> 1c8dd9a2
 
     dataset = "table_test"
     version = "v202002.1"
@@ -430,24 +398,13 @@
     assert count == len(field_schema)
 
 
-<<<<<<< HEAD
-async def _check_version_status(dataset, version):
-    row = await versions.get_version(dataset, version)
-
-    # in this test we don't set the final version status to saved or failed
-=======
 async def _check_version_status(dataset, version, log_count):
     row = await versions.get_version(dataset, version)
 
->>>>>>> 1c8dd9a2
     assert row.status == "saved"
 
     print(f"TABLE SOURCE VERSION LOGS: {row.change_log}")
-<<<<<<< HEAD
-    assert len(row.change_log) == 3
-=======
     assert len(row.change_log) == log_count
->>>>>>> 1c8dd9a2
     assert row.change_log[0]["message"] == "Successfully scheduled batch jobs"
 
 
