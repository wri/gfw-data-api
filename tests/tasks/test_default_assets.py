--- conflicted
+++ resolved
@@ -99,15 +99,7 @@
 
 
 @pytest.mark.asyncio
-<<<<<<< HEAD
-async def test_table_source_asset(batch_client):
-=======
 async def test_table_source_asset(client, batch_client):
-    # TODO: define what a callback should do
-    async def callback(message):
-        pass
->>>>>>> ab52a3c0
-
     _, logs = batch_client
 
     # test environment uses moto server
