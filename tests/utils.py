--- conflicted
+++ resolved
@@ -5,15 +5,11 @@
 from time import sleep
 from typing import Any, Dict, List, Set
 
-<<<<<<< HEAD
 import boto3
+import httpx
 import numpy
 import rasterio
-import requests
 from affine import Affine
-=======
-import httpx
->>>>>>> 9c9175d8
 from mock import patch
 from rasterio.crs import CRS
 
