--- conflicted
+++ resolved
@@ -88,13 +88,8 @@
     assert response.json()["data"]["version"] == "v1.1.1"
 
     assert mocked_cloudfront_client.called
-<<<<<<< HEAD
-
-
-=======
-
-
->>>>>>> 1c8dd9a2
+
+
 @pytest.mark.asyncio
 async def test_version_metadata(async_client):
     """Test if Version inherits metadata from Dataset.
@@ -193,51 +188,18 @@
 
 
 @pytest.mark.asyncio
-<<<<<<< HEAD
-@patch("fastapi.BackgroundTasks.add_task", return_value=None)
-@patch("app.tasks.aws_tasks.get_cloudfront_client")
-async def test_version_delete_protection(
-    mocked_task, mocked_cloudfront_client, async_client
-):
-=======
 @patch("app.tasks.aws_tasks.get_cloudfront_client")
 async def test_version_delete_protection(mocked_cloudfront_client, async_client):
->>>>>>> 1c8dd9a2
     dataset = "test"
     version1 = "v1.1.1"
     version2 = "v1.1.2"
 
     mocked_cloudfront_client.return_value = MockCloudfrontClient()
-<<<<<<< HEAD
-
-    await async_client.put(f"/dataset/{dataset}", data=json.dumps(payload))
-
-    version_payload = {
-        "metadata": payload["metadata"],
-        "creation_options": {
-            "source_type": "vector",
-            "source_uri": [f"s3://{BUCKET}/{SHP_NAME}"],
-            "source_driver": "ESRI Shapefile",
-            "zipped": True,
-        },
-    }
-    with patch("app.tasks.default_assets.create_default_asset", return_value=True):
-        response = await async_client.put(
-            f"/dataset/{dataset}/{version1}", json=version_payload
-        )
-        assert response.status_code == 202
-
-        response = await async_client.put(
-            f"/dataset/{dataset}/{version2}", json=version_payload
-        )
-    assert response.status_code == 202
-=======
 
     await create_default_asset(dataset, version1, async_client=async_client)
     await create_default_asset(
         dataset, version2, async_client=async_client, skip_dataset=True
     )
->>>>>>> 1c8dd9a2
 
     response = await async_client.patch(
         f"/dataset/{dataset}/{version2}", json={"is_latest": True}
@@ -251,22 +213,12 @@
     await async_client.delete(f"/dataset/{dataset}/{version1}")
     response = await async_client.delete(f"/dataset/{dataset}/{version2}")
     assert response.status_code == 200
-<<<<<<< HEAD
-    assert mocked_task.called
-=======
->>>>>>> 1c8dd9a2
     assert mocked_cloudfront_client.called
 
 
 @pytest.mark.asyncio
-<<<<<<< HEAD
-@patch("fastapi.BackgroundTasks.add_task", return_value=None)
-@patch("app.tasks.aws_tasks.get_cloudfront_client")
-async def test_latest_middleware(mocked_task, mocked_cloudfront_client, async_client):
-=======
 @patch("app.tasks.aws_tasks.get_cloudfront_client")
 async def test_latest_middleware(mocked_cloudfront_client, async_client):
->>>>>>> 1c8dd9a2
     """Test if middleware redirects to correct version when using `latest`
     version identifier."""
 
@@ -275,29 +227,7 @@
     dataset = "test"
     version = "v1.1.1"
 
-<<<<<<< HEAD
-    response = await async_client.put(f"/dataset/{dataset}", data=json.dumps(payload))
-    print(response.json())
-    assert response.status_code == 201
-
-    version_payload = {
-        "metadata": payload["metadata"],
-        "creation_options": {
-            "source_type": "vector",
-            "source_uri": [f"s3://{BUCKET}/{SHP_NAME}"],
-            "source_driver": "ESRI Shapefile",
-            "zipped": True,
-        },
-    }
-
-    response = await async_client.put(
-        f"/dataset/{dataset}/{version}", json=version_payload
-    )
-    print(response.json())
-    assert response.status_code == 202
-=======
     await create_default_asset(dataset, version, async_client=async_client)
->>>>>>> 1c8dd9a2
 
     response = await async_client.get(f"/dataset/{dataset}/{version}")
     print(response.json())
@@ -319,8 +249,4 @@
     assert response.status_code == 200
     assert response.json()["data"]["version"] == version
 
-<<<<<<< HEAD
-    assert mocked_task.called
-=======
->>>>>>> 1c8dd9a2
     assert mocked_cloudfront_client.called