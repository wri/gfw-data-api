from unittest.mock import patch

import pytest

from app.application import ContextEngine, db
<<<<<<< HEAD
from app.authentication.token import is_admin
from tests import RW_USER_ID, is_admin_mocked, not_admin_mocked
=======
>>>>>>> 1796f602
from tests.utils import create_default_asset, dataset_metadata

payload = {"metadata": dataset_metadata}


@pytest.mark.asyncio
async def test_datasets(async_client):
    """Basic test to check if empty data api response as expected."""

    dataset = "test"

    response = await async_client.get("/datasets")
    assert response.status_code == 200
    assert response.json() == {"data": [], "status": "success"}

    response = await async_client.put(f"/dataset/{dataset}", json=payload)
    assert response.status_code == 201
    assert response.json()["data"]["metadata"]["title"] == payload["metadata"]["title"]
    assert (
        response.json()["data"]["metadata"]["source"] == payload["metadata"]["source"]
    )
    assert (
        response.json()["data"]["metadata"]["data_language"]
        == payload["metadata"]["data_language"]
    )

    response = await async_client.get("/datasets")
    assert response.status_code == 200
    assert len(response.json()["data"]) == 1
    assert (
        response.json()["data"][0]["metadata"]["title"] == payload["metadata"]["title"]
    )
    assert (
        response.json()["data"][0]["metadata"]["source"]
        == payload["metadata"]["source"]
    )
    assert (
        response.json()["data"][0]["metadata"]["data_language"]
        == payload["metadata"]["data_language"]
    )

    response = await async_client.get(f"/dataset/{dataset}")
    assert response.status_code == 200
    assert response.json()["data"]["metadata"]["title"] == payload["metadata"]["title"]
    assert (
        response.json()["data"]["metadata"]["source"] == payload["metadata"]["source"]
    )
    assert (
        response.json()["data"]["metadata"]["data_language"]
        == payload["metadata"]["data_language"]
    )

    async with ContextEngine("READ"):
        rows = await db.all(
            f"SELECT schema_name FROM information_schema.schemata WHERE schema_name = '{dataset}';"
        )

    assert len(rows) == 1

    async with ContextEngine("READ"):
        rows = await db.all(
            f"SELECT owner_id FROM datasets WHERE dataset = '{dataset}';"
        )

    assert len(rows) == 1
    assert rows[0][0] == "mr_manager123"

    new_payload = {"metadata": {"title": "New Title"}, "owner_id": "new_owner_id123"}
    response = await async_client.patch(f"/dataset/{dataset}", json=new_payload)
    assert response.status_code == 200
    assert response.json()["data"]["metadata"] != payload["metadata"]
    assert response.json()["data"]["metadata"]["title"] == "New Title"
    assert (
        response.json()["data"]["metadata"]["data_language"]
        == payload["metadata"]["data_language"]
    )

    async with ContextEngine("READ"):
        rows = await db.all(
            f"SELECT owner_id FROM datasets WHERE dataset = '{dataset}';"
        )

    assert len(rows) == 1
    assert rows[0][0] == "new_owner_id123"

    # check you can't PATCH owner_id unless admin
    from app.main import app

    app.dependency_overrides[is_admin] = not_admin_mocked

    new_payload = {"owner_id": "will_fail123"}
    response = await async_client.patch(f"/dataset/{dataset}", json=new_payload)
    assert response.status_code == 401

    app.dependency_overrides[is_admin] = is_admin_mocked

    response = await async_client.delete(f"/dataset/{dataset}")
    assert response.status_code == 200
    assert response.json()["data"]["dataset"] == "test"

    async with ContextEngine("READ"):
        rows = await db.all(
            f"SELECT schema_name FROM information_schema.schemata WHERE schema_name = '{dataset}';"
        )
    assert len(rows) == 0

    response = await async_client.get("/datasets")
    assert response.status_code == 200
    assert response.json() == {"data": [], "status": "success"}


@pytest.mark.asyncio
async def test_dataset_delete_protection(async_client):
    dataset = "test"
    version = "v20200626"

    await create_default_asset(
        dataset, version, async_client=async_client, execute_batch_jobs=False
    )

    with patch("fastapi.BackgroundTasks.add_task", return_value=None) as mocked_task:

        # You should not be able to delete datasets while there are still versions
        # You will need to delete the version first
        response = await async_client.delete(f"/dataset/{dataset}")
        assert response.status_code == 409

        response = await async_client.delete(f"/dataset/{dataset}/{version}")
        assert response.status_code == 200

        response = await async_client.delete(f"/dataset/{dataset}")
        assert response.status_code == 200
        assert mocked_task.called


@pytest.mark.asyncio
async def test_put_latest(async_client):
    response = await async_client.put("/dataset/latest")
    assert response.status_code == 400
    assert response.json()["message"] == "Name `latest` is reserved for versions only."<|MERGE_RESOLUTION|>--- conflicted
+++ resolved
@@ -3,11 +3,6 @@
 import pytest
 
 from app.application import ContextEngine, db
-<<<<<<< HEAD
-from app.authentication.token import is_admin
-from tests import RW_USER_ID, is_admin_mocked, not_admin_mocked
-=======
->>>>>>> 1796f602
 from tests.utils import create_default_asset, dataset_metadata
 
 payload = {"metadata": dataset_metadata}
@@ -93,17 +88,6 @@
     assert len(rows) == 1
     assert rows[0][0] == "new_owner_id123"
 
-    # check you can't PATCH owner_id unless admin
-    from app.main import app
-
-    app.dependency_overrides[is_admin] = not_admin_mocked
-
-    new_payload = {"owner_id": "will_fail123"}
-    response = await async_client.patch(f"/dataset/{dataset}", json=new_payload)
-    assert response.status_code == 401
-
-    app.dependency_overrides[is_admin] = is_admin_mocked
-
     response = await async_client.delete(f"/dataset/{dataset}")
     assert response.status_code == 200
     assert response.json()["data"]["dataset"] == "test"
