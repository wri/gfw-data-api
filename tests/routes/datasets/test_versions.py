--- conflicted
+++ resolved
@@ -14,12 +14,10 @@
     create_dataset,
     create_default_asset,
     dataset_metadata,
-    version_metadata
+    version_metadata,
 )
 
-dataset_payload = {
-    "metadata": dataset_metadata
-}
+dataset_payload = {"metadata": dataset_metadata}
 
 version_payload = {
     "creation_options": {
@@ -57,8 +55,13 @@
     assert version_data["data"]["is_latest"] is False
     assert version_data["data"]["dataset"] == dataset
     assert version_data["data"]["version"] == version
-    assert version_data["data"]["metadata"]["resolution"] == version_metadata["resolution"]
-    assert version_data["data"]["metadata"]["creation_date"] == version_metadata["creation_date"]
+    assert (
+        version_data["data"]["metadata"]["resolution"] == version_metadata["resolution"]
+    )
+    assert (
+        version_data["data"]["metadata"]["creation_date"]
+        == version_metadata["creation_date"]
+    )
 
     assert version_data["data"]["version"] == "v1.1.1"
 
@@ -159,12 +162,8 @@
 
 
 @pytest.mark.asyncio
-<<<<<<< HEAD
 @pytest.mark.skip("Deprecated. We don't inherit metadata by default any longer.")
-async def test_version_metadata(async_client):
-=======
 async def test_version_metadata(async_client: AsyncClient):
->>>>>>> 054b7a0f
     """Test if Version inherits metadata from Dataset.
 
     Version should be able to overwrite any metadata attribute
@@ -180,8 +179,14 @@
 
     assert response.status_code == 201
 
-    assert response.json()["data"]["metadata"]["resolution"] == version_metadata["resolution"]
-    assert response.json()["data"]["metadata"]["creation_date"] == version_metadata["creation_date"]
+    assert (
+        response.json()["data"]["metadata"]["resolution"]
+        == version_metadata["resolution"]
+    )
+    assert (
+        response.json()["data"]["metadata"]["creation_date"]
+        == version_metadata["creation_date"]
+    )
 
     new_metadata = {"title": "New title"}
 
@@ -199,10 +204,10 @@
             f"/dataset/{dataset}/{version}", json=new_payload
         )
 
-
-
     assert response.status_code == 202
-    assert response.json()["data"]["metadata"]["resolution"] == version_metadata["title"]
+    assert (
+        response.json()["data"]["metadata"]["resolution"] == version_metadata["title"]
+    )
     assert response.json()["data"]["metadata"]["title"] == new_metadata["title"]
 
     response = await async_client.get(f"/dataset/{dataset}/{version}")
@@ -300,9 +305,7 @@
 
     # Test creating a version with (some) bad source URIs
     bad_uri = "s3://doesnotexist"
-    response = await async_client.put(
-        f"/dataset/{dataset}/{version}", json=new_payload
-    )
+    response = await async_client.put(f"/dataset/{dataset}/{version}", json=new_payload)
     assert response.status_code == 400
     assert response.json()["status"] == "failed"
     assert (
