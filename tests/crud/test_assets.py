import json
from datetime import datetime
from uuid import UUID, uuid4

import asyncpg
import pytest

from app.application import ContextEngine
from app.crud.assets import (
    create_asset,
    delete_asset,
    get_asset,
<<<<<<< HEAD
=======
    get_assets,
>>>>>>> 054b7a0f
    get_assets_by_filter,
    update_asset,
)
from app.crud.datasets import create_dataset
from app.crud.versions import create_version
from app.errors import RecordAlreadyExistsError, RecordNotFoundError
from app.models.pydantic.change_log import ChangeLog
from app.models.pydantic.asset_metadata import DatabaseTableMetadata
from app.models.pydantic.metadata import VersionMetadata, DatasetMetadata

from ..utils import dataset_metadata, version_metadata, asset_metadata


@pytest.mark.asyncio
async def test_assets():
    """Testing all CRUD operations on assets in one go."""

    dataset_name = "test"
    version_name = "v1.1.1"

    # Add a dataset
    async with ContextEngine("WRITE"):
        new_dataset = await create_dataset(dataset_name)
        new_version = await create_version(dataset_name, version_name)
    assert new_dataset.dataset == dataset_name
    assert new_version.dataset == dataset_name
    assert new_version.version == version_name

    # There should be no assert for current version
    # This will throw an error b/c when initialized correctly,
    # there will be always a default asset
    assets = await get_assets_by_filter(dataset=dataset_name, version=version_name)

    assert len(assets) == 0

    # Writing to DB using context engine with "READ" shouldn't work
    async with ContextEngine("READ"):
        result = ""
        try:
            await create_asset(
                dataset_name,
                version_name,
                asset_type="Database table",
                asset_uri="s3://path/to/file",
            )
        except asyncpg.exceptions.InsufficientPrivilegeError as e:
            result = str(e)

        assert result == "permission denied for table assets"

    # Using context engine with "WRITE" should work
    async with ContextEngine("WRITE"):
        new_row = await create_asset(
            dataset_name,
            version_name,
            asset_type="Database table",
            asset_uri="s3://path/to/file",
        )
    assert isinstance(new_row.asset_id, UUID)
    assert new_row.dataset == dataset_name
    assert new_row.version == version_name
    assert new_row.asset_type == "Database table"
    assert new_row.asset_uri == "s3://path/to/file"
    assert new_row.status == "pending"
    assert new_row.is_managed is True
    assert new_row.creation_options == {}
    assert new_row.metadata == None
    assert new_row.change_log == []

    # This shouldn't work a second time
    async with ContextEngine("WRITE"):
        result = ""
        try:
            await create_asset(
                dataset_name,
                version_name,
                asset_type="Database table",
                asset_uri="s3://path/to/file",
            )
        except RecordAlreadyExistsError as e:
            result = str(e)

        assert result == (
            "Cannot create asset of type Database table. "
            "Asset uri must be unique. An asset with uri s3://path/to/file already exists"
        )

    # There should be an entry now
    rows = await get_assets_by_filter(dataset=dataset_name, version=version_name)
    assert isinstance(rows, list)
    assert len(rows) == 1
    assert rows[0].dataset == dataset_name
    assert rows[0].version == version_name
    assert isinstance(rows[0].asset_id, UUID)
    asset_id = rows[0].asset_id

    # There should be an entry now
    rows = await get_assets_by_filter()
    assert isinstance(rows, list)
    assert len(rows) == 1
    assert rows[0].dataset == dataset_name
    assert rows[0].version == version_name

    # There should be an entry now
    rows = await get_assets_by_filter(asset_types=["Database table"])
    assert isinstance(rows, list)
    assert len(rows) == 1
    assert rows[0].dataset == dataset_name
    assert rows[0].version == version_name

    # There should be no such entry
    rows = await get_assets_by_filter(asset_types=["Vector tile cache"])
    assert isinstance(rows, list)
    assert len(rows) == 0

    # It should be possible to access the asset by asset id
    row = await get_asset(asset_id)
    assert row.dataset == dataset_name
    assert row.version == version_name

    # But only if the asset exists
    result = ""
    _asset_id = uuid4()
    try:
        await get_asset(_asset_id)
    except RecordNotFoundError as e:
        result = str(e)

    assert result == f"Could not find requested asset {_asset_id}"

    # It should be possible to update a dataset using a context engine
    fields = asset_metadata["fields"]
    metadata = DatabaseTableMetadata(**asset_metadata)
    logs = ChangeLog(date_time=datetime.now(), status="pending", message="all good")
    async with ContextEngine("WRITE"):
        row = await update_asset(
            asset_id,
            metadata=metadata.dict(by_alias=True),
            change_log=[logs.dict(by_alias=True)],
        )
    assert row.metadata.fields[0].name == fields[0]["name"]
    assert row.metadata.fields[0].data_type == fields[0]["data_type"]

    assert row.change_log[0]["date_time"] == json.loads(logs.json())["date_time"]
    assert row.change_log[0]["status"] == logs.dict(by_alias=True)["status"]
    assert row.change_log[0]["message"] == logs.dict(by_alias=True)["message"]

    # When deleting a dataset, method should return the deleted object
    async with ContextEngine("WRITE"):
        row = await delete_asset(asset_id)
    assert row.dataset == dataset_name
    assert row.version == version_name

    # After deleting the dataset, there should be an empty DB
    rows = await get_assets_by_filter()
    assert isinstance(rows, list)
    assert len(rows) == 0


@pytest.mark.asyncio
async def test_assets_metadata():
    """Testing all CRUD operations on dataset in one go."""

    dataset = "test"
    version = "v1.1.1"

    # Add a dataset
    async with ContextEngine("WRITE"):
        await create_dataset(
            dataset, metadata=DatasetMetadata(**dataset_metadata).dict(by_alias=False)
        )
        await create_version(
            dataset,
            version,
            metadata=VersionMetadata(**version_metadata).dict(by_alias=True),
        )
        new_asset = await create_asset(
            dataset,
            version,
            asset_type="Database table",
            asset_uri="s3://path/to/file",
            metadata=asset_metadata,
        )

    asset_id = new_asset.asset_id
    assert new_asset.metadata.fields[0].name == asset_metadata["fields"][0]["name"]
    assert (
        new_asset.metadata.fields[0].data_type
        == asset_metadata["fields"][0]["data_type"]
    )

    async with ContextEngine("READ"):
        asset = await get_asset(asset_id)
    assert asset.metadata.fields[0].name == asset_metadata["fields"][0]["name"]
    assert (
        asset.metadata.fields[0].data_type == asset_metadata["fields"][0]["data_type"]
    )

    async with ContextEngine("READ"):
        assets = await get_assets_by_filter(dataset=dataset, version=version)
    assert assets[0].metadata.fields[0].name == asset_metadata["fields"][0]["name"]
    assert (
        assets[0].metadata.fields[0].data_type
        == asset_metadata["fields"][0]["data_type"]
    )

    async with ContextEngine("READ"):
        assets = await get_assets_by_filter(asset_types=["Database table"])
<<<<<<< HEAD
    assert assets[0].metadata.fields[0].name == asset_metadata["fields"][0]["name"]
    assert (
        assets[0].metadata.fields[0].data_type
        == asset_metadata["fields"][0]["data_type"]
    )

    async with ContextEngine("READ"):
        assets = await get_assets_by_filter()
    assert assets[0].metadata.fields[0].name == asset_metadata["fields"][0]["name"]
    assert (
        assets[0].metadata.fields[0].data_type
        == asset_metadata["fields"][0]["data_type"]
    )
=======
    assert assets[0].metadata == result_metadata

    async with ContextEngine("READ"):
        assets = await get_assets_by_filter()
    assert assets[0].metadata == result_metadata

    result_metadata = {
        "title": "New Title",
        "subtitle": "New Subtitle",
        "source": "Source",
        "version_number": version,
    }
>>>>>>> 054b7a0f

    async with ContextEngine("WRITE"):
        asset = await update_asset(asset_id, metadata={"resolution": 10})
    assert asset.metadata.resolution == 10

    async with ContextEngine("WRITE"):
        asset = await delete_asset(asset_id)
    assert asset.metadata.fields[0].name == asset_metadata["fields"][0]["name"]
    assert (
        asset.metadata.fields[0].data_type == asset_metadata["fields"][0]["data_type"]
    )<|MERGE_RESOLUTION|>--- conflicted
+++ resolved
@@ -10,10 +10,7 @@
     create_asset,
     delete_asset,
     get_asset,
-<<<<<<< HEAD
-=======
     get_assets,
->>>>>>> 054b7a0f
     get_assets_by_filter,
     update_asset,
 )
@@ -222,7 +219,6 @@
 
     async with ContextEngine("READ"):
         assets = await get_assets_by_filter(asset_types=["Database table"])
-<<<<<<< HEAD
     assert assets[0].metadata.fields[0].name == asset_metadata["fields"][0]["name"]
     assert (
         assets[0].metadata.fields[0].data_type
@@ -236,20 +232,6 @@
         assets[0].metadata.fields[0].data_type
         == asset_metadata["fields"][0]["data_type"]
     )
-=======
-    assert assets[0].metadata == result_metadata
-
-    async with ContextEngine("READ"):
-        assets = await get_assets_by_filter()
-    assert assets[0].metadata == result_metadata
-
-    result_metadata = {
-        "title": "New Title",
-        "subtitle": "New Subtitle",
-        "source": "Source",
-        "version_number": version,
-    }
->>>>>>> 054b7a0f
 
     async with ContextEngine("WRITE"):
         asset = await update_asset(asset_id, metadata={"resolution": 10})
