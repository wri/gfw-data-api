--- conflicted
+++ resolved
@@ -133,24 +133,14 @@
 
 
 @pytest.mark.asyncio
-<<<<<<< HEAD
 async def test_latest_versions(app):
     """Test if trigger function on versions table work.
 
-    It is supposed to reset is_latest field to False for all versions of
-    a dataset Once a version's is_latest field is set to True Get Latest
-    Version function should always return the latest version number.
+    The is_latest field should be set to False for all other versions of
+    a dataset when a version's is_latest field is set to True. The
+    get_latest_version function should always return the latest version
+    number.
     """
-=======
-async def test_latest_versions():
-    """Test if trigger function on versions table work.
-
-    The is_latest field should be set to False for all other versions of a
-    dataset when a version's is_latest field is set to True.
-    The get_latest_version function should always return the latest version
-    number."""
->>>>>>> 61f9eea6
-
     dataset_name = "test"
 
     # Add a dataset
