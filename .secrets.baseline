{
  "custom_plugin_paths": [],
  "exclude": {
    "files": null,
    "lines": null
  },
<<<<<<< HEAD
  "generated_at": "2021-01-07T20:54:33Z",
=======
  "generated_at": "2021-01-07T20:38:34Z",
>>>>>>> b6998b0e
  "plugins_used": [
    {
      "name": "AWSKeyDetector"
    },
    {
      "name": "ArtifactoryDetector"
    },
    {
      "base64_limit": 4.5,
      "name": "Base64HighEntropyString"
    },
    {
      "name": "BasicAuthDetector"
    },
    {
      "name": "CloudantDetector"
    },
    {
      "hex_limit": 3,
      "name": "HexHighEntropyString"
    },
    {
      "name": "IbmCloudIamDetector"
    },
    {
      "name": "IbmCosHmacDetector"
    },
    {
      "name": "JwtTokenDetector"
    },
    {
      "keyword_exclude": null,
      "name": "KeywordDetector"
    },
    {
      "name": "MailchimpDetector"
    },
    {
      "name": "PrivateKeyDetector"
    },
    {
      "name": "SlackDetector"
    },
    {
      "name": "SoftlayerDetector"
    },
    {
      "name": "StripeDetector"
    },
    {
      "name": "TwilioKeyDetector"
    }
  ],
  "results": {
    ".dist.env": [
      {
        "hashed_secret": "7aec9744ba1554e4d38febae4278e74a5e764414",
        "is_verified": false,
        "line_number": 11,
        "type": "Secret Keyword"
      }
    ],
    "Pipfile.lock": [
      {
        "hashed_secret": "65e0f56a0d4d73fb32738d5290721d0020c364a9",
        "is_verified": false,
        "line_number": 4,
        "type": "Hex High Entropy String"
      }
    ],
    "docker-compose.local.yml": [
      {
        "hashed_secret": "afc848c316af1a89d49826c5ae9d00ed769415f3",
        "is_verified": false,
        "line_number": 30,
        "type": "Secret Keyword"
      }
    ]
  },
  "version": "0.14.3",
  "word_list": {
    "file": null,
    "hash": null
  }
}<|MERGE_RESOLUTION|>--- conflicted
+++ resolved
@@ -4,11 +4,7 @@
     "files": null,
     "lines": null
   },
-<<<<<<< HEAD
-  "generated_at": "2021-01-07T20:54:33Z",
-=======
   "generated_at": "2021-01-07T20:38:34Z",
->>>>>>> b6998b0e
   "plugins_used": [
     {
       "name": "AWSKeyDetector"
