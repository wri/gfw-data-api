FROM tiangolo/uvicorn-gunicorn-fastapi:python3.10-slim

# Optional build argument for different environments
ARG ENV

RUN apt-get update -y \
<<<<<<< HEAD
    && apt-get install --no-install-recommends -y gcc libc-dev musl-dev \
        postgresql-client libpq-dev make git jq \
    && apt-get clean \
    && rm -rf /var/lib/apt/lists/*

RUN pip install --upgrade pip && pip install pipenv==v2024.0.1
=======
    && apt-get install --no-install-recommends -y gcc g++ libc-dev \
        postgresql-client libpq-dev make git jq libgdal-dev \
    && apt-get clean \
    && rm -rf /var/lib/apt/lists/*

RUN pip install --upgrade pip && pip install pipenv==2024.0.1
>>>>>>> 61f9eea6
#TODO move to pipfile when operational
RUN pip install newrelic

# Install python dependencies
# Install everything for dev and test otherwise just core dependencies
COPY Pipfile Pipfile
COPY Pipfile.lock Pipfile.lock

RUN if [ "$ENV" = "dev" ] || [ "$ENV" = "test" ]; then \
        echo "Install all dependencies" \
        && pipenv install --system --deploy --ignore-pipfile --dev; \
    else \
        echo "Install production dependencies only" \
        && pipenv install --system --deploy; \
    fi

COPY ./app /app/app

COPY alembic.ini /app/alembic.ini

COPY app/settings/prestart.sh /app/prestart.sh
COPY app/settings/start.sh /app/start.sh
COPY newrelic.ini /app/newrelic.ini

COPY wait_for_postgres.sh /usr/local/bin/wait_for_postgres.sh
RUN chmod +x /usr/local/bin/wait_for_postgres.sh
RUN chmod +x /app/start.sh

ENTRYPOINT [ "/app/start.sh" ]<|MERGE_RESOLUTION|>--- conflicted
+++ resolved
@@ -4,21 +4,12 @@
 ARG ENV
 
 RUN apt-get update -y \
-<<<<<<< HEAD
-    && apt-get install --no-install-recommends -y gcc libc-dev musl-dev \
-        postgresql-client libpq-dev make git jq \
-    && apt-get clean \
-    && rm -rf /var/lib/apt/lists/*
-
-RUN pip install --upgrade pip && pip install pipenv==v2024.0.1
-=======
     && apt-get install --no-install-recommends -y gcc g++ libc-dev \
         postgresql-client libpq-dev make git jq libgdal-dev \
     && apt-get clean \
     && rm -rf /var/lib/apt/lists/*
 
 RUN pip install --upgrade pip && pip install pipenv==2024.0.1
->>>>>>> 61f9eea6
 #TODO move to pipfile when operational
 RUN pip install newrelic
 
