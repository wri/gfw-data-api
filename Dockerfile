FROM tiangolo/uvicorn-gunicorn-fastapi:python3.10-slim

# Optional build argument for different environments
ARG ENV

RUN apt-get update -y \
<<<<<<< HEAD
	&& apt-get install --no-install-recommends -y gcc libc-dev musl-dev postgresql-client libpq-dev jq
=======
    && apt-get install --no-install-recommends -y gcc libc-dev musl-dev postgresql-client libpq-dev make
>>>>>>> 3ee75917

RUN pip install --upgrade pip && pip install pipenv==v2022.11.30

# Install python dependencies
# Install everything for dev and test otherwise just core dependencies
COPY Pipfile Pipfile
COPY Pipfile.lock Pipfile.lock

RUN if [ "$ENV" = "dev" ] || [ "$ENV" = "test" ]; then \
	echo "Install all dependencies" && \
	apt-get install -y --no-install-recommends git && \
	pipenv install --system --deploy --ignore-pipfile --dev;  \
	else \
	echo "Install production dependencies only" && \
	pipenv install --system --deploy; \
	fi

RUN apt-get clean \
	&& rm -rf /var/lib/apt/lists/*

COPY ./app /app/app

COPY alembic.ini /app/alembic.ini

COPY app/settings/prestart.sh /app/prestart.sh

COPY wait_for_postgres.sh /usr/local/bin/wait_for_postgres.sh
RUN chmod +x /usr/local/bin/wait_for_postgres.sh<|MERGE_RESOLUTION|>--- conflicted
+++ resolved
@@ -4,11 +4,7 @@
 ARG ENV
 
 RUN apt-get update -y \
-<<<<<<< HEAD
-	&& apt-get install --no-install-recommends -y gcc libc-dev musl-dev postgresql-client libpq-dev jq
-=======
-    && apt-get install --no-install-recommends -y gcc libc-dev musl-dev postgresql-client libpq-dev make
->>>>>>> 3ee75917
+	&& apt-get install --no-install-recommends -y gcc libc-dev musl-dev postgresql-client libpq-dev make jq
 
 RUN pip install --upgrade pip && pip install pipenv==v2022.11.30
 
