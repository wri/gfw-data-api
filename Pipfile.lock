{
    "_meta": {
        "hash": {
<<<<<<< HEAD
            "sha256": "767eb6f8c3e0d68bf0b5f2941ebb4b46736f38c40e96b86d472fddb40257a8b0"
=======
            "sha256": "7fb71094aef7c23ce0a16995dea17b36aa8fb440c1db1ac1f5c39fccbb00397f"
>>>>>>> e807e32b
        },
        "pipfile-spec": 6,
        "requires": {
            "python_version": "3.8"
        },
        "sources": [
            {
                "name": "pypi",
                "url": "https://pypi.org/simple",
                "verify_ssl": true
            }
        ]
    },
    "default": {
        "aenum": {
            "hashes": [
                "sha256:1f92fb906e3d745064e85f9a1937006ee341e00a35ecd8b7f899041b8e1d67d7",
                "sha256:87f0e9ef4f828578ab06af30e4d7944043bf4ecd3f4b7bd1cbe37e2173cde94a",
                "sha256:f8401f1a258436719ed013444ab37ff22a72517e0e3097058dd1511cf284447c"
            ],
            "index": "pypi",
            "version": "==3.1.0"
        },
        "aiofiles": {
            "hashes": [
                "sha256:a1c4fc9b2ff81568c83e21392a82f344ea9d23da906e4f6a52662764545e19d4",
                "sha256:c67a6823b5f23fcab0a2595a289cec7d8c863ffcb4322fb8cd6b90400aedfdbc"
            ],
            "index": "pypi",
            "version": "==0.7.0"
        },
        "aiohttp": {
            "hashes": [
                "sha256:02f46fc0e3c5ac58b80d4d56eb0a7c7d97fcef69ace9326289fb9f1955e65cfe",
                "sha256:0563c1b3826945eecd62186f3f5c7d31abb7391fedc893b7e2b26303b5a9f3fe",
                "sha256:114b281e4d68302a324dd33abb04778e8557d88947875cbf4e842c2c01a030c5",
                "sha256:14762875b22d0055f05d12abc7f7d61d5fd4fe4642ce1a249abdf8c700bf1fd8",
                "sha256:15492a6368d985b76a2a5fdd2166cddfea5d24e69eefed4630cbaae5c81d89bd",
                "sha256:17c073de315745a1510393a96e680d20af8e67e324f70b42accbd4cb3315c9fb",
                "sha256:209b4a8ee987eccc91e2bd3ac36adee0e53a5970b8ac52c273f7f8fd4872c94c",
                "sha256:230a8f7e24298dea47659251abc0fd8b3c4e38a664c59d4b89cca7f6c09c9e87",
                "sha256:2e19413bf84934d651344783c9f5e22dee452e251cfd220ebadbed2d9931dbf0",
                "sha256:393f389841e8f2dfc86f774ad22f00923fdee66d238af89b70ea314c4aefd290",
                "sha256:3cf75f7cdc2397ed4442594b935a11ed5569961333d49b7539ea741be2cc79d5",
                "sha256:3d78619672183be860b96ed96f533046ec97ca067fd46ac1f6a09cd9b7484287",
                "sha256:40eced07f07a9e60e825554a31f923e8d3997cfc7fb31dbc1328c70826e04cde",
                "sha256:493d3299ebe5f5a7c66b9819eacdcfbbaaf1a8e84911ddffcdc48888497afecf",
                "sha256:4b302b45040890cea949ad092479e01ba25911a15e648429c7c5aae9650c67a8",
                "sha256:515dfef7f869a0feb2afee66b957cc7bbe9ad0cdee45aec7fdc623f4ecd4fb16",
                "sha256:547da6cacac20666422d4882cfcd51298d45f7ccb60a04ec27424d2f36ba3eaf",
                "sha256:5df68496d19f849921f05f14f31bd6ef53ad4b00245da3195048c69934521809",
                "sha256:64322071e046020e8797117b3658b9c2f80e3267daec409b350b6a7a05041213",
                "sha256:7615dab56bb07bff74bc865307aeb89a8bfd9941d2ef9d817b9436da3a0ea54f",
                "sha256:79ebfc238612123a713a457d92afb4096e2148be17df6c50fb9bf7a81c2f8013",
                "sha256:7b18b97cf8ee5452fa5f4e3af95d01d84d86d32c5e2bfa260cf041749d66360b",
                "sha256:932bb1ea39a54e9ea27fc9232163059a0b8855256f4052e776357ad9add6f1c9",
                "sha256:a00bb73540af068ca7390e636c01cbc4f644961896fa9363154ff43fd37af2f5",
                "sha256:a5ca29ee66f8343ed336816c553e82d6cade48a3ad702b9ffa6125d187e2dedb",
                "sha256:af9aa9ef5ba1fd5b8c948bb11f44891968ab30356d65fd0cc6707d989cd521df",
                "sha256:bb437315738aa441251214dad17428cafda9cdc9729499f1d6001748e1d432f4",
                "sha256:bdb230b4943891321e06fc7def63c7aace16095be7d9cf3b1e01be2f10fba439",
                "sha256:c6e9dcb4cb338d91a73f178d866d051efe7c62a7166653a91e7d9fb18274058f",
                "sha256:cffe3ab27871bc3ea47df5d8f7013945712c46a3cc5a95b6bee15887f1675c22",
                "sha256:d012ad7911653a906425d8473a1465caa9f8dea7fcf07b6d870397b774ea7c0f",
                "sha256:d9e13b33afd39ddeb377eff2c1c4f00544e191e1d1dee5b6c51ddee8ea6f0cf5",
                "sha256:e4b2b334e68b18ac9817d828ba44d8fcb391f6acb398bcc5062b14b2cbeac970",
                "sha256:e54962802d4b8b18b6207d4a927032826af39395a3bd9196a5af43fc4e60b009",
                "sha256:f705e12750171c0ab4ef2a3c76b9a4024a62c4103e3a55dd6f99265b9bc6fcfc",
                "sha256:f881853d2643a29e643609da57b96d5f9c9b93f62429dcc1cbb413c7d07f0e1a",
                "sha256:fe60131d21b31fd1a14bd43e6bb88256f69dfc3188b3a89d736d6c71ed43ec95"
            ],
            "index": "pypi",
            "version": "==3.7.4.post0"
        },
        "aioredis": {
            "hashes": [
                "sha256:15f8af30b044c771aee6787e5ec24694c048184c7b9e54c3b60c750a4b93273a",
                "sha256:b61808d7e97b7cd5a92ed574937a079c9387fdadd22bfbfa7ad2fd319ecc26e3"
            ],
            "markers": "python_version >= '3.6'",
            "version": "==1.3.1"
        },
        "alembic": {
            "hashes": [
                "sha256:a21fedebb3fb8f6bbbba51a11114f08c78709377051384c9c5ead5705ee93a51",
                "sha256:e78be5b919f5bb184e3e0e2dd1ca986f2362e29a2bc933c446fe89f39dbe4e9c"
            ],
            "index": "pypi",
            "version": "==1.6.5"
        },
        "anyio": {
            "hashes": [
                "sha256:07968db9fa7c1ca5435a133dc62f988d84ef78e1d9b22814a59d1c62618afbc5",
                "sha256:442678a3c7e1cdcdbc37dcfe4527aa851b1b0c9162653b516e9f509821691d50"
            ],
            "markers": "python_full_version >= '3.6.2'",
            "version": "==3.2.1"
        },
        "arq": {
            "hashes": [
                "sha256:4e6389beeea6cc0e96075a1f6a59d81c5e5f97de8462e207bd4c65c4ffd777fc",
                "sha256:a3d0410b846ba54565673e6bcec4beaa7d3aee6b037ef0adbaf7d27af9deb3e1"
            ],
            "index": "pypi",
            "version": "==0.21"
        },
        "asgiref": {
            "hashes": [
                "sha256:4ef1ab46b484e3c706329cedeff284a5d40824200638503f5768edb6de7d58e9",
                "sha256:ffc141aa908e6f175673e7b1b3b7af4fdb0ecb738fc5c8b88f69f055c2415214"
            ],
            "markers": "python_version >= '3.6'",
            "version": "==3.4.1"
        },
        "async-lru": {
            "hashes": [
                "sha256:baa898027619f5cc31b7966f96f00e4fc0df43ba206a8940a5d1af5336a477cb"
            ],
            "index": "pypi",
            "version": "==1.0.2"
        },
        "async-timeout": {
            "hashes": [
                "sha256:0c3c816a028d47f659d6ff5c745cb2acf1f966da1fe5c19c77a70282b25f4c5f",
                "sha256:4291ca197d287d274d0b6cb5d6f8f8f82d434ed288f962539ff18cc9012f9ea3"
            ],
            "markers": "python_full_version >= '3.5.3'",
            "version": "==3.0.1"
        },
        "asyncpg": {
            "hashes": [
                "sha256:11102ac2febbc208427f39e4555537ecf188bd70ef7b285fc92c6c16b748b4c6",
                "sha256:255839c8c52ebd72d6d0159564d7eb8f70fcf6cc9ce7cdc7e98328fd3279bf52",
                "sha256:2710b5740cbd572e0fddc20986a44707f05d3f84e29fab72abe87fb8c2fc6885",
                "sha256:43c44d323c3bd6514fbe6a892ccfdc551259bd92e98dd34ad1a52bad8c7974f3",
                "sha256:812dafa4c9e264d430adcc0f5899f0dc5413155a605088af696f952d72d36b5e",
                "sha256:98bef539326408da0c2ed0714432e4c79e345820697914318013588ff235b581",
                "sha256:a19429d480a387346ae74b38da20e8da004337f14e5066f4bd6a10a8bbe74d3c",
                "sha256:a2031df7573c80186339039cc2c4e684648fea5eaa9537c24f18c509bda2cd3f",
                "sha256:a88654ede00596a7bdaa08066ff0505aed491f790621dcdb478066c7ddfd1a3d",
                "sha256:b784138e69752aaa905b60c5a07a891445706824358fe1440d47113db72c8946",
                "sha256:bd6e1f3db9889b5d987b6a1cab49c5b5070756290f3420a4c7a63d942d73ab69",
                "sha256:ceedd46f569f5efb8b4def3d1dd6a0d85e1a44722608d68aa1d2d0f8693c1bff",
                "sha256:d82d94badd34c8adbc5c85b85085317444cd9e062fc8b956221b34ba4c823b56",
                "sha256:df84f3e93cd08cb31a252510a2e7be4bb15e6dff8a06d91f94c057a305d5d55d",
                "sha256:f86378bbfbec7334af03bad4d5fd432149286665ecc8bfbcb7135da56b15d34b"
            ],
            "markers": "python_full_version >= '3.5.0'",
            "version": "==0.23.0"
        },
        "attrs": {
            "hashes": [
                "sha256:149e90d6d8ac20db7a955ad60cf0e6881a3f20d37096140088356da6c716b0b1",
                "sha256:ef6aaac3ca6cd92904cdd0d83f629a15f18053ec84e6432106f7a4d04ae4f5fb"
            ],
            "markers": "python_version >= '2.7' and python_version not in '3.0, 3.1, 3.2, 3.3, 3.4'",
            "version": "==21.2.0"
        },
        "boto3": {
            "hashes": [
<<<<<<< HEAD
                "sha256:bce638f57fbf054f8eba1abce56c849108646edde3564bd08316763323a4020e",
                "sha256:c1f94af6989cb6bb90e22c063783b5b9b2b75ccf20bac993d9c35de84501e2bb"
            ],
            "index": "pypi",
            "version": "==1.17.109"
        },
        "botocore": {
            "hashes": [
                "sha256:71e55a76305f9b55266a0930d37c3cfb3586a699a22f92e4329f9bd0ad63aa4d",
                "sha256:f0acd29847118e48c72c07a1bcf6f03417f22d67e05f310b8db51d77f4bd6234"
            ],
            "index": "pypi",
            "version": "==1.20.109"
=======
                "sha256:10122ff0f942d7400b18b726edaead20600178f8246cb21b40420073350613b5",
                "sha256:484bba256137c2d2f8351175553dee0e888e8bd5872f5406c8984e02715acf4d"
            ],
            "index": "pypi",
            "version": "==1.17.108"
        },
        "botocore": {
            "hashes": [
                "sha256:7667ef69001708afa796d2e79910230715e8542a910820581bf4623a5d3b0d47",
                "sha256:f4686d2ccf68dfcd90d2591695938fd0906ae0a7121f792d193b0f000a5d8872"
            ],
            "index": "pypi",
            "version": "==1.20.108"
>>>>>>> e807e32b
        },
        "certifi": {
            "hashes": [
                "sha256:2bbf76fd432960138b3ef6dda3dde0544f27cbf8546c458e60baf371917ba9ee",
                "sha256:50b1e4f8446b06f41be7dd6338db18e0990601dce795c2b1686458aa7e8fa7d8"
            ],
            "version": "==2021.5.30"
        },
        "chardet": {
            "hashes": [
                "sha256:0d6f53a15db4120f2b08c94f11e7d93d2c911ee118b6b30a04ec3ee8310179fa",
                "sha256:f864054d66fd9118f2e67044ac8981a54775ec5b67aed0441892edb553d21da5"
            ],
            "markers": "python_version >= '2.7' and python_version not in '3.0, 3.1, 3.2, 3.3, 3.4'",
            "version": "==4.0.0"
        },
        "click": {
            "hashes": [
                "sha256:8c04c11192119b1ef78ea049e0a6f0463e4c48ef00a30160c704337586f3ad7a",
                "sha256:fba402a4a47334742d782209a7c79bc448911afe1149d07bdabdf480b3e2f4b6"
            ],
            "markers": "python_version >= '3.6'",
            "version": "==8.0.1"
        },
        "dnspython": {
            "hashes": [
                "sha256:95d12f6ef0317118d2a1a6fc49aac65ffec7eb8087474158f42f26a639135216",
                "sha256:e4a87f0b573201a0f3727fa18a516b055fd1107e0e5477cded4a2de497df1dd4"
            ],
            "markers": "python_version >= '3.6'",
            "version": "==2.1.0"
        },
        "email-validator": {
            "hashes": [
                "sha256:5675c8ceb7106a37e40e2698a57c056756bf3f272cfa8682a4f87ebd95d8440b",
                "sha256:aa237a65f6f4da067119b7df3f13e89c25c051327b2b5b66dc075f33d62480d7"
            ],
            "index": "pypi",
            "version": "==1.1.3"
        },
        "fastapi": {
            "hashes": [
                "sha256:6ea4225448786f3d6fae737713789f87631a7455f65580de0a4a2e50471060d9",
                "sha256:85d8aee8c3c46171f4cb7bb3651425a42c07cb9183345d100ef55d88ca2ce15f"
            ],
            "index": "pypi",
            "version": "==0.66.0"
        },
        "geoalchemy2": {
            "hashes": [
                "sha256:1984f7b189b1994edad7800154973ebd48a26094376a2c9cd7447133051faf60",
                "sha256:de0d0b1ff2f7f26ddff0a69d9a33940020707caedd442fa13b28affec842dafb"
            ],
            "index": "pypi",
            "version": "==0.9.1"
        },
        "geojson": {
            "hashes": [
                "sha256:6e4bb7ace4226a45d9c8c8b1348b3fc43540658359f93c3f7e03efa9f15f658a",
                "sha256:ccbd13368dd728f4e4f13ffe6aaf725b6e802c692ba0dde628be475040c534ba"
            ],
            "index": "pypi",
            "version": "==2.5.0"
        },
        "gino": {
            "hashes": [
                "sha256:56df57cfdefbaf897a7c4897c265a0e91a8cca80716fb64f7d3cf6d501fdfb3d",
                "sha256:fe4189e82fe9d20c4a5f03fc775fb91c168061c5176b4c95623caeef22316150"
            ],
            "index": "pypi",
            "version": "==1.0.1"
        },
        "gino-starlette": {
            "hashes": [
                "sha256:5f874610a50b306331fc52e6937b3febf490470ce791142f791a41f938c7c89a",
                "sha256:868200bdd205bd4c2ce0856861daf2b2b6cf6c9de7010fbf9a2ca36871d6b8dc"
            ],
            "index": "pypi",
            "version": "==0.1.2"
        },
        "h11": {
            "hashes": [
                "sha256:36a3cb8c0a032f56e2da7084577878a035d3b61d104230d4bd49c0c6b555a9c6",
                "sha256:47222cb6067e4a307d535814917cd98fd0a57b6788ce715755fa2b6c28b56042"
            ],
            "markers": "python_version >= '3.6'",
            "version": "==0.12.0"
        },
        "hiredis": {
            "hashes": [
                "sha256:04026461eae67fdefa1949b7332e488224eac9e8f2b5c58c98b54d29af22093e",
                "sha256:04927a4c651a0e9ec11c68e4427d917e44ff101f761cd3b5bc76f86aaa431d27",
                "sha256:07bbf9bdcb82239f319b1f09e8ef4bdfaec50ed7d7ea51a56438f39193271163",
                "sha256:09004096e953d7ebd508cded79f6b21e05dff5d7361771f59269425108e703bc",
                "sha256:0adea425b764a08270820531ec2218d0508f8ae15a448568109ffcae050fee26",
                "sha256:0b39ec237459922c6544d071cdcf92cbb5bc6685a30e7c6d985d8a3e3a75326e",
                "sha256:0d5109337e1db373a892fdcf78eb145ffb6bbd66bb51989ec36117b9f7f9b579",
                "sha256:0f41827028901814c709e744060843c77e78a3aca1e0d6875d2562372fcb405a",
                "sha256:11d119507bb54e81f375e638225a2c057dda748f2b1deef05c2b1a5d42686048",
                "sha256:1233e303645f468e399ec906b6b48ab7cd8391aae2d08daadbb5cad6ace4bd87",
                "sha256:139705ce59d94eef2ceae9fd2ad58710b02aee91e7fa0ccb485665ca0ecbec63",
                "sha256:1f03d4dadd595f7a69a75709bc81902673fa31964c75f93af74feac2f134cc54",
                "sha256:240ce6dc19835971f38caf94b5738092cb1e641f8150a9ef9251b7825506cb05",
                "sha256:294a6697dfa41a8cba4c365dd3715abc54d29a86a40ec6405d677ca853307cfb",
                "sha256:3d55e36715ff06cdc0ab62f9591607c4324297b6b6ce5b58cb9928b3defe30ea",
                "sha256:3dddf681284fe16d047d3ad37415b2e9ccdc6c8986c8062dbe51ab9a358b50a5",
                "sha256:3f5f7e3a4ab824e3de1e1700f05ad76ee465f5f11f5db61c4b297ec29e692b2e",
                "sha256:508999bec4422e646b05c95c598b64bdbef1edf0d2b715450a078ba21b385bcc",
                "sha256:5d2a48c80cf5a338d58aae3c16872f4d452345e18350143b3bf7216d33ba7b99",
                "sha256:5dc7a94bb11096bc4bffd41a3c4f2b958257085c01522aa81140c68b8bf1630a",
                "sha256:65d653df249a2f95673976e4e9dd7ce10de61cfc6e64fa7eeaa6891a9559c581",
                "sha256:7492af15f71f75ee93d2a618ca53fea8be85e7b625e323315169977fae752426",
                "sha256:7f0055f1809b911ab347a25d786deff5e10e9cf083c3c3fd2dd04e8612e8d9db",
                "sha256:807b3096205c7cec861c8803a6738e33ed86c9aae76cac0e19454245a6bbbc0a",
                "sha256:81d6d8e39695f2c37954d1011c0480ef7cf444d4e3ae24bc5e89ee5de360139a",
                "sha256:87c7c10d186f1743a8fd6a971ab6525d60abd5d5d200f31e073cd5e94d7e7a9d",
                "sha256:8b42c0dc927b8d7c0eb59f97e6e34408e53bc489f9f90e66e568f329bff3e443",
                "sha256:a00514362df15af041cc06e97aebabf2895e0a7c42c83c21894be12b84402d79",
                "sha256:a39efc3ade8c1fb27c097fd112baf09d7fd70b8cb10ef1de4da6efbe066d381d",
                "sha256:a4ee8000454ad4486fb9f28b0cab7fa1cd796fc36d639882d0b34109b5b3aec9",
                "sha256:a7928283143a401e72a4fad43ecc85b35c27ae699cf5d54d39e1e72d97460e1d",
                "sha256:adf4dd19d8875ac147bf926c727215a0faf21490b22c053db464e0bf0deb0485",
                "sha256:ae8427a5e9062ba66fc2c62fb19a72276cf12c780e8db2b0956ea909c48acff5",
                "sha256:b4c8b0bc5841e578d5fb32a16e0c305359b987b850a06964bd5a62739d688048",
                "sha256:b84f29971f0ad4adaee391c6364e6f780d5aae7e9226d41964b26b49376071d0",
                "sha256:c39c46d9e44447181cd502a35aad2bb178dbf1b1f86cf4db639d7b9614f837c6",
                "sha256:cb2126603091902767d96bcb74093bd8b14982f41809f85c9b96e519c7e1dc41",
                "sha256:dcef843f8de4e2ff5e35e96ec2a4abbdf403bd0f732ead127bd27e51f38ac298",
                "sha256:e3447d9e074abf0e3cd85aef8131e01ab93f9f0e86654db7ac8a3f73c63706ce",
                "sha256:f52010e0a44e3d8530437e7da38d11fb822acfb0d5b12e9cd5ba655509937ca0",
                "sha256:f8196f739092a78e4f6b1b2172679ed3343c39c61a3e9d722ce6fcf1dac2824a"
            ],
            "markers": "python_version >= '3.6'",
            "version": "==2.0.0"
        },
        "httpcore": {
            "hashes": [
                "sha256:b0d16f0012ec88d8cc848f5a55f8a03158405f4bca02ee49bc4ca2c1fda49f3e",
                "sha256:db4c0dcb8323494d01b8c6d812d80091a31e520033e7b0120883d6f52da649ff"
            ],
            "markers": "python_version >= '3.6'",
            "version": "==0.13.6"
        },
        "httpx": {
            "hashes": [
                "sha256:979afafecb7d22a1d10340bafb403cf2cb75aff214426ff206521fc79d26408c",
                "sha256:9f99c15d33642d38bce8405df088c1c4cfd940284b4290cacbfb02e64f4877c6"
            ],
            "index": "pypi",
            "version": "==0.18.2"
        },
        "httpx-auth": {
            "hashes": [
                "sha256:3d9f58e66db0ae97a712e076cf4e77f4af2b12da7dffbc400ae15db6314e57c9",
                "sha256:b8845c06865efd5191ab04704dcea7e6b21986bf0be5437e6fabfc53d3362010"
            ],
            "index": "pypi",
            "version": "==0.10.0"
        },
        "idna": {
            "hashes": [
                "sha256:14475042e284991034cb48e06f6851428fb14c4dc953acd9be9a5e95c7b6dd7a",
                "sha256:467fbad99067910785144ce333826c71fb0e63a425657295239737f7ecd125f3"
            ],
            "version": "==3.2"
        },
        "jmespath": {
            "hashes": [
                "sha256:b85d0567b8666149a93172712e68920734333c0ce7e89b78b3e987f71e5ed4f9",
                "sha256:cdf6525904cc597730141d61b36f2e4b8ecc257c420fa2f4549bac2c2d0cb72f"
            ],
            "markers": "python_version >= '2.6' and python_version not in '3.0, 3.1, 3.2, 3.3'",
            "version": "==0.10.0"
        },
        "mako": {
            "hashes": [
                "sha256:17831f0b7087c313c0ffae2bcbbd3c1d5ba9eeac9c38f2eb7b50e8c99fe9d5ab",
                "sha256:aea166356da44b9b830c8023cd9b557fa856bd8b4035d6de771ca027dfc5cc6e"
            ],
            "markers": "python_version >= '2.7' and python_version not in '3.0, 3.1, 3.2, 3.3'",
            "version": "==1.1.4"
        },
        "markupsafe": {
            "hashes": [
                "sha256:01a9b8ea66f1658938f65b93a85ebe8bc016e6769611be228d797c9d998dd298",
                "sha256:023cb26ec21ece8dc3907c0e8320058b2e0cb3c55cf9564da612bc325bed5e64",
                "sha256:0446679737af14f45767963a1a9ef7620189912317d095f2d9ffa183a4d25d2b",
                "sha256:0717a7390a68be14b8c793ba258e075c6f4ca819f15edfc2a3a027c823718567",
                "sha256:0955295dd5eec6cb6cc2fe1698f4c6d84af2e92de33fbcac4111913cd100a6ff",
                "sha256:10f82115e21dc0dfec9ab5c0223652f7197feb168c940f3ef61563fc2d6beb74",
                "sha256:1d609f577dc6e1aa17d746f8bd3c31aa4d258f4070d61b2aa5c4166c1539de35",
                "sha256:2ef54abee730b502252bcdf31b10dacb0a416229b72c18b19e24a4509f273d26",
                "sha256:3c112550557578c26af18a1ccc9e090bfe03832ae994343cfdacd287db6a6ae7",
                "sha256:47ab1e7b91c098ab893b828deafa1203de86d0bc6ab587b160f78fe6c4011f75",
                "sha256:49e3ceeabbfb9d66c3aef5af3a60cc43b85c33df25ce03d0031a608b0a8b2e3f",
                "sha256:4efca8f86c54b22348a5467704e3fec767b2db12fc39c6d963168ab1d3fc9135",
                "sha256:53edb4da6925ad13c07b6d26c2a852bd81e364f95301c66e930ab2aef5b5ddd8",
                "sha256:594c67807fb16238b30c44bdf74f36c02cdf22d1c8cda91ef8a0ed8dabf5620a",
                "sha256:611d1ad9a4288cf3e3c16014564df047fe08410e628f89805e475368bd304914",
                "sha256:6557b31b5e2c9ddf0de32a691f2312a32f77cd7681d8af66c2692efdbef84c18",
                "sha256:693ce3f9e70a6cf7d2fb9e6c9d8b204b6b39897a2c4a1aa65728d5ac97dcc1d8",
                "sha256:6a7fae0dd14cf60ad5ff42baa2e95727c3d81ded453457771d02b7d2b3f9c0c2",
                "sha256:6c4ca60fa24e85fe25b912b01e62cb969d69a23a5d5867682dd3e80b5b02581d",
                "sha256:7d91275b0245b1da4d4cfa07e0faedd5b0812efc15b702576d103293e252af1b",
                "sha256:905fec760bd2fa1388bb5b489ee8ee5f7291d692638ea5f67982d968366bef9f",
                "sha256:97383d78eb34da7e1fa37dd273c20ad4320929af65d156e35a5e2d89566d9dfb",
                "sha256:984d76483eb32f1bcb536dc27e4ad56bba4baa70be32fa87152832cdd9db0833",
                "sha256:a30e67a65b53ea0a5e62fe23682cfe22712e01f453b95233b25502f7c61cb415",
                "sha256:ab3ef638ace319fa26553db0624c4699e31a28bb2a835c5faca8f8acf6a5a902",
                "sha256:b2f4bf27480f5e5e8ce285a8c8fd176c0b03e93dcc6646477d4630e83440c6a9",
                "sha256:b7f2d075102dc8c794cbde1947378051c4e5180d52d276987b8d28a3bd58c17d",
                "sha256:be98f628055368795d818ebf93da628541e10b75b41c559fdf36d104c5787066",
                "sha256:d7f9850398e85aba693bb640262d3611788b1f29a79f0c93c565694658f4071f",
                "sha256:f5653a225f31e113b152e56f154ccbe59eeb1c7487b39b9d9f9cdb58e6c79dc5",
                "sha256:f826e31d18b516f653fe296d967d700fddad5901ae07c622bb3705955e1faa94",
                "sha256:f8ba0e8349a38d3001fae7eadded3f6606f0da5d748ee53cc1dab1d6527b9509",
                "sha256:f9081981fe268bd86831e5c75f7de206ef275defcb82bc70740ae6dc507aee51",
                "sha256:fa130dd50c57d53368c9d59395cb5526eda596d3ffe36666cd81a44d56e48872"
            ],
            "markers": "python_version >= '3.6'",
            "version": "==2.0.1"
        },
        "multidict": {
            "hashes": [
                "sha256:018132dbd8688c7a69ad89c4a3f39ea2f9f33302ebe567a879da8f4ca73f0d0a",
                "sha256:051012ccee979b2b06be928a6150d237aec75dd6bf2d1eeeb190baf2b05abc93",
                "sha256:05c20b68e512166fddba59a918773ba002fdd77800cad9f55b59790030bab632",
                "sha256:07b42215124aedecc6083f1ce6b7e5ec5b50047afa701f3442054373a6deb656",
                "sha256:0e3c84e6c67eba89c2dbcee08504ba8644ab4284863452450520dad8f1e89b79",
                "sha256:0e929169f9c090dae0646a011c8b058e5e5fb391466016b39d21745b48817fd7",
                "sha256:1ab820665e67373de5802acae069a6a05567ae234ddb129f31d290fc3d1aa56d",
                "sha256:25b4e5f22d3a37ddf3effc0710ba692cfc792c2b9edfb9c05aefe823256e84d5",
                "sha256:2e68965192c4ea61fff1b81c14ff712fc7dc15d2bd120602e4a3494ea6584224",
                "sha256:2f1a132f1c88724674271d636e6b7351477c27722f2ed789f719f9e3545a3d26",
                "sha256:37e5438e1c78931df5d3c0c78ae049092877e5e9c02dd1ff5abb9cf27a5914ea",
                "sha256:3a041b76d13706b7fff23b9fc83117c7b8fe8d5fe9e6be45eee72b9baa75f348",
                "sha256:3a4f32116f8f72ecf2a29dabfb27b23ab7cdc0ba807e8459e59a93a9be9506f6",
                "sha256:46c73e09ad374a6d876c599f2328161bcd95e280f84d2060cf57991dec5cfe76",
                "sha256:46dd362c2f045095c920162e9307de5ffd0a1bfbba0a6e990b344366f55a30c1",
                "sha256:4b186eb7d6ae7c06eb4392411189469e6a820da81447f46c0072a41c748ab73f",
                "sha256:54fd1e83a184e19c598d5e70ba508196fd0bbdd676ce159feb412a4a6664f952",
                "sha256:585fd452dd7782130d112f7ddf3473ffdd521414674c33876187e101b588738a",
                "sha256:5cf3443199b83ed9e955f511b5b241fd3ae004e3cb81c58ec10f4fe47c7dce37",
                "sha256:6a4d5ce640e37b0efcc8441caeea8f43a06addace2335bd11151bc02d2ee31f9",
                "sha256:7df80d07818b385f3129180369079bd6934cf70469f99daaebfac89dca288359",
                "sha256:806068d4f86cb06af37cd65821554f98240a19ce646d3cd24e1c33587f313eb8",
                "sha256:830f57206cc96ed0ccf68304141fec9481a096c4d2e2831f311bde1c404401da",
                "sha256:929006d3c2d923788ba153ad0de8ed2e5ed39fdbe8e7be21e2f22ed06c6783d3",
                "sha256:9436dc58c123f07b230383083855593550c4d301d2532045a17ccf6eca505f6d",
                "sha256:9dd6e9b1a913d096ac95d0399bd737e00f2af1e1594a787e00f7975778c8b2bf",
                "sha256:ace010325c787c378afd7f7c1ac66b26313b3344628652eacd149bdd23c68841",
                "sha256:b47a43177a5e65b771b80db71e7be76c0ba23cc8aa73eeeb089ed5219cdbe27d",
                "sha256:b797515be8743b771aa868f83563f789bbd4b236659ba52243b735d80b29ed93",
                "sha256:b7993704f1a4b204e71debe6095150d43b2ee6150fa4f44d6d966ec356a8d61f",
                "sha256:d5c65bdf4484872c4af3150aeebe101ba560dcfb34488d9a8ff8dbcd21079647",
                "sha256:d81eddcb12d608cc08081fa88d046c78afb1bf8107e6feab5d43503fea74a635",
                "sha256:dc862056f76443a0db4509116c5cd480fe1b6a2d45512a653f9a855cc0517456",
                "sha256:ecc771ab628ea281517e24fd2c52e8f31c41e66652d07599ad8818abaad38cda",
                "sha256:f200755768dc19c6f4e2b672421e0ebb3dd54c38d5a4f262b872d8cfcc9e93b5",
                "sha256:f21756997ad8ef815d8ef3d34edd98804ab5ea337feedcd62fb52d22bf531281",
                "sha256:fc13a9524bc18b6fb6e0dbec3533ba0496bbed167c56d0aabefd965584557d80"
            ],
            "markers": "python_version >= '3.6'",
            "version": "==5.1.0"
        },
        "numpy": {
            "hashes": [
                "sha256:1a784e8ff7ea2a32e393cc53eb0003eca1597c7ca628227e34ce34eb11645a0e",
                "sha256:2ba579dde0563f47021dcd652253103d6fd66165b18011dce1a0609215b2791e",
                "sha256:3537b967b350ad17633b35c2f4b1a1bbd258c018910b518c30b48c8e41272717",
                "sha256:3c40e6b860220ed862e8097b8f81c9af6d7405b723f4a7af24a267b46f90e461",
                "sha256:598fe100b2948465cf3ed64b1a326424b5e4be2670552066e17dfaa67246011d",
                "sha256:620732f42259eb2c4642761bd324462a01cdd13dd111740ce3d344992dd8492f",
                "sha256:709884863def34d72b183d074d8ba5cfe042bc3ff8898f1ffad0209161caaa99",
                "sha256:75579acbadbf74e3afd1153da6177f846212ea2a0cc77de53523ae02c9256513",
                "sha256:7c55407f739f0bfcec67d0df49103f9333edc870061358ac8a8c9e37ea02fcd2",
                "sha256:a1f2fb2da242568af0271455b89aee0f71e4e032086ee2b4c5098945d0e11cf6",
                "sha256:a290989cd671cd0605e9c91a70e6df660f73ae87484218e8285c6522d29f6e38",
                "sha256:ac4fd578322842dbda8d968e3962e9f22e862b6ec6e3378e7415625915e2da4d",
                "sha256:ad09f55cc95ed8d80d8ab2052f78cc21cb231764de73e229140d81ff49d8145e",
                "sha256:b9205711e5440954f861ceeea8f1b415d7dd15214add2e878b4d1cf2bcb1a914",
                "sha256:bba474a87496d96e61461f7306fba2ebba127bed7836212c360f144d1e72ac54",
                "sha256:bebab3eaf0641bba26039fb0b2c5bf9b99407924b53b1ea86e03c32c64ef5aef",
                "sha256:cc367c86eb87e5b7c9592935620f22d13b090c609f1b27e49600cd033b529f54",
                "sha256:ccc6c650f8700ce1e3a77668bb7c43e45c20ac06ae00d22bdf6760b38958c883",
                "sha256:cf680682ad0a3bef56dae200dbcbac2d57294a73e5b0f9864955e7dd7c2c2491",
                "sha256:d2910d0a075caed95de1a605df00ee03b599de5419d0b95d55342e9a33ad1fb3",
                "sha256:d5caa946a9f55511e76446e170bdad1d12d6b54e17a2afe7b189112ed4412bb8",
                "sha256:d89b0dc7f005090e32bb4f9bf796e1dcca6b52243caf1803fdd2b748d8561f63",
                "sha256:d95d16204cd51ff1a1c8d5f9958ce90ae190be81d348b514f9be39f878b8044a",
                "sha256:e4d5a86a5257843a18fb1220c5f1c199532bc5d24e849ed4b0289fb59fbd4d8f",
                "sha256:e58ddb53a7b4959932f5582ac455ff90dcb05fac3f8dcc8079498d43afbbde6c",
                "sha256:e80fe25cba41c124d04c662f33f6364909b985f2eb5998aaa5ae4b9587242cce",
                "sha256:eda2829af498946c59d8585a9fd74da3f810866e05f8df03a86f70079c7531dd",
                "sha256:fd0a359c1c17f00cb37de2969984a74320970e0ceef4808c32e00773b06649d9"
            ],
            "index": "pypi",
            "version": "==1.21.0"
        },
        "orjson": {
            "hashes": [
                "sha256:0d1a4b5b796ad55f2b87e6177e833e972a4da5804765fc45a11be40421768589",
                "sha256:1064ec32586c90e2191d2b917479686cfb0a6be352f2fc4d07ad2481c2186849",
                "sha256:2ffca90b561290d7d3ce87ac91d2da970b590bd01b00617e601e4e420d29a51f",
                "sha256:367bf36a5f9c461c4f8f5f679ac6a36d31fa73aa11bf8ea82d3ceec3121a2abe",
                "sha256:53ef160ac1b27d0417005e865ec1478044db4289b25beadff2ab4ce2c74a0f22",
                "sha256:55816d7f553f8d30a4584299a114d15821ee475586f59726e53666e031f24fc9",
                "sha256:6313c294059dbc0dffc629baf1c5144bdc407c9705c9f47e779fa97e65f846c0",
<<<<<<< HEAD
                "sha256:63314d2f0602cdb570c548b19f94f7a158bdb8a10359eb707a40d19e577edc81",
                "sha256:7eff58fa9e4fdf08034017ae5ec8ff90396502fd9f9d28ee2481dd4c6132a40d",
                "sha256:8538e18d07f12b534a289fcac0ccab443e0b2ade7069fc702ef96375ad44a0cb",
                "sha256:8becded36abd1363b604b4decae77c54b79086f397b7ceec134627119aac4214",
=======
                "sha256:7eff58fa9e4fdf08034017ae5ec8ff90396502fd9f9d28ee2481dd4c6132a40d",
                "sha256:8538e18d07f12b534a289fcac0ccab443e0b2ade7069fc702ef96375ad44a0cb",
>>>>>>> e807e32b
                "sha256:922c9d3d7438ee14f103511cc005c1e470dbc01e42b22d8754e6477cebd02959",
                "sha256:a58559c684f1b1ead7b2dd6ec95645f1fa5bd98a784b20d0e83a4be95dbc956f",
                "sha256:a83c2aacb3a5bc08ee6289ac5fb07eae7d5232e2c6e492dbf20289ba78475dd2",
                "sha256:aca079cab25f7d2001af309a661e66473e4610dbb77ccbc245c05669dc03f639",
                "sha256:baf8e883b88ada0825a6d5f0c23e356f0f0188d0737664a5767feec82b40576b",
                "sha256:d02cc480dfabc941b3ad6af333ea579dc5606646d808e1fed9010d1960c29d65",
                "sha256:d61334b8a3d0a6f4e70fab887d504d75f89014d731e7a5edc57ef00bbb27b5fc",
                "sha256:dd3e0e841d699290b28bf452e099c1d77f3571a059ef0e61622bd18cef1b86ad",
                "sha256:e06746591c3ed0549bc6860cb537e39cf14009f5fe31a1becc3b3cf2abc5f202",
<<<<<<< HEAD
                "sha256:e23f46b58f51e14efd18bb570f3fb07cbf2de0c71189bcf4c52f9c212eb54ac7",
=======
>>>>>>> e807e32b
                "sha256:e59ffe5442ce523b785df54b8bcb2aead0779e2d78d4dc3a3d3a8ecfbc6e3afb",
                "sha256:eb226b0fbf5a39d359ac1cc78a3869ff8c24cdb4e766e5b2d50ee89d47042eb1",
                "sha256:f71c05553a0a3e5d32574bc4edcdd31dfbdcf981ad980988d0488a1e5a368451"
            ],
            "index": "pypi",
            "version": "==3.6.0"
        },
        "pendulum": {
            "hashes": [
                "sha256:0731f0c661a3cb779d398803655494893c9f581f6488048b3fb629c2342b5394",
                "sha256:1245cd0075a3c6d889f581f6325dd8404aca5884dea7223a5566c38aab94642b",
                "sha256:29c40a6f2942376185728c9a0347d7c0f07905638c83007e1d262781f1e6953a",
                "sha256:2d1619a721df661e506eff8db8614016f0720ac171fe80dda1333ee44e684087",
                "sha256:318f72f62e8e23cd6660dbafe1e346950281a9aed144b5c596b2ddabc1d19739",
                "sha256:33fb61601083f3eb1d15edeb45274f73c63b3c44a8524703dc143f4212bf3269",
                "sha256:3481fad1dc3f6f6738bd575a951d3c15d4b4ce7c82dce37cf8ac1483fde6e8b0",
                "sha256:4c9c689747f39d0d02a9f94fcee737b34a5773803a64a5fdb046ee9cac7442c5",
                "sha256:7c5ec650cb4bec4c63a89a0242cc8c3cebcec92fcfe937c417ba18277d8560be",
                "sha256:94b1fc947bfe38579b28e1cccb36f7e28a15e841f30384b5ad6c5e31055c85d7",
                "sha256:9702069c694306297ed362ce7e3c1ef8404ac8ede39f9b28b7c1a7ad8c3959e3",
                "sha256:b06a0ca1bfe41c990bbf0c029f0b6501a7f2ec4e38bfec730712015e8860f207",
                "sha256:b6c352f4bd32dff1ea7066bd31ad0f71f8d8100b9ff709fb343f3b86cee43efe",
                "sha256:c501749fdd3d6f9e726086bf0cd4437281ed47e7bca132ddb522f86a1645d360",
                "sha256:c807a578a532eeb226150d5006f156632df2cc8c5693d778324b43ff8c515dd0",
                "sha256:db0a40d8bcd27b4fb46676e8eb3c732c67a5a5e6bfab8927028224fbced0b40b",
                "sha256:de42ea3e2943171a9e95141f2eecf972480636e8e484ccffaf1e833929e9e052",
                "sha256:e95d329384717c7bf627bf27e204bc3b15c8238fa8d9d9781d93712776c14002",
                "sha256:f5e236e7730cab1644e1b87aca3d2ff3e375a608542e90fe25685dae46310116",
                "sha256:f888f2d2909a414680a29ae74d0592758f2b9fcdee3549887779cd4055e975db",
                "sha256:fb53ffa0085002ddd43b6ca61a7b34f2d4d7c3ed66f931fe599e1a531b42af9b"
            ],
            "index": "pypi",
            "version": "==2.1.2"
        },
        "pglast": {
            "hashes": [
                "sha256:24f82f2c7accea21d032a36e23af0ebf9f16305d44b947a07263d74ce3460c12",
                "sha256:27783af5422a7fda876b3d15ec9ee71981212a319aadbb089b1952575d2ef8d7",
                "sha256:2b112ecd925ac2509d7ffd65052326ebe816b5f23e89a2196a37b37a6246362b",
                "sha256:316cf43388c6eb07c7357ac1f1dde85177779c761c5ab0f263765f1bbcd55399",
                "sha256:33652473fe65b7b225c4386968d7cf36e5e75faf88f68517b5a3e08ea30e3f1a",
                "sha256:38b006ee066f6ab091dbca2cb93d3ba73d963e7c439592341287b664bd8069f7",
                "sha256:42c275d92573369500c4234a0fe9bc9fd4c5f385e61b72277b31b94455659dbf",
                "sha256:5f969d5aa901008e5a8799678431aa1fc780a1738bb2c8c7d2817774b95f80b0",
                "sha256:86866ed22fad332b32b835b950a4ee98f812e1ad65e691de2b0057e0439edfb8",
                "sha256:89df721a0c9cff7bd08813833cc6912f446e1a8b3360b21864da7feedb8b7feb",
                "sha256:c25ea2872d9ba9fa0b7fb8e40884382e3d308d29bb2b3085bc8a5c0124c955f9",
                "sha256:c4550071637195e4dce9c89731b32adc424eac0ece362dd3ae4e444ec8bafe25",
                "sha256:d0a2ea8271f8c74fc70d1c376e7940bfc6365a1bcae491b981ecbcb5c6c4b018",
                "sha256:d3518352097e857abac079ae0d0fb589025ef66f0cb3084784227b497d963f4f",
                "sha256:e2138a9282b5358235a0b94a8354e0dab76f25ab1a0ef4cb32ac185b7c0dd2ab",
                "sha256:f079f4402445af1680c2ca6ecca78d2924f344acf8c192e3345cc488d359f273",
                "sha256:fb16a0e9a32f74f379db44bb56a8f0445fe87ac14ca6d9d8086fd2797ad10034"
            ],
            "index": "pypi",
            "version": "==1.18"
        },
        "psycopg2": {
            "hashes": [
                "sha256:079d97fc22de90da1d370c90583659a9f9a6ee4007355f5825e5f1c70dffc1fa",
                "sha256:2087013c159a73e09713294a44d0c8008204d06326006b7f652bef5ace66eebb",
                "sha256:2c992196719fadda59f72d44603ee1a2fdcc67de097eea38d41c7ad9ad246e62",
                "sha256:7640e1e4d72444ef012e275e7b53204d7fab341fb22bc76057ede22fe6860b25",
                "sha256:7f91312f065df517187134cce8e395ab37f5b601a42446bdc0f0d51773621854",
                "sha256:830c8e8dddab6b6716a4bf73a09910c7954a92f40cf1d1e702fb93c8a919cc56",
                "sha256:89409d369f4882c47f7ea20c42c5046879ce22c1e4ea20ef3b00a4dfc0a7f188",
                "sha256:bf35a25f1aaa8a3781195595577fcbb59934856ee46b4f252f56ad12b8043bcf",
                "sha256:de5303a6f1d0a7a34b9d40e4d3bef684ccc44a49bbe3eb85e3c0bffb4a131b7c"
            ],
            "index": "pypi",
            "version": "==2.9.1"
        },
        "pydantic": {
            "hashes": [
                "sha256:021ea0e4133e8c824775a0cfe098677acf6fa5a3cbf9206a376eed3fc09302cd",
                "sha256:05ddfd37c1720c392f4e0d43c484217b7521558302e7069ce8d318438d297739",
                "sha256:05ef5246a7ffd2ce12a619cbb29f3307b7c4509307b1b49f456657b43529dc6f",
                "sha256:10e5622224245941efc193ad1d159887872776df7a8fd592ed746aa25d071840",
                "sha256:18b5ea242dd3e62dbf89b2b0ec9ba6c7b5abaf6af85b95a97b00279f65845a23",
                "sha256:234a6c19f1c14e25e362cb05c68afb7f183eb931dd3cd4605eafff055ebbf287",
                "sha256:244ad78eeb388a43b0c927e74d3af78008e944074b7d0f4f696ddd5b2af43c62",
                "sha256:26464e57ccaafe72b7ad156fdaa4e9b9ef051f69e175dbbb463283000c05ab7b",
                "sha256:41b542c0b3c42dc17da70554bc6f38cbc30d7066d2c2815a94499b5684582ecb",
                "sha256:4a03cbbe743e9c7247ceae6f0d8898f7a64bb65800a45cbdc52d65e370570820",
                "sha256:4be75bebf676a5f0f87937c6ddb061fa39cbea067240d98e298508c1bda6f3f3",
                "sha256:54cd5121383f4a461ff7644c7ca20c0419d58052db70d8791eacbbe31528916b",
                "sha256:589eb6cd6361e8ac341db97602eb7f354551482368a37f4fd086c0733548308e",
                "sha256:8621559dcf5afacf0069ed194278f35c255dc1a1385c28b32dd6c110fd6531b3",
                "sha256:8b223557f9510cf0bfd8b01316bf6dd281cf41826607eada99662f5e4963f316",
                "sha256:99a9fc39470010c45c161a1dc584997f1feb13f689ecf645f59bb4ba623e586b",
                "sha256:a7c6002203fe2c5a1b5cbb141bb85060cbff88c2d78eccbc72d97eb7022c43e4",
                "sha256:a83db7205f60c6a86f2c44a61791d993dff4b73135df1973ecd9eed5ea0bda20",
                "sha256:ac8eed4ca3bd3aadc58a13c2aa93cd8a884bcf21cb019f8cfecaae3b6ce3746e",
                "sha256:e710876437bc07bd414ff453ac8ec63d219e7690128d925c6e82889d674bb505",
                "sha256:ea5cb40a3b23b3265f6325727ddfc45141b08ed665458be8c6285e7b85bd73a1",
                "sha256:fec866a0b59f372b7e776f2d7308511784dace622e0992a0b59ea3ccee0ae833"
            ],
            "markers": "python_full_version >= '3.6.1'",
            "version": "==1.8.2"
        },
        "pyproj": {
            "hashes": [
                "sha256:04c185102e659439c5bd428ac5473d36ef795fca8e225bbbe78e20643d804ec0",
                "sha256:10dad599b9f7ce2194996dc25f1000e0aa15754ecef9db46b624713959c67957",
                "sha256:1e88ebc4e08e661e9011b5c1ebfb32f0d311963a9824a6effb4168c7e07918b1",
                "sha256:4f3ad09cf3352bf5664794042b28d98781362ec8d9774ad73f28a1a0101a27f1",
                "sha256:5f8a8d982bde211e65dc2de1f8f36cf162f9cc7fcd8a7625046ea265284e5e65",
                "sha256:67b94f4e694ae33fc90dfb7da0e6b5ed5f671dd0acc2f6cf46e9c39d56e16e1a",
                "sha256:808f5992320e9631b2e45444028a65cd6ba3ee40229292934178ef07020a5ffd",
                "sha256:8eda240225971b5cd0bac2d399ed6222068f0598ee92d5f6e847bd2019d2c8b0",
                "sha256:911d773da9fa4d4f3f7580173858c391e3ee0b61acaf0be303baab323d2eae78",
                "sha256:9cc464a1c51baad28ffb7a233116e8d4ce4c560b32039fa986d0f992ac3c431f",
                "sha256:a162ed199cd2ec392cffe20b2fa3381b68e7a166d55f3f060eceb8d517e4f46d",
                "sha256:aa87df0982aa0f4477478899d9c930cc0f97cd6d8a4ce84c43ac88ccf86d1da7",
                "sha256:ae237492767e0225f99b53a0fd7110fde2b7e7cabc105bbc243c151a7497de88",
                "sha256:ae5534fa7a3b74f20534694d297fce6f7483890ff6ca404394ecf372f3c589d4",
                "sha256:b635e7e21fea5af74e90fc9e54d1a4c27078efdce6f214101c98dd93afae599a",
                "sha256:b6c74bbec679199746a3e02c0e0fad093c3652df96dd63e086a2fbf2afe9dc0e",
                "sha256:c4193e1069d165476b2d0f7d882b7712b3eab6e2e6fe2a0a78ef40de825a1f28",
                "sha256:da88abc5e2f6a8fb07533855a57ca2a31845f58901a87f821b68b0db6b023978",
                "sha256:ebbba7707fe83a01e54bce8e3e7342feb0b3e0d74ff8c28df12f8bc59b76827c"
            ],
            "index": "pypi",
            "version": "==3.1.0"
        },
        "python-dateutil": {
            "hashes": [
                "sha256:73ebfe9dbf22e832286dafa60473e4cd239f8592f699aa5adaf10050e6e1823c",
                "sha256:75bb3f31ea686f1197762692a9ee6a7550b59fc6ca3a1f4b5d7e32fb98e2da2a"
            ],
            "markers": "python_version >= '2.7' and python_version not in '3.0, 3.1, 3.2, 3.3'",
            "version": "==2.8.1"
        },
        "python-editor": {
            "hashes": [
                "sha256:1bf6e860a8ad52a14c3ee1252d5dc25b2030618ed80c022598f00176adc8367d",
                "sha256:51fda6bcc5ddbbb7063b2af7509e43bd84bfc32a4ff71349ec7847713882327b",
                "sha256:5f98b069316ea1c2ed3f67e7f5df6c0d8f10b689964a4a811ff64f0106819ec8",
                "sha256:c3da2053dbab6b29c94e43c486ff67206eafbe7eb52dbec7390b5e2fb05aac77",
                "sha256:ea87e17f6ec459e780e4221f295411462e0d0810858e055fc514684350a2f522"
            ],
            "version": "==1.0.4"
        },
        "python-multipart": {
            "hashes": [
                "sha256:f7bb5f611fc600d15fa47b3974c8aa16e93724513b49b5f95c81e6624c83fa43"
            ],
            "index": "pypi",
            "version": "==0.0.5"
        },
        "pytzdata": {
            "hashes": [
                "sha256:3efa13b335a00a8de1d345ae41ec78dd11c9f8807f522d39850f2dd828681540",
                "sha256:e1e14750bcf95016381e4d472bad004eef710f2d6417240904070b3d6654485f"
            ],
            "markers": "python_version >= '2.7' and python_version not in '3.0, 3.1, 3.2, 3.3'",
            "version": "==2020.1"
        },
        "rfc3986": {
            "extras": [
                "idna2008"
            ],
            "hashes": [
                "sha256:270aaf10d87d0d4e095063c65bf3ddbc6ee3d0b226328ce21e036f946e421835",
                "sha256:a86d6e1f5b1dc238b218b012df0aa79409667bb209e58da56d0b94704e712a97"
            ],
            "version": "==1.5.0"
        },
        "s3transfer": {
            "hashes": [
                "sha256:9b3752887a2880690ce628bc263d6d13a3864083aeacff4890c1c9839a5eb0bc",
                "sha256:cb022f4b16551edebbb31a377d3f09600dbada7363d8c5db7976e7f47732e1b2"
            ],
            "version": "==0.4.2"
        },
        "shapely": {
            "hashes": [
                "sha256:052eb5b9ba756808a7825e8a8020fb146ec489dd5c919e7d139014775411e688",
                "sha256:1641724c1055459a7e2b8bbe47ba25bdc89554582e62aec23cb3f3ca25f9b129",
                "sha256:17df66e87d0fe0193910aeaa938c99f0b04f67b430edb8adae01e7be557b141b",
                "sha256:182716ffb500d114b5d1b75d7fd9d14b7d3414cef3c38c0490534cc9ce20981a",
                "sha256:2df5260d0f2983309776cb41bfa85c464ec07018d88c0ecfca23d40bfadae2f1",
                "sha256:35be1c5d869966569d3dfd4ec31832d7c780e9df760e1fe52131105685941891",
                "sha256:46da0ea527da9cf9503e66c18bab6981c5556859e518fe71578b47126e54ca93",
                "sha256:4c10f317e379cc404f8fc510cd9982d5d3e7ba13a9cfd39aa251d894c6366798",
                "sha256:4f3c59f6dbf86a9fc293546de492f5e07344e045f9333f3a753f2dda903c45d1",
                "sha256:60e5b2282619249dbe8dc5266d781cc7d7fb1b27fa49f8241f2167672ad26719",
                "sha256:617bf046a6861d7c6b44d2d9cb9e2311548638e684c2cd071d8945f24a926263",
                "sha256:6593026cd3f5daaea12bcc51ae5c979318070fefee210e7990cb8ac2364e79a1",
                "sha256:6871acba8fbe744efa4f9f34e726d070bfbf9bffb356a8f6d64557846324232b",
                "sha256:791477edb422692e7dc351c5ed6530eb0e949a31b45569946619a0d9cd5f53cb",
                "sha256:8e7659dd994792a0aad8fb80439f59055a21163e236faf2f9823beb63a380e19",
                "sha256:8f15b6ce67dcc05b61f19c689b60f3fe58550ba994290ff8332f711f5aaa9840",
                "sha256:90a3e2ae0d6d7d50ff2370ba168fbd416a53e7d8448410758c5d6a5920646c1d",
                "sha256:a3774516c8a83abfd1ddffb8b6ec1b0935d7fe6ea0ff5c31a18bfdae567b4eba",
                "sha256:a5c3a50d823c192f32615a2a6920e8c046b09e07a58eba220407335a9cd2e8ea",
                "sha256:b40cc7bb089ae4aa9ddba1db900b4cd1bce3925d2a4b5837b639e49de054784f",
                "sha256:da38ed3d65b8091447dc3717e5218cc336d20303b77b0634b261bc5c1aa2bae8",
                "sha256:de618e67b64a51a0768d26a9963ecd7d338a2cf6e9e7582d2385f88ad005b3d1",
                "sha256:e3afccf0437edc108eef1e2bb9cc4c7073e7705924eb4cd0bf7715cd1ef0ce1b"
            ],
            "index": "pypi",
            "version": "==1.7.1"
        },
        "six": {
            "hashes": [
                "sha256:1e61c37477a1626458e36f7b1d82aa5c9b094fa4802892072e49de9c60c4c926",
                "sha256:8abb2f1d86890a2dfb989f9a77cfcfd3e47c2a354b01111771326f8aa26e0254"
            ],
            "markers": "python_version >= '2.7' and python_version not in '3.0, 3.1, 3.2, 3.3'",
            "version": "==1.16.0"
        },
        "sniffio": {
            "hashes": [
                "sha256:471b71698eac1c2112a40ce2752bb2f4a4814c22a54a3eed3676bc0f5ca9f663",
                "sha256:c4666eecec1d3f50960c6bdf61ab7bc350648da6c126e3cf6898d8cd4ddcd3de"
            ],
            "markers": "python_full_version >= '3.5.0'",
            "version": "==1.2.0"
        },
        "sqlalchemy": {
            "hashes": [
                "sha256:014ea143572fee1c18322b7908140ad23b3994036ef4c0d630110faf942652f8",
                "sha256:0172423a27fbcae3751ef016663b72e1a516777de324a76e30efa170dbd3dd2d",
                "sha256:01aa5f803db724447c1d423ed583e42bf5264c597fd55e4add4301f163b0be48",
                "sha256:0352db1befcbed2f9282e72843f1963860bf0e0472a4fa5cf8ee084318e0e6ab",
                "sha256:09083c2487ca3c0865dc588e07aeaa25416da3d95f7482c07e92f47e080aa17b",
                "sha256:0d5d862b1cfbec5028ce1ecac06a3b42bc7703eb80e4b53fceb2738724311443",
                "sha256:14f0eb5db872c231b20c18b1e5806352723a3a89fb4254af3b3e14f22eaaec75",
                "sha256:1e2f89d2e5e3c7a88e25a3b0e43626dba8db2aa700253023b82e630d12b37109",
                "sha256:26155ea7a243cbf23287f390dba13d7927ffa1586d3208e0e8d615d0c506f996",
                "sha256:2ed6343b625b16bcb63c5b10523fd15ed8934e1ed0f772c534985e9f5e73d894",
                "sha256:34fcec18f6e4b24b4a5f6185205a04f1eab1e56f8f1d028a2a03694ebcc2ddd4",
                "sha256:4d0e3515ef98aa4f0dc289ff2eebb0ece6260bbf37c2ea2022aad63797eacf60",
                "sha256:5de2464c254380d8a6c20a2746614d5a436260be1507491442cf1088e59430d2",
                "sha256:6607ae6cd3a07f8a4c3198ffbf256c261661965742e2b5265a77cd5c679c9bba",
                "sha256:8110e6c414d3efc574543109ee618fe2c1f96fa31833a1ff36cc34e968c4f233",
                "sha256:816de75418ea0953b5eb7b8a74933ee5a46719491cd2b16f718afc4b291a9658",
                "sha256:861e459b0e97673af6cc5e7f597035c2e3acdfb2608132665406cded25ba64c7",
                "sha256:87a2725ad7d41cd7376373c15fd8bf674e9c33ca56d0b8036add2d634dba372e",
                "sha256:a006d05d9aa052657ee3e4dc92544faae5fcbaafc6128217310945610d862d39",
                "sha256:bce28277f308db43a6b4965734366f533b3ff009571ec7ffa583cb77539b84d6",
                "sha256:c10ff6112d119f82b1618b6dc28126798481b9355d8748b64b9b55051eb4f01b",
                "sha256:d375d8ccd3cebae8d90270f7aa8532fe05908f79e78ae489068f3b4eee5994e8",
                "sha256:d37843fb8df90376e9e91336724d78a32b988d3d20ab6656da4eb8ee3a45b63c",
                "sha256:e47e257ba5934550d7235665eee6c911dc7178419b614ba9e1fbb1ce6325b14f",
                "sha256:e98d09f487267f1e8d1179bf3b9d7709b30a916491997137dd24d6ae44d18d79",
                "sha256:ebbb777cbf9312359b897bf81ba00dae0f5cb69fba2a18265dcc18a6f5ef7519",
                "sha256:ee5f5188edb20a29c1cc4a039b074fdc5575337c9a68f3063449ab47757bb064",
                "sha256:f03bd97650d2e42710fbe4cf8a59fae657f191df851fc9fc683ecef10746a375",
                "sha256:f1149d6e5c49d069163e58a3196865e4321bad1803d7886e07d8710de392c548",
                "sha256:f3c5c52f7cb8b84bfaaf22d82cb9e6e9a8297f7c2ed14d806a0f5e4d22e83fb7",
                "sha256:f597a243b8550a3a0b15122b14e49d8a7e622ba1c9d29776af741f1845478d79",
                "sha256:fc1f2a5a5963e2e73bac4926bdaf7790c4d7d77e8fc0590817880e22dd9d0b8b",
                "sha256:fc4cddb0b474b12ed7bdce6be1b9edc65352e8ce66bc10ff8cbbfb3d4047dbf4",
                "sha256:fcb251305fa24a490b6a9ee2180e5f8252915fb778d3dafc70f9cc3f863827b9"
            ],
            "markers": "python_version >= '2.7' and python_version not in '3.0, 3.1, 3.2, 3.3'",
            "version": "==1.3.24"
        },
        "sqlalchemy-utils": {
            "hashes": [
                "sha256:a6aaee154f798be4e479af0ceffaa5034d35fcf6f40707c0947d21bde64e05e5",
                "sha256:b1bf67d904fed16b16ef1dc07f03e5e93a6b23899f920f6b41c09be45fbb85f2"
            ],
            "index": "pypi",
            "version": "==0.37.8"
        },
        "starlette": {
            "hashes": [
                "sha256:3c8e48e52736b3161e34c9f0e8153b4f32ec5d8995a3ee1d59410d92f75162ed",
                "sha256:7d49f4a27f8742262ef1470608c59ddbc66baf37c148e938c7038e6bc7a998aa"
            ],
            "markers": "python_version >= '3.6'",
            "version": "==0.14.2"
        },
        "typing-extensions": {
            "hashes": [
                "sha256:0ac0f89795dd19de6b97debb0c6af1c70987fd80a2d62d1958f7e56fcc31b497",
                "sha256:50b6f157849174217d0656f99dc82fe932884fb250826c18350e159ec6cdf342",
                "sha256:779383f6086d90c99ae41cf0ff39aac8a7937a9283ce0a414e5dd782f4c94a84"
            ],
            "index": "pypi",
            "version": "==3.10.0.0"
        },
        "urllib3": {
            "hashes": [
                "sha256:39fb8672126159acb139a7718dd10806104dec1e2f0f6c88aab05d17df10c8d4",
                "sha256:f57b4c16c62fa2760b7e3d97c35b255512fb6b59a259730f36ba32ce9f8e342f"
            ],
            "markers": "python_version >= '2.7' and python_version not in '3.0, 3.1, 3.2, 3.3, 3.4' and python_version < '4.0'",
            "version": "==1.26.6"
        },
        "uvicorn": {
            "hashes": [
                "sha256:2a76bb359171a504b3d1c853409af3adbfa5cef374a4a59e5881945a97a93eae",
                "sha256:45ad7dfaaa7d55cab4cd1e85e03f27e9d60bc067ddc59db52a2b0aeca8870292"
            ],
            "index": "pypi",
            "version": "==0.14.0"
        },
        "yarl": {
            "hashes": [
                "sha256:00d7ad91b6583602eb9c1d085a2cf281ada267e9a197e8b7cae487dadbfa293e",
                "sha256:0355a701b3998dcd832d0dc47cc5dedf3874f966ac7f870e0f3a6788d802d434",
                "sha256:15263c3b0b47968c1d90daa89f21fcc889bb4b1aac5555580d74565de6836366",
                "sha256:2ce4c621d21326a4a5500c25031e102af589edb50c09b321049e388b3934eec3",
                "sha256:31ede6e8c4329fb81c86706ba8f6bf661a924b53ba191b27aa5fcee5714d18ec",
                "sha256:324ba3d3c6fee56e2e0b0d09bf5c73824b9f08234339d2b788af65e60040c959",
                "sha256:329412812ecfc94a57cd37c9d547579510a9e83c516bc069470db5f75684629e",
                "sha256:4736eaee5626db8d9cda9eb5282028cc834e2aeb194e0d8b50217d707e98bb5c",
                "sha256:4953fb0b4fdb7e08b2f3b3be80a00d28c5c8a2056bb066169de00e6501b986b6",
                "sha256:4c5bcfc3ed226bf6419f7a33982fb4b8ec2e45785a0561eb99274ebbf09fdd6a",
                "sha256:547f7665ad50fa8563150ed079f8e805e63dd85def6674c97efd78eed6c224a6",
                "sha256:5b883e458058f8d6099e4420f0cc2567989032b5f34b271c0827de9f1079a424",
                "sha256:63f90b20ca654b3ecc7a8d62c03ffa46999595f0167d6450fa8383bab252987e",
                "sha256:68dc568889b1c13f1e4745c96b931cc94fdd0defe92a72c2b8ce01091b22e35f",
                "sha256:69ee97c71fee1f63d04c945f56d5d726483c4762845400a6795a3b75d56b6c50",
                "sha256:6d6283d8e0631b617edf0fd726353cb76630b83a089a40933043894e7f6721e2",
                "sha256:72a660bdd24497e3e84f5519e57a9ee9220b6f3ac4d45056961bf22838ce20cc",
                "sha256:73494d5b71099ae8cb8754f1df131c11d433b387efab7b51849e7e1e851f07a4",
                "sha256:7356644cbed76119d0b6bd32ffba704d30d747e0c217109d7979a7bc36c4d970",
                "sha256:8a9066529240171b68893d60dca86a763eae2139dd42f42106b03cf4b426bf10",
                "sha256:8aa3decd5e0e852dc68335abf5478a518b41bf2ab2f330fe44916399efedfae0",
                "sha256:97b5bdc450d63c3ba30a127d018b866ea94e65655efaf889ebeabc20f7d12406",
                "sha256:9ede61b0854e267fd565e7527e2f2eb3ef8858b301319be0604177690e1a3896",
                "sha256:b2e9a456c121e26d13c29251f8267541bd75e6a1ccf9e859179701c36a078643",
                "sha256:b5dfc9a40c198334f4f3f55880ecf910adebdcb2a0b9a9c23c9345faa9185721",
                "sha256:bafb450deef6861815ed579c7a6113a879a6ef58aed4c3a4be54400ae8871478",
                "sha256:c49ff66d479d38ab863c50f7bb27dee97c6627c5fe60697de15529da9c3de724",
                "sha256:ce3beb46a72d9f2190f9e1027886bfc513702d748047b548b05dab7dfb584d2e",
                "sha256:d26608cf178efb8faa5ff0f2d2e77c208f471c5a3709e577a7b3fd0445703ac8",
                "sha256:d597767fcd2c3dc49d6eea360c458b65643d1e4dbed91361cf5e36e53c1f8c96",
                "sha256:d5c32c82990e4ac4d8150fd7652b972216b204de4e83a122546dce571c1bdf25",
                "sha256:d8d07d102f17b68966e2de0e07bfd6e139c7c02ef06d3a0f8d2f0f055e13bb76",
                "sha256:e46fba844f4895b36f4c398c5af062a9808d1f26b2999c58909517384d5deda2",
                "sha256:e6b5460dc5ad42ad2b36cca524491dfcaffbfd9c8df50508bddc354e787b8dc2",
                "sha256:f040bcc6725c821a4c0665f3aa96a4d0805a7aaf2caf266d256b8ed71b9f041c",
                "sha256:f0b059678fd549c66b89bed03efcabb009075bd131c248ecdf087bdb6faba24a",
                "sha256:fcbb48a93e8699eae920f8d92f7160c03567b421bc17362a9ffbbd706a816f71"
            ],
            "markers": "python_version >= '3.6'",
            "version": "==1.6.3"
        }
    },
    "develop": {
        "affine": {
            "hashes": [
                "sha256:2e045def1aa29e613c42e801a7e10e0b9bacfed1a7c6af0cadf8843530a15102",
                "sha256:34b05b070d954c382e56f02c207a372d8a32621a87653cc30cdd31cd7f65799f"
            ],
            "version": "==2.3.0"
        },
        "attrs": {
            "hashes": [
                "sha256:149e90d6d8ac20db7a955ad60cf0e6881a3f20d37096140088356da6c716b0b1",
                "sha256:ef6aaac3ca6cd92904cdd0d83f629a15f18053ec84e6432106f7a4d04ae4f5fb"
            ],
            "markers": "python_version >= '2.7' and python_version not in '3.0, 3.1, 3.2, 3.3, 3.4'",
            "version": "==21.2.0"
        },
        "boto3": {
            "hashes": [
<<<<<<< HEAD
                "sha256:bce638f57fbf054f8eba1abce56c849108646edde3564bd08316763323a4020e",
                "sha256:c1f94af6989cb6bb90e22c063783b5b9b2b75ccf20bac993d9c35de84501e2bb"
            ],
            "index": "pypi",
            "version": "==1.17.109"
        },
        "botocore": {
            "hashes": [
                "sha256:71e55a76305f9b55266a0930d37c3cfb3586a699a22f92e4329f9bd0ad63aa4d",
                "sha256:f0acd29847118e48c72c07a1bcf6f03417f22d67e05f310b8db51d77f4bd6234"
            ],
            "index": "pypi",
            "version": "==1.20.109"
=======
                "sha256:10122ff0f942d7400b18b726edaead20600178f8246cb21b40420073350613b5",
                "sha256:484bba256137c2d2f8351175553dee0e888e8bd5872f5406c8984e02715acf4d"
            ],
            "index": "pypi",
            "version": "==1.17.108"
        },
        "botocore": {
            "hashes": [
                "sha256:7667ef69001708afa796d2e79910230715e8542a910820581bf4623a5d3b0d47",
                "sha256:f4686d2ccf68dfcd90d2591695938fd0906ae0a7121f792d193b0f000a5d8872"
            ],
            "index": "pypi",
            "version": "==1.20.108"
>>>>>>> e807e32b
        },
        "certifi": {
            "hashes": [
                "sha256:2bbf76fd432960138b3ef6dda3dde0544f27cbf8546c458e60baf371917ba9ee",
                "sha256:50b1e4f8446b06f41be7dd6338db18e0990601dce795c2b1686458aa7e8fa7d8"
            ],
            "version": "==2021.5.30"
        },
        "cffi": {
            "hashes": [
<<<<<<< HEAD
                "sha256:06c54a68935738d206570b20da5ef2b6b6d92b38ef3ec45c5422c0ebaf338d4d",
                "sha256:0c0591bee64e438883b0c92a7bed78f6290d40bf02e54c5bf0978eaf36061771",
                "sha256:19ca0dbdeda3b2615421d54bef8985f72af6e0c47082a8d26122adac81a95872",
                "sha256:22b9c3c320171c108e903d61a3723b51e37aaa8c81255b5e7ce102775bd01e2c",
                "sha256:26bb2549b72708c833f5abe62b756176022a7b9a7f689b571e74c8478ead51dc",
                "sha256:33791e8a2dc2953f28b8d8d300dde42dd929ac28f974c4b4c6272cb2955cb762",
                "sha256:3c8d896becff2fa653dc4438b54a5a25a971d1f4110b32bd3068db3722c80202",
                "sha256:4373612d59c404baeb7cbd788a18b2b2a8331abcc84c3ba40051fcd18b17a4d5",
                "sha256:487d63e1454627c8e47dd230025780e91869cfba4c753a74fda196a1f6ad6548",
                "sha256:4922cd707b25e623b902c86188aca466d3620892db76c0bdd7b99a3d5e61d35f",
                "sha256:55af55e32ae468e9946f741a5d51f9896da6b9bf0bbdd326843fec05c730eb20",
                "sha256:5d4b68e216fc65e9fe4f524c177b54964af043dde734807586cf5435af84045c",
                "sha256:64fda793737bc4037521d4899be780534b9aea552eb673b9833b01f945904c2e",
                "sha256:6d6169cb3c6c2ad50db5b868db6491a790300ade1ed5d1da29289d73bbe40b56",
                "sha256:7bcac9a2b4fdbed2c16fa5681356d7121ecabf041f18d97ed5b8e0dd38a80224",
                "sha256:80b06212075346b5546b0417b9f2bf467fea3bfe7352f781ffc05a8ab24ba14a",
                "sha256:818014c754cd3dba7229c0f5884396264d51ffb87ec86e927ef0be140bfdb0d2",
                "sha256:8eb687582ed7cd8c4bdbff3df6c0da443eb89c3c72e6e5dcdd9c81729712791a",
                "sha256:99f27fefe34c37ba9875f224a8f36e31d744d8083e00f520f133cab79ad5e819",
                "sha256:9f3e33c28cd39d1b655ed1ba7247133b6f7fc16fa16887b120c0c670e35ce346",
                "sha256:a8661b2ce9694ca01c529bfa204dbb144b275a31685a075ce123f12331be790b",
                "sha256:a9da7010cec5a12193d1af9872a00888f396aba3dc79186604a09ea3ee7c029e",
                "sha256:b315d709717a99f4b27b59b021e6207c64620790ca3e0bde636a6c7f14618abb",
                "sha256:ba6f2b3f452e150945d58f4badd92310449876c4c954836cfb1803bdd7b422f0",
                "sha256:c33d18eb6e6bc36f09d793c0dc58b0211fccc6ae5149b808da4a62660678b156",
                "sha256:c9a875ce9d7fe32887784274dd533c57909b7b1dcadcc128a2ac21331a9765dd",
                "sha256:c9e005e9bd57bc987764c32a1bee4364c44fdc11a3cc20a40b93b444984f2b87",
                "sha256:d2ad4d668a5c0645d281dcd17aff2be3212bc109b33814bbb15c4939f44181cc",
                "sha256:d950695ae4381ecd856bcaf2b1e866720e4ab9a1498cba61c602e56630ca7195",
                "sha256:e22dcb48709fc51a7b58a927391b23ab37eb3737a98ac4338e2448bef8559b33",
                "sha256:e8c6a99be100371dbb046880e7a282152aa5d6127ae01783e37662ef73850d8f",
                "sha256:e9dc245e3ac69c92ee4c167fbdd7428ec1956d4e754223124991ef29eb57a09d",
                "sha256:eb687a11f0a7a1839719edd80f41e459cc5366857ecbed383ff376c4e3cc6afd",
                "sha256:eb9e2a346c5238a30a746893f23a9535e700f8192a68c07c0258e7ece6ff3728",
                "sha256:ed38b924ce794e505647f7c331b22a693bee1538fdf46b0222c4717b42f744e7",
                "sha256:f0c5d1acbfca6ebdd6b1e3eded8d261affb6ddcf2186205518f1428b8569bb99",
                "sha256:f10afb1004f102c7868ebfe91c28f4a712227fe4cb24974350ace1f90e1febbf",
                "sha256:f174135f5609428cc6e1b9090f9268f5c8935fddb1b25ccb8255a2d50de6789e",
                "sha256:f3ebe6e73c319340830a9b2825d32eb6d8475c1dac020b4f0aa774ee3b898d1c",
                "sha256:fd4305f86f53dfd8cd3522269ed7fc34856a8ee3709a5e28b2836b2db9d4cd69"
            ],
            "version": "==1.14.6"
=======
                "sha256:005a36f41773e148deac64b08f233873a4d0c18b053d37da83f6af4d9087b813",
                "sha256:04c468b622ed31d408fea2346bec5bbffba2cc44226302a0de1ade9f5ea3d373",
                "sha256:06d7cd1abac2ffd92e65c0609661866709b4b2d82dd15f611e602b9b188b0b69",
                "sha256:06db6321b7a68b2bd6df96d08a5adadc1fa0e8f419226e25b2a5fbf6ccc7350f",
                "sha256:0857f0ae312d855239a55c81ef453ee8fd24136eaba8e87a2eceba644c0d4c06",
                "sha256:0f861a89e0043afec2a51fd177a567005847973be86f709bbb044d7f42fc4e05",
                "sha256:1071534bbbf8cbb31b498d5d9db0f274f2f7a865adca4ae429e147ba40f73dea",
                "sha256:158d0d15119b4b7ff6b926536763dc0714313aa59e320ddf787502c70c4d4bee",
                "sha256:1bf1ac1984eaa7675ca8d5745a8cb87ef7abecb5592178406e55858d411eadc0",
                "sha256:1f436816fc868b098b0d63b8920de7d208c90a67212546d02f84fe78a9c26396",
                "sha256:24a570cd11895b60829e941f2613a4f79df1a27344cbbb82164ef2e0116f09c7",
                "sha256:24ec4ff2c5c0c8f9c6b87d5bb53555bf267e1e6f70e52e5a9740d32861d36b6f",
                "sha256:2894f2df484ff56d717bead0a5c2abb6b9d2bf26d6960c4604d5c48bbc30ee73",
                "sha256:29314480e958fd8aab22e4a58b355b629c59bf5f2ac2492b61e3dc06d8c7a315",
                "sha256:293e7ea41280cb28c6fcaaa0b1aa1f533b8ce060b9e701d78511e1e6c4a1de76",
                "sha256:34eff4b97f3d982fb93e2831e6750127d1355a923ebaeeb565407b3d2f8d41a1",
                "sha256:35f27e6eb43380fa080dccf676dece30bef72e4a67617ffda586641cd4508d49",
                "sha256:3c3f39fa737542161d8b0d680df2ec249334cd70a8f420f71c9304bd83c3cbed",
                "sha256:3d3dd4c9e559eb172ecf00a2a7517e97d1e96de2a5e610bd9b68cea3925b4892",
                "sha256:43e0b9d9e2c9e5d152946b9c5fe062c151614b262fda2e7b201204de0b99e482",
                "sha256:48e1c69bbacfc3d932221851b39d49e81567a4d4aac3b21258d9c24578280058",
                "sha256:51182f8927c5af975fece87b1b369f722c570fe169f9880764b1ee3bca8347b5",
                "sha256:58e3f59d583d413809d60779492342801d6e82fefb89c86a38e040c16883be53",
                "sha256:5de7970188bb46b7bf9858eb6890aad302577a5f6f75091fd7cdd3ef13ef3045",
                "sha256:65fa59693c62cf06e45ddbb822165394a288edce9e276647f0046e1ec26920f3",
                "sha256:681d07b0d1e3c462dd15585ef5e33cb021321588bebd910124ef4f4fb71aef55",
                "sha256:69e395c24fc60aad6bb4fa7e583698ea6cc684648e1ffb7fe85e3c1ca131a7d5",
                "sha256:6c97d7350133666fbb5cf4abdc1178c812cb205dc6f41d174a7b0f18fb93337e",
                "sha256:6e4714cc64f474e4d6e37cfff31a814b509a35cb17de4fb1999907575684479c",
                "sha256:72d8d3ef52c208ee1c7b2e341f7d71c6fd3157138abf1a95166e6165dd5d4369",
                "sha256:8ae6299f6c68de06f136f1f9e69458eae58f1dacf10af5c17353eae03aa0d827",
                "sha256:8b198cec6c72df5289c05b05b8b0969819783f9418e0409865dac47288d2a053",
                "sha256:99cd03ae7988a93dd00bcd9d0b75e1f6c426063d6f03d2f90b89e29b25b82dfa",
                "sha256:9cf8022fb8d07a97c178b02327b284521c7708d7c71a9c9c355c178ac4bbd3d4",
                "sha256:9de2e279153a443c656f2defd67769e6d1e4163952b3c622dcea5b08a6405322",
                "sha256:9e93e79c2551ff263400e1e4be085a1210e12073a31c2011dbbda14bda0c6132",
                "sha256:9ff227395193126d82e60319a673a037d5de84633f11279e336f9c0f189ecc62",
                "sha256:a465da611f6fa124963b91bf432d960a555563efe4ed1cc403ba5077b15370aa",
                "sha256:ad17025d226ee5beec591b52800c11680fca3df50b8b29fe51d882576e039ee0",
                "sha256:afb29c1ba2e5a3736f1c301d9d0abe3ec8b86957d04ddfa9d7a6a42b9367e396",
                "sha256:b85eb46a81787c50650f2392b9b4ef23e1f126313b9e0e9013b35c15e4288e2e",
                "sha256:bb89f306e5da99f4d922728ddcd6f7fcebb3241fc40edebcb7284d7514741991",
                "sha256:cbde590d4faaa07c72bf979734738f328d239913ba3e043b1e98fe9a39f8b2b6",
                "sha256:cc5a8e069b9ebfa22e26d0e6b97d6f9781302fe7f4f2b8776c3e1daea35f1adc",
                "sha256:cd2868886d547469123fadc46eac7ea5253ea7fcb139f12e1dfc2bbd406427d1",
                "sha256:d42b11d692e11b6634f7613ad8df5d6d5f8875f5d48939520d351007b3c13406",
                "sha256:df5052c5d867c1ea0b311fb7c3cd28b19df469c056f7fdcfe88c7473aa63e333",
                "sha256:f2d45f97ab6bb54753eab54fffe75aaf3de4ff2341c9daee1987ee1837636f1d",
                "sha256:fd78e5fee591709f32ef6edb9a015b4aa1a5022598e36227500c8f4e02328d9c"
            ],
            "version": "==1.14.5"
>>>>>>> e807e32b
        },
        "chardet": {
            "hashes": [
                "sha256:0d6f53a15db4120f2b08c94f11e7d93d2c911ee118b6b30a04ec3ee8310179fa",
                "sha256:f864054d66fd9118f2e67044ac8981a54775ec5b67aed0441892edb553d21da5"
            ],
            "markers": "python_version >= '2.7' and python_version not in '3.0, 3.1, 3.2, 3.3, 3.4'",
            "version": "==4.0.0"
        },
        "click": {
            "hashes": [
                "sha256:8c04c11192119b1ef78ea049e0a6f0463e4c48ef00a30160c704337586f3ad7a",
                "sha256:fba402a4a47334742d782209a7c79bc448911afe1149d07bdabdf480b3e2f4b6"
            ],
            "markers": "python_version >= '3.6'",
            "version": "==8.0.1"
        },
        "click-plugins": {
            "hashes": [
                "sha256:46ab999744a9d831159c3411bb0c79346d94a444df9a3a3742e9ed63645f264b",
                "sha256:5d262006d3222f5057fd81e1623d4443e41dcda5dc815c06b442aa3c02889fc8"
            ],
            "version": "==1.1.1"
        },
        "cligj": {
            "hashes": [
                "sha256:a4bc13d623356b373c2c27c53dbd9c68cae5d526270bfa71f6c6fa69669c6b27",
                "sha256:c1ca117dbce1fe20a5809dc96f01e1c2840f6dcc939b3ddbb1111bf330ba82df"
            ],
            "markers": "python_version >= '2.7' and python_version not in '3.0, 3.1, 3.2, 3.3' and python_version < '4'",
            "version": "==0.7.2"
        },
        "coverage": {
            "hashes": [
                "sha256:004d1880bed2d97151facef49f08e255a20ceb6f9432df75f4eef018fdd5a78c",
                "sha256:01d84219b5cdbfc8122223b39a954820929497a1cb1422824bb86b07b74594b6",
                "sha256:040af6c32813fa3eae5305d53f18875bedd079960822ef8ec067a66dd8afcd45",
                "sha256:06191eb60f8d8a5bc046f3799f8a07a2d7aefb9504b0209aff0b47298333302a",
                "sha256:13034c4409db851670bc9acd836243aeee299949bd5673e11844befcb0149f03",
                "sha256:13c4ee887eca0f4c5a247b75398d4114c37882658300e153113dafb1d76de529",
                "sha256:184a47bbe0aa6400ed2d41d8e9ed868b8205046518c52464fde713ea06e3a74a",
                "sha256:18ba8bbede96a2c3dde7b868de9dcbd55670690af0988713f0603f037848418a",
                "sha256:1aa846f56c3d49205c952d8318e76ccc2ae23303351d9270ab220004c580cfe2",
                "sha256:217658ec7187497e3f3ebd901afdca1af062b42cfe3e0dafea4cced3983739f6",
                "sha256:24d4a7de75446be83244eabbff746d66b9240ae020ced65d060815fac3423759",
                "sha256:2910f4d36a6a9b4214bb7038d537f015346f413a975d57ca6b43bf23d6563b53",
                "sha256:2949cad1c5208b8298d5686d5a85b66aae46d73eec2c3e08c817dd3513e5848a",
                "sha256:2a3859cb82dcbda1cfd3e6f71c27081d18aa251d20a17d87d26d4cd216fb0af4",
                "sha256:2cafbbb3af0733db200c9b5f798d18953b1a304d3f86a938367de1567f4b5bff",
                "sha256:2e0d881ad471768bf6e6c2bf905d183543f10098e3b3640fc029509530091502",
                "sha256:30c77c1dc9f253283e34c27935fded5015f7d1abe83bc7821680ac444eaf7793",
                "sha256:3487286bc29a5aa4b93a072e9592f22254291ce96a9fbc5251f566b6b7343cdb",
                "sha256:372da284cfd642d8e08ef606917846fa2ee350f64994bebfbd3afb0040436905",
                "sha256:41179b8a845742d1eb60449bdb2992196e211341818565abded11cfa90efb821",
                "sha256:44d654437b8ddd9eee7d1eaee28b7219bec228520ff809af170488fd2fed3e2b",
                "sha256:4a7697d8cb0f27399b0e393c0b90f0f1e40c82023ea4d45d22bce7032a5d7b81",
                "sha256:51cb9476a3987c8967ebab3f0fe144819781fca264f57f89760037a2ea191cb0",
                "sha256:52596d3d0e8bdf3af43db3e9ba8dcdaac724ba7b5ca3f6358529d56f7a166f8b",
                "sha256:53194af30d5bad77fcba80e23a1441c71abfb3e01192034f8246e0d8f99528f3",
                "sha256:5fec2d43a2cc6965edc0bb9e83e1e4b557f76f843a77a2496cbe719583ce8184",
                "sha256:6c90e11318f0d3c436a42409f2749ee1a115cd8b067d7f14c148f1ce5574d701",
                "sha256:74d881fc777ebb11c63736622b60cb9e4aee5cace591ce274fb69e582a12a61a",
                "sha256:7501140f755b725495941b43347ba8a2777407fc7f250d4f5a7d2a1050ba8e82",
                "sha256:796c9c3c79747146ebd278dbe1e5c5c05dd6b10cc3bcb8389dfdf844f3ead638",
                "sha256:869a64f53488f40fa5b5b9dcb9e9b2962a66a87dab37790f3fcfb5144b996ef5",
                "sha256:8963a499849a1fc54b35b1c9f162f4108017b2e6db2c46c1bed93a72262ed083",
                "sha256:8d0a0725ad7c1a0bcd8d1b437e191107d457e2ec1084b9f190630a4fb1af78e6",
                "sha256:900fbf7759501bc7807fd6638c947d7a831fc9fdf742dc10f02956ff7220fa90",
                "sha256:92b017ce34b68a7d67bd6d117e6d443a9bf63a2ecf8567bb3d8c6c7bc5014465",
                "sha256:970284a88b99673ccb2e4e334cfb38a10aab7cd44f7457564d11898a74b62d0a",
                "sha256:972c85d205b51e30e59525694670de6a8a89691186012535f9d7dbaa230e42c3",
                "sha256:9a1ef3b66e38ef8618ce5fdc7bea3d9f45f3624e2a66295eea5e57966c85909e",
                "sha256:af0e781009aaf59e25c5a678122391cb0f345ac0ec272c7961dc5455e1c40066",
                "sha256:b6d534e4b2ab35c9f93f46229363e17f63c53ad01330df9f2d6bd1187e5eaacf",
                "sha256:b7895207b4c843c76a25ab8c1e866261bcfe27bfaa20c192de5190121770672b",
                "sha256:c0891a6a97b09c1f3e073a890514d5012eb256845c451bd48f7968ef939bf4ae",
                "sha256:c2723d347ab06e7ddad1a58b2a821218239249a9e4365eaff6649d31180c1669",
                "sha256:d1f8bf7b90ba55699b3a5e44930e93ff0189aa27186e96071fac7dd0d06a1873",
                "sha256:d1f9ce122f83b2305592c11d64f181b87153fc2c2bbd3bb4a3dde8303cfb1a6b",
                "sha256:d314ed732c25d29775e84a960c3c60808b682c08d86602ec2c3008e1202e3bb6",
                "sha256:d636598c8305e1f90b439dbf4f66437de4a5e3c31fdf47ad29542478c8508bbb",
                "sha256:deee1077aae10d8fa88cb02c845cfba9b62c55e1183f52f6ae6a2df6a2187160",
                "sha256:ebe78fe9a0e874362175b02371bdfbee64d8edc42a044253ddf4ee7d3c15212c",
                "sha256:f030f8873312a16414c0d8e1a1ddff2d3235655a2174e3648b4fa66b3f2f1079",
                "sha256:f0b278ce10936db1a37e6954e15a3730bea96a0997c26d7fee88e6c396c2086d",
                "sha256:f11642dddbb0253cc8853254301b51390ba0081750a8ac03f20ea8103f0c56b6"
            ],
            "markers": "python_version >= '2.7' and python_version not in '3.0, 3.1, 3.2, 3.3, 3.4' and python_version < '4'",
            "version": "==5.5"
        },
        "cryptography": {
            "hashes": [
                "sha256:0f1212a66329c80d68aeeb39b8a16d54ef57071bf22ff4e521657b27372e327d",
                "sha256:1e056c28420c072c5e3cb36e2b23ee55e260cb04eee08f702e0edfec3fb51959",
                "sha256:240f5c21aef0b73f40bb9f78d2caff73186700bf1bc6b94285699aff98cc16c6",
                "sha256:26965837447f9c82f1855e0bc8bc4fb910240b6e0d16a664bb722df3b5b06873",
                "sha256:37340614f8a5d2fb9aeea67fd159bfe4f5f4ed535b1090ce8ec428b2f15a11f2",
                "sha256:3d10de8116d25649631977cb37da6cbdd2d6fa0e0281d014a5b7d337255ca713",
                "sha256:3d8427734c781ea5f1b41d6589c293089704d4759e34597dce91014ac125aad1",
                "sha256:7ec5d3b029f5fa2b179325908b9cd93db28ab7b85bb6c1db56b10e0b54235177",
                "sha256:8e56e16617872b0957d1c9742a3f94b43533447fd78321514abbe7db216aa250",
                "sha256:de4e5f7f68220d92b7637fc99847475b59154b7a1b3868fb7385337af54ac9ca",
                "sha256:eb8cc2afe8b05acbd84a43905832ec78e7b3873fb124ca190f574dca7389a87d",
                "sha256:ee77aa129f481be46f8d92a1a7db57269a2f23052d5f2433b4621bb457081cc9"
            ],
            "markers": "python_version >= '3.6'",
            "version": "==3.4.7"
        },
        "docker": {
            "hashes": [
                "sha256:3e8bc47534e0ca9331d72c32f2881bb13b93ded0bcdeab3c833fb7cf61c0a9a5",
                "sha256:fc961d622160e8021c10d1bcabc388c57d55fb1f917175afbe24af442e6879bd"
            ],
            "index": "pypi",
            "version": "==5.0.0"
        },
        "idna": {
            "hashes": [
                "sha256:14475042e284991034cb48e06f6851428fb14c4dc953acd9be9a5e95c7b6dd7a",
                "sha256:467fbad99067910785144ce333826c71fb0e63a425657295239737f7ecd125f3"
            ],
            "version": "==3.2"
        },
        "iniconfig": {
            "hashes": [
                "sha256:011e24c64b7f47f6ebd835bb12a743f2fbe9a26d4cecaa7f53bc4f35ee9da8b3",
                "sha256:bc3af051d7d14b2ee5ef9969666def0cd1a000e121eaea580d4a313df4b37f32"
            ],
            "version": "==1.1.1"
        },
        "jinja2": {
            "hashes": [
                "sha256:1f06f2da51e7b56b8f238affdd6b4e2c61e39598a378cc49345bc1bd42a978a4",
                "sha256:703f484b47a6af502e743c9122595cc812b0271f661722403114f71a79d0f5a4"
            ],
            "markers": "python_version >= '3.6'",
            "version": "==3.0.1"
        },
        "jmespath": {
            "hashes": [
                "sha256:b85d0567b8666149a93172712e68920734333c0ce7e89b78b3e987f71e5ed4f9",
                "sha256:cdf6525904cc597730141d61b36f2e4b8ecc257c420fa2f4549bac2c2d0cb72f"
            ],
            "markers": "python_version >= '2.6' and python_version not in '3.0, 3.1, 3.2, 3.3'",
            "version": "==0.10.0"
        },
        "markupsafe": {
            "hashes": [
                "sha256:01a9b8ea66f1658938f65b93a85ebe8bc016e6769611be228d797c9d998dd298",
                "sha256:023cb26ec21ece8dc3907c0e8320058b2e0cb3c55cf9564da612bc325bed5e64",
                "sha256:0446679737af14f45767963a1a9ef7620189912317d095f2d9ffa183a4d25d2b",
                "sha256:0717a7390a68be14b8c793ba258e075c6f4ca819f15edfc2a3a027c823718567",
                "sha256:0955295dd5eec6cb6cc2fe1698f4c6d84af2e92de33fbcac4111913cd100a6ff",
                "sha256:10f82115e21dc0dfec9ab5c0223652f7197feb168c940f3ef61563fc2d6beb74",
                "sha256:1d609f577dc6e1aa17d746f8bd3c31aa4d258f4070d61b2aa5c4166c1539de35",
                "sha256:2ef54abee730b502252bcdf31b10dacb0a416229b72c18b19e24a4509f273d26",
                "sha256:3c112550557578c26af18a1ccc9e090bfe03832ae994343cfdacd287db6a6ae7",
                "sha256:47ab1e7b91c098ab893b828deafa1203de86d0bc6ab587b160f78fe6c4011f75",
                "sha256:49e3ceeabbfb9d66c3aef5af3a60cc43b85c33df25ce03d0031a608b0a8b2e3f",
                "sha256:4efca8f86c54b22348a5467704e3fec767b2db12fc39c6d963168ab1d3fc9135",
                "sha256:53edb4da6925ad13c07b6d26c2a852bd81e364f95301c66e930ab2aef5b5ddd8",
                "sha256:594c67807fb16238b30c44bdf74f36c02cdf22d1c8cda91ef8a0ed8dabf5620a",
                "sha256:611d1ad9a4288cf3e3c16014564df047fe08410e628f89805e475368bd304914",
                "sha256:6557b31b5e2c9ddf0de32a691f2312a32f77cd7681d8af66c2692efdbef84c18",
                "sha256:693ce3f9e70a6cf7d2fb9e6c9d8b204b6b39897a2c4a1aa65728d5ac97dcc1d8",
                "sha256:6a7fae0dd14cf60ad5ff42baa2e95727c3d81ded453457771d02b7d2b3f9c0c2",
                "sha256:6c4ca60fa24e85fe25b912b01e62cb969d69a23a5d5867682dd3e80b5b02581d",
                "sha256:7d91275b0245b1da4d4cfa07e0faedd5b0812efc15b702576d103293e252af1b",
                "sha256:905fec760bd2fa1388bb5b489ee8ee5f7291d692638ea5f67982d968366bef9f",
                "sha256:97383d78eb34da7e1fa37dd273c20ad4320929af65d156e35a5e2d89566d9dfb",
                "sha256:984d76483eb32f1bcb536dc27e4ad56bba4baa70be32fa87152832cdd9db0833",
                "sha256:a30e67a65b53ea0a5e62fe23682cfe22712e01f453b95233b25502f7c61cb415",
                "sha256:ab3ef638ace319fa26553db0624c4699e31a28bb2a835c5faca8f8acf6a5a902",
                "sha256:b2f4bf27480f5e5e8ce285a8c8fd176c0b03e93dcc6646477d4630e83440c6a9",
                "sha256:b7f2d075102dc8c794cbde1947378051c4e5180d52d276987b8d28a3bd58c17d",
                "sha256:be98f628055368795d818ebf93da628541e10b75b41c559fdf36d104c5787066",
                "sha256:d7f9850398e85aba693bb640262d3611788b1f29a79f0c93c565694658f4071f",
                "sha256:f5653a225f31e113b152e56f154ccbe59eeb1c7487b39b9d9f9cdb58e6c79dc5",
                "sha256:f826e31d18b516f653fe296d967d700fddad5901ae07c622bb3705955e1faa94",
                "sha256:f8ba0e8349a38d3001fae7eadded3f6606f0da5d748ee53cc1dab1d6527b9509",
                "sha256:f9081981fe268bd86831e5c75f7de206ef275defcb82bc70740ae6dc507aee51",
                "sha256:fa130dd50c57d53368c9d59395cb5526eda596d3ffe36666cd81a44d56e48872"
            ],
            "markers": "python_version >= '3.6'",
            "version": "==2.0.1"
        },
        "mock": {
            "hashes": [
                "sha256:3f9b2c0196c60d21838f307f5825a7b86b678cedc58ab9e50a8988187b4d81e0",
                "sha256:dd33eb70232b6118298d516bbcecd26704689c386594f0f3c4f13867b2c56f72"
            ],
            "index": "pypi",
            "version": "==4.0.2"
        },
        "more-itertools": {
            "hashes": [
                "sha256:2cf89ec599962f2ddc4d568a05defc40e0a587fbc10d5989713638864c36be4d",
                "sha256:83f0308e05477c68f56ea3a888172c78ed5d5b3c282addb67508e7ba6c8f813a"
            ],
            "markers": "python_version >= '3.5'",
            "version": "==8.8.0"
        },
        "moto": {
            "editable": true,
            "git": "https://github.com/wri/moto.git",
            "ref": "f33971923b52e27adbaa18d9d678b53576e6b89d"
        },
        "numpy": {
            "hashes": [
                "sha256:1a784e8ff7ea2a32e393cc53eb0003eca1597c7ca628227e34ce34eb11645a0e",
                "sha256:2ba579dde0563f47021dcd652253103d6fd66165b18011dce1a0609215b2791e",
                "sha256:3537b967b350ad17633b35c2f4b1a1bbd258c018910b518c30b48c8e41272717",
                "sha256:3c40e6b860220ed862e8097b8f81c9af6d7405b723f4a7af24a267b46f90e461",
                "sha256:598fe100b2948465cf3ed64b1a326424b5e4be2670552066e17dfaa67246011d",
                "sha256:620732f42259eb2c4642761bd324462a01cdd13dd111740ce3d344992dd8492f",
                "sha256:709884863def34d72b183d074d8ba5cfe042bc3ff8898f1ffad0209161caaa99",
                "sha256:75579acbadbf74e3afd1153da6177f846212ea2a0cc77de53523ae02c9256513",
                "sha256:7c55407f739f0bfcec67d0df49103f9333edc870061358ac8a8c9e37ea02fcd2",
                "sha256:a1f2fb2da242568af0271455b89aee0f71e4e032086ee2b4c5098945d0e11cf6",
                "sha256:a290989cd671cd0605e9c91a70e6df660f73ae87484218e8285c6522d29f6e38",
                "sha256:ac4fd578322842dbda8d968e3962e9f22e862b6ec6e3378e7415625915e2da4d",
                "sha256:ad09f55cc95ed8d80d8ab2052f78cc21cb231764de73e229140d81ff49d8145e",
                "sha256:b9205711e5440954f861ceeea8f1b415d7dd15214add2e878b4d1cf2bcb1a914",
                "sha256:bba474a87496d96e61461f7306fba2ebba127bed7836212c360f144d1e72ac54",
                "sha256:bebab3eaf0641bba26039fb0b2c5bf9b99407924b53b1ea86e03c32c64ef5aef",
                "sha256:cc367c86eb87e5b7c9592935620f22d13b090c609f1b27e49600cd033b529f54",
                "sha256:ccc6c650f8700ce1e3a77668bb7c43e45c20ac06ae00d22bdf6760b38958c883",
                "sha256:cf680682ad0a3bef56dae200dbcbac2d57294a73e5b0f9864955e7dd7c2c2491",
                "sha256:d2910d0a075caed95de1a605df00ee03b599de5419d0b95d55342e9a33ad1fb3",
                "sha256:d5caa946a9f55511e76446e170bdad1d12d6b54e17a2afe7b189112ed4412bb8",
                "sha256:d89b0dc7f005090e32bb4f9bf796e1dcca6b52243caf1803fdd2b748d8561f63",
                "sha256:d95d16204cd51ff1a1c8d5f9958ce90ae190be81d348b514f9be39f878b8044a",
                "sha256:e4d5a86a5257843a18fb1220c5f1c199532bc5d24e849ed4b0289fb59fbd4d8f",
                "sha256:e58ddb53a7b4959932f5582ac455ff90dcb05fac3f8dcc8079498d43afbbde6c",
                "sha256:e80fe25cba41c124d04c662f33f6364909b985f2eb5998aaa5ae4b9587242cce",
                "sha256:eda2829af498946c59d8585a9fd74da3f810866e05f8df03a86f70079c7531dd",
                "sha256:fd0a359c1c17f00cb37de2969984a74320970e0ceef4808c32e00773b06649d9"
            ],
            "index": "pypi",
            "version": "==1.21.0"
        },
        "packaging": {
            "hashes": [
                "sha256:7dc96269f53a4ccec5c0670940a4281106dd0bb343f47b7471f779df49c2fbe7",
                "sha256:c86254f9220d55e31cc94d69bade760f0847da8000def4dfe1c6b872fd14ff14"
            ],
            "markers": "python_version >= '3.6'",
            "version": "==21.0"
        },
        "pluggy": {
            "hashes": [
                "sha256:15b2acde666561e1298d71b523007ed7364de07029219b604cf808bfa1c765b0",
                "sha256:966c145cd83c96502c3c3868f50408687b38434af77734af1e9ca461a4081d2d"
            ],
            "markers": "python_version >= '2.7' and python_version not in '3.0, 3.1, 3.2, 3.3'",
            "version": "==0.13.1"
        },
        "py": {
            "hashes": [
                "sha256:21b81bda15b66ef5e1a777a21c4dcd9c20ad3efd0b3f817e7a809035269e1bd3",
                "sha256:3b80836aa6d1feeaa108e046da6423ab8f6ceda6468545ae8d02d9d58d18818a"
            ],
            "markers": "python_version >= '2.7' and python_version not in '3.0, 3.1, 3.2, 3.3'",
            "version": "==1.10.0"
        },
        "pycparser": {
            "hashes": [
                "sha256:2d475327684562c3a96cc71adf7dc8c4f0565175cf86b6d7a404ff4c771f15f0",
                "sha256:7582ad22678f0fcd81102833f60ef8d0e57288b6b5fb00323d101be910e35705"
            ],
            "markers": "python_version >= '2.7' and python_version not in '3.0, 3.1, 3.2, 3.3'",
            "version": "==2.20"
        },
        "pyparsing": {
            "hashes": [
                "sha256:c203ec8783bf771a155b207279b9bccb8dea02d8f0c9e5f8ead507bc3246ecc1",
                "sha256:ef9d7589ef3c200abe66653d3f1ab1033c3c419ae9b9bdb1240a85b024efc88b"
            ],
            "markers": "python_version >= '2.6' and python_version not in '3.0, 3.1, 3.2, 3.3'",
            "version": "==2.4.7"
        },
        "pytest": {
            "hashes": [
                "sha256:50bcad0a0b9c5a72c8e4e7c9855a3ad496ca6a881a3641b4260605450772c54b",
                "sha256:91ef2131a9bd6be8f76f1f08eac5c5317221d6ad1e143ae03894b862e8976890"
            ],
            "index": "pypi",
            "version": "==6.2.4"
        },
        "pytest-asyncio": {
            "hashes": [
                "sha256:2564ceb9612bbd560d19ca4b41347b54e7835c2f792c504f698e05395ed63f6f",
                "sha256:3042bcdf1c5d978f6b74d96a151c4cfb9dcece65006198389ccd7e6c60eb1eea"
            ],
            "index": "pypi",
            "version": "==0.15.1"
        },
        "pytest-cov": {
            "hashes": [
                "sha256:261bb9e47e65bd099c89c3edf92972865210c36813f80ede5277dceb77a4a62a",
                "sha256:261ceeb8c227b726249b376b8526b600f38667ee314f910353fa318caa01f4d7"
            ],
            "index": "pypi",
            "version": "==2.12.1"
        },
        "pytest-timeout": {
            "hashes": [
                "sha256:20b3113cf6e4e80ce2d403b6fb56e9e1b871b510259206d40ff8d609f48bda76",
                "sha256:541d7aa19b9a6b4e475c759fd6073ef43d7cdc9a92d95644c260076eb257a063"
            ],
            "index": "pypi",
            "version": "==1.4.2"
        },
        "python-dateutil": {
            "hashes": [
                "sha256:73ebfe9dbf22e832286dafa60473e4cd239f8592f699aa5adaf10050e6e1823c",
                "sha256:75bb3f31ea686f1197762692a9ee6a7550b59fc6ca3a1f4b5d7e32fb98e2da2a"
            ],
            "markers": "python_version >= '2.7' and python_version not in '3.0, 3.1, 3.2, 3.3'",
            "version": "==2.8.1"
        },
        "pytz": {
            "hashes": [
                "sha256:83a4a90894bf38e243cf052c8b58f381bfe9a7a483f6a9cab140bc7f702ac4da",
                "sha256:eb10ce3e7736052ed3623d49975ce333bcd712c7bb19a58b9e2089d4057d0798"
            ],
            "version": "==2021.1"
        },
        "rasterio": {
            "hashes": [
                "sha256:2134587770d258ed97f40e4f910b7250bd3d39cdba76f9dd1617ca73cd481ff5",
                "sha256:24975b97fe2fc3fd282d59640baab19de431448e1b23be6b85b68fecc1362f88",
                "sha256:294479e9d7caf64c95a90b2ed2ec13df6eba35f035f0c536a388e0160e9abf03",
                "sha256:6154622ec5210f5768db6544502b89487cfac10b0be9a321af33cd64e8cbe0fa",
                "sha256:87129e50e835e2696c17d19c5e7f5d566d09f8895d9e405e2c7d78adc63ae626",
                "sha256:bd06ed04197eb79b96240dc90354fe15e0fe9b531312830045c849e4db57a42f",
                "sha256:da2ed05c025bbdc1df8bdd9d1237e96ca3030eadabdb67722674620e9732a54a",
                "sha256:f55aa86bac58672ca47627a1dfecd56d35581beb49feae1f22818f97ff79abf8",
                "sha256:fda220ca942ff7446458a1d532121a2a0bebffdcbe064e4719dcca348a2ed541"
            ],
            "index": "pypi",
            "version": "==1.2.6"
        },
        "requests": {
            "hashes": [
                "sha256:27973dd4a904a4f13b263a19c866c13b92a39ed1c964655f025f3f8d3d75b804",
                "sha256:c210084e36a42ae6b9219e00e48287def368a26d03a048ddad7bfee44f75871e"
            ],
            "markers": "python_version >= '2.7' and python_version not in '3.0, 3.1, 3.2, 3.3, 3.4'",
            "version": "==2.25.1"
        },
        "responses": {
            "hashes": [
                "sha256:18a5b88eb24143adbf2b4100f328a2f5bfa72fbdacf12d97d41f07c26c45553d",
                "sha256:b54067596f331786f5ed094ff21e8d79e6a1c68ef625180a7d34808d6f36c11b"
            ],
            "markers": "python_version >= '2.7' and python_version not in '3.0, 3.1, 3.2, 3.3, 3.4'",
            "version": "==0.13.3"
        },
        "s3transfer": {
            "hashes": [
                "sha256:9b3752887a2880690ce628bc263d6d13a3864083aeacff4890c1c9839a5eb0bc",
                "sha256:cb022f4b16551edebbb31a377d3f09600dbada7363d8c5db7976e7f47732e1b2"
            ],
            "version": "==0.4.2"
        },
        "six": {
            "hashes": [
                "sha256:1e61c37477a1626458e36f7b1d82aa5c9b094fa4802892072e49de9c60c4c926",
                "sha256:8abb2f1d86890a2dfb989f9a77cfcfd3e47c2a354b01111771326f8aa26e0254"
            ],
            "markers": "python_version >= '2.7' and python_version not in '3.0, 3.1, 3.2, 3.3'",
            "version": "==1.16.0"
        },
        "snuggs": {
            "hashes": [
                "sha256:501cf113fe3892e14e2fee76da5cd0606b7e149c411c271898e6259ebde2617b",
                "sha256:988dde5d4db88e9d71c99457404773dabcc7a1c45971bfbe81900999942d9f07"
            ],
            "version": "==1.4.7"
        },
        "toml": {
            "hashes": [
                "sha256:806143ae5bfb6a3c6e736a764057db0e6a0e05e338b5630894a5f779cabb4f9b",
                "sha256:b3bda1d108d5dd99f4a20d24d9c348e91c4db7ab1b749200bded2f839ccbe68f"
            ],
            "markers": "python_version >= '2.6' and python_version not in '3.0, 3.1, 3.2, 3.3'",
            "version": "==0.10.2"
        },
        "urllib3": {
            "hashes": [
                "sha256:39fb8672126159acb139a7718dd10806104dec1e2f0f6c88aab05d17df10c8d4",
                "sha256:f57b4c16c62fa2760b7e3d97c35b255512fb6b59a259730f36ba32ce9f8e342f"
            ],
            "markers": "python_version >= '2.7' and python_version not in '3.0, 3.1, 3.2, 3.3, 3.4' and python_version < '4.0'",
            "version": "==1.26.6"
        },
        "websocket-client": {
            "hashes": [
                "sha256:b68e4959d704768fa20e35c9d508c8dc2bbc041fd8d267c0d7345cffe2824568",
                "sha256:e5c333bfa9fa739538b652b6f8c8fc2559f1d364243c8a689d7c0e1d41c2e611"
            ],
            "markers": "python_version >= '3.6'",
            "version": "==1.1.0"
        },
        "werkzeug": {
            "hashes": [
                "sha256:1de1db30d010ff1af14a009224ec49ab2329ad2cde454c8a708130642d579c42",
                "sha256:6c1ec500dcdba0baa27600f6a22f6333d8b662d22027ff9f6202e3367413caa8"
            ],
            "markers": "python_version >= '3.6'",
            "version": "==2.0.1"
        },
        "xmltodict": {
            "hashes": [
                "sha256:50d8c638ed7ecb88d90561beedbf720c9b4e851a9fa6c47ebd64e99d166d8a21",
                "sha256:8bbcb45cc982f48b2ca8fe7e7827c5d792f217ecf1792626f808bf41c3b86051"
            ],
            "version": "==0.12.0"
        },
        "zipp": {
            "hashes": [
                "sha256:957cfda87797e389580cb8b9e3870841ca991e2125350677b2ca83a0e99390a3",
                "sha256:f5812b1e007e48cff63449a5e9f4e7ebea716b4111f9c4f9a645f91d579bf0c4"
            ],
            "markers": "python_version >= '3.6'",
            "version": "==3.5.0"
        }
    }
}<|MERGE_RESOLUTION|>--- conflicted
+++ resolved
@@ -1,11 +1,7 @@
 {
     "_meta": {
         "hash": {
-<<<<<<< HEAD
             "sha256": "767eb6f8c3e0d68bf0b5f2941ebb4b46736f38c40e96b86d472fddb40257a8b0"
-=======
-            "sha256": "7fb71094aef7c23ce0a16995dea17b36aa8fb440c1db1ac1f5c39fccbb00397f"
->>>>>>> e807e32b
         },
         "pipfile-spec": 6,
         "requires": {
@@ -85,7 +81,6 @@
                 "sha256:15f8af30b044c771aee6787e5ec24694c048184c7b9e54c3b60c750a4b93273a",
                 "sha256:b61808d7e97b7cd5a92ed574937a079c9387fdadd22bfbfa7ad2fd319ecc26e3"
             ],
-            "markers": "python_version >= '3.6'",
             "version": "==1.3.1"
         },
         "alembic": {
@@ -153,7 +148,7 @@
                 "sha256:df84f3e93cd08cb31a252510a2e7be4bb15e6dff8a06d91f94c057a305d5d55d",
                 "sha256:f86378bbfbec7334af03bad4d5fd432149286665ecc8bfbcb7135da56b15d34b"
             ],
-            "markers": "python_full_version >= '3.5.0'",
+            "markers": "python_version >= '3.5'",
             "version": "==0.23.0"
         },
         "attrs": {
@@ -166,35 +161,19 @@
         },
         "boto3": {
             "hashes": [
-<<<<<<< HEAD
-                "sha256:bce638f57fbf054f8eba1abce56c849108646edde3564bd08316763323a4020e",
-                "sha256:c1f94af6989cb6bb90e22c063783b5b9b2b75ccf20bac993d9c35de84501e2bb"
-            ],
-            "index": "pypi",
-            "version": "==1.17.109"
+                "sha256:00be3c440db39a34a049eabce79377a0b3d453b6a24e2fa52e5156fa08f929bd",
+                "sha256:3a7b183def075f6fe17c1154ecec42fc42f9c4ac05a7e7e018f267b7d5ef5961"
+            ],
+            "index": "pypi",
+            "version": "==1.17.110"
         },
         "botocore": {
             "hashes": [
-                "sha256:71e55a76305f9b55266a0930d37c3cfb3586a699a22f92e4329f9bd0ad63aa4d",
-                "sha256:f0acd29847118e48c72c07a1bcf6f03417f22d67e05f310b8db51d77f4bd6234"
-            ],
-            "index": "pypi",
-            "version": "==1.20.109"
-=======
-                "sha256:10122ff0f942d7400b18b726edaead20600178f8246cb21b40420073350613b5",
-                "sha256:484bba256137c2d2f8351175553dee0e888e8bd5872f5406c8984e02715acf4d"
-            ],
-            "index": "pypi",
-            "version": "==1.17.108"
-        },
-        "botocore": {
-            "hashes": [
-                "sha256:7667ef69001708afa796d2e79910230715e8542a910820581bf4623a5d3b0d47",
-                "sha256:f4686d2ccf68dfcd90d2591695938fd0906ae0a7121f792d193b0f000a5d8872"
-            ],
-            "index": "pypi",
-            "version": "==1.20.108"
->>>>>>> e807e32b
+                "sha256:3500d0f0f15240a86efa6be91bf37df412d8cc10fc4b98ffea369dc13fb014da",
+                "sha256:b69fd6c72d30b2ea0a42e7a2c3b9d65da3f4ccdff57bfaf6c721b0555a971bd6"
+            ],
+            "index": "pypi",
+            "version": "==1.20.110"
         },
         "certifi": {
             "hashes": [
@@ -366,7 +345,7 @@
                 "sha256:b85d0567b8666149a93172712e68920734333c0ce7e89b78b3e987f71e5ed4f9",
                 "sha256:cdf6525904cc597730141d61b36f2e4b8ecc257c420fa2f4549bac2c2d0cb72f"
             ],
-            "markers": "python_version >= '2.6' and python_version not in '3.0, 3.1, 3.2, 3.3'",
+            "markers": "python_version >= '2.6' and python_version not in '3.0, 3.1, 3.2'",
             "version": "==0.10.0"
         },
         "mako": {
@@ -503,15 +482,10 @@
                 "sha256:53ef160ac1b27d0417005e865ec1478044db4289b25beadff2ab4ce2c74a0f22",
                 "sha256:55816d7f553f8d30a4584299a114d15821ee475586f59726e53666e031f24fc9",
                 "sha256:6313c294059dbc0dffc629baf1c5144bdc407c9705c9f47e779fa97e65f846c0",
-<<<<<<< HEAD
                 "sha256:63314d2f0602cdb570c548b19f94f7a158bdb8a10359eb707a40d19e577edc81",
                 "sha256:7eff58fa9e4fdf08034017ae5ec8ff90396502fd9f9d28ee2481dd4c6132a40d",
                 "sha256:8538e18d07f12b534a289fcac0ccab443e0b2ade7069fc702ef96375ad44a0cb",
                 "sha256:8becded36abd1363b604b4decae77c54b79086f397b7ceec134627119aac4214",
-=======
-                "sha256:7eff58fa9e4fdf08034017ae5ec8ff90396502fd9f9d28ee2481dd4c6132a40d",
-                "sha256:8538e18d07f12b534a289fcac0ccab443e0b2ade7069fc702ef96375ad44a0cb",
->>>>>>> e807e32b
                 "sha256:922c9d3d7438ee14f103511cc005c1e470dbc01e42b22d8754e6477cebd02959",
                 "sha256:a58559c684f1b1ead7b2dd6ec95645f1fa5bd98a784b20d0e83a4be95dbc956f",
                 "sha256:a83c2aacb3a5bc08ee6289ac5fb07eae7d5232e2c6e492dbf20289ba78475dd2",
@@ -521,10 +495,7 @@
                 "sha256:d61334b8a3d0a6f4e70fab887d504d75f89014d731e7a5edc57ef00bbb27b5fc",
                 "sha256:dd3e0e841d699290b28bf452e099c1d77f3571a059ef0e61622bd18cef1b86ad",
                 "sha256:e06746591c3ed0549bc6860cb537e39cf14009f5fe31a1becc3b3cf2abc5f202",
-<<<<<<< HEAD
                 "sha256:e23f46b58f51e14efd18bb570f3fb07cbf2de0c71189bcf4c52f9c212eb54ac7",
-=======
->>>>>>> e807e32b
                 "sha256:e59ffe5442ce523b785df54b8bcb2aead0779e2d78d4dc3a3d3a8ecfbc6e3afb",
                 "sha256:eb226b0fbf5a39d359ac1cc78a3869ff8c24cdb4e766e5b2d50ee89d47042eb1",
                 "sha256:f71c05553a0a3e5d32574bc4edcdd31dfbdcf981ad980988d0488a1e5a368451"
@@ -655,7 +626,7 @@
                 "sha256:73ebfe9dbf22e832286dafa60473e4cd239f8592f699aa5adaf10050e6e1823c",
                 "sha256:75bb3f31ea686f1197762692a9ee6a7550b59fc6ca3a1f4b5d7e32fb98e2da2a"
             ],
-            "markers": "python_version >= '2.7' and python_version not in '3.0, 3.1, 3.2, 3.3'",
+            "markers": "python_version >= '2.7' and python_version not in '3.0, 3.1, 3.2'",
             "version": "==2.8.1"
         },
         "python-editor": {
@@ -734,7 +705,7 @@
                 "sha256:1e61c37477a1626458e36f7b1d82aa5c9b094fa4802892072e49de9c60c4c926",
                 "sha256:8abb2f1d86890a2dfb989f9a77cfcfd3e47c2a354b01111771326f8aa26e0254"
             ],
-            "markers": "python_version >= '2.7' and python_version not in '3.0, 3.1, 3.2, 3.3'",
+            "markers": "python_version >= '2.7' and python_version not in '3.0, 3.1, 3.2'",
             "version": "==1.16.0"
         },
         "sniffio": {
@@ -742,7 +713,7 @@
                 "sha256:471b71698eac1c2112a40ce2752bb2f4a4814c22a54a3eed3676bc0f5ca9f663",
                 "sha256:c4666eecec1d3f50960c6bdf61ab7bc350648da6c126e3cf6898d8cd4ddcd3de"
             ],
-            "markers": "python_full_version >= '3.5.0'",
+            "markers": "python_version >= '3.5'",
             "version": "==1.2.0"
         },
         "sqlalchemy": {
@@ -888,35 +859,19 @@
         },
         "boto3": {
             "hashes": [
-<<<<<<< HEAD
-                "sha256:bce638f57fbf054f8eba1abce56c849108646edde3564bd08316763323a4020e",
-                "sha256:c1f94af6989cb6bb90e22c063783b5b9b2b75ccf20bac993d9c35de84501e2bb"
-            ],
-            "index": "pypi",
-            "version": "==1.17.109"
+                "sha256:00be3c440db39a34a049eabce79377a0b3d453b6a24e2fa52e5156fa08f929bd",
+                "sha256:3a7b183def075f6fe17c1154ecec42fc42f9c4ac05a7e7e018f267b7d5ef5961"
+            ],
+            "index": "pypi",
+            "version": "==1.17.110"
         },
         "botocore": {
             "hashes": [
-                "sha256:71e55a76305f9b55266a0930d37c3cfb3586a699a22f92e4329f9bd0ad63aa4d",
-                "sha256:f0acd29847118e48c72c07a1bcf6f03417f22d67e05f310b8db51d77f4bd6234"
-            ],
-            "index": "pypi",
-            "version": "==1.20.109"
-=======
-                "sha256:10122ff0f942d7400b18b726edaead20600178f8246cb21b40420073350613b5",
-                "sha256:484bba256137c2d2f8351175553dee0e888e8bd5872f5406c8984e02715acf4d"
-            ],
-            "index": "pypi",
-            "version": "==1.17.108"
-        },
-        "botocore": {
-            "hashes": [
-                "sha256:7667ef69001708afa796d2e79910230715e8542a910820581bf4623a5d3b0d47",
-                "sha256:f4686d2ccf68dfcd90d2591695938fd0906ae0a7121f792d193b0f000a5d8872"
-            ],
-            "index": "pypi",
-            "version": "==1.20.108"
->>>>>>> e807e32b
+                "sha256:3500d0f0f15240a86efa6be91bf37df412d8cc10fc4b98ffea369dc13fb014da",
+                "sha256:b69fd6c72d30b2ea0a42e7a2c3b9d65da3f4ccdff57bfaf6c721b0555a971bd6"
+            ],
+            "index": "pypi",
+            "version": "==1.20.110"
         },
         "certifi": {
             "hashes": [
@@ -927,7 +882,6 @@
         },
         "cffi": {
             "hashes": [
-<<<<<<< HEAD
                 "sha256:06c54a68935738d206570b20da5ef2b6b6d92b38ef3ec45c5422c0ebaf338d4d",
                 "sha256:0c0591bee64e438883b0c92a7bed78f6290d40bf02e54c5bf0978eaf36061771",
                 "sha256:19ca0dbdeda3b2615421d54bef8985f72af6e0c47082a8d26122adac81a95872",
@@ -937,8 +891,10 @@
                 "sha256:3c8d896becff2fa653dc4438b54a5a25a971d1f4110b32bd3068db3722c80202",
                 "sha256:4373612d59c404baeb7cbd788a18b2b2a8331abcc84c3ba40051fcd18b17a4d5",
                 "sha256:487d63e1454627c8e47dd230025780e91869cfba4c753a74fda196a1f6ad6548",
+                "sha256:48916e459c54c4a70e52745639f1db524542140433599e13911b2f329834276a",
                 "sha256:4922cd707b25e623b902c86188aca466d3620892db76c0bdd7b99a3d5e61d35f",
                 "sha256:55af55e32ae468e9946f741a5d51f9896da6b9bf0bbdd326843fec05c730eb20",
+                "sha256:57e555a9feb4a8460415f1aac331a2dc833b1115284f7ded7278b54afc5bd218",
                 "sha256:5d4b68e216fc65e9fe4f524c177b54964af043dde734807586cf5435af84045c",
                 "sha256:64fda793737bc4037521d4899be780534b9aea552eb673b9833b01f945904c2e",
                 "sha256:6d6169cb3c6c2ad50db5b868db6491a790300ade1ed5d1da29289d73bbe40b56",
@@ -950,6 +906,7 @@
                 "sha256:9f3e33c28cd39d1b655ed1ba7247133b6f7fc16fa16887b120c0c670e35ce346",
                 "sha256:a8661b2ce9694ca01c529bfa204dbb144b275a31685a075ce123f12331be790b",
                 "sha256:a9da7010cec5a12193d1af9872a00888f396aba3dc79186604a09ea3ee7c029e",
+                "sha256:aedb15f0a5a5949ecb129a82b72b19df97bbbca024081ed2ef88bd5c0a610534",
                 "sha256:b315d709717a99f4b27b59b021e6207c64620790ca3e0bde636a6c7f14618abb",
                 "sha256:ba6f2b3f452e150945d58f4badd92310449876c4c954836cfb1803bdd7b422f0",
                 "sha256:c33d18eb6e6bc36f09d793c0dc58b0211fccc6ae5149b808da4a62660678b156",
@@ -963,74 +920,23 @@
                 "sha256:eb687a11f0a7a1839719edd80f41e459cc5366857ecbed383ff376c4e3cc6afd",
                 "sha256:eb9e2a346c5238a30a746893f23a9535e700f8192a68c07c0258e7ece6ff3728",
                 "sha256:ed38b924ce794e505647f7c331b22a693bee1538fdf46b0222c4717b42f744e7",
+                "sha256:f0010c6f9d1a4011e429109fda55a225921e3206e7f62a0c22a35344bfd13cca",
                 "sha256:f0c5d1acbfca6ebdd6b1e3eded8d261affb6ddcf2186205518f1428b8569bb99",
                 "sha256:f10afb1004f102c7868ebfe91c28f4a712227fe4cb24974350ace1f90e1febbf",
                 "sha256:f174135f5609428cc6e1b9090f9268f5c8935fddb1b25ccb8255a2d50de6789e",
                 "sha256:f3ebe6e73c319340830a9b2825d32eb6d8475c1dac020b4f0aa774ee3b898d1c",
+                "sha256:f627688813d0a4140153ff532537fbe4afea5a3dffce1f9deb7f91f848a832b5",
                 "sha256:fd4305f86f53dfd8cd3522269ed7fc34856a8ee3709a5e28b2836b2db9d4cd69"
             ],
             "version": "==1.14.6"
-=======
-                "sha256:005a36f41773e148deac64b08f233873a4d0c18b053d37da83f6af4d9087b813",
-                "sha256:04c468b622ed31d408fea2346bec5bbffba2cc44226302a0de1ade9f5ea3d373",
-                "sha256:06d7cd1abac2ffd92e65c0609661866709b4b2d82dd15f611e602b9b188b0b69",
-                "sha256:06db6321b7a68b2bd6df96d08a5adadc1fa0e8f419226e25b2a5fbf6ccc7350f",
-                "sha256:0857f0ae312d855239a55c81ef453ee8fd24136eaba8e87a2eceba644c0d4c06",
-                "sha256:0f861a89e0043afec2a51fd177a567005847973be86f709bbb044d7f42fc4e05",
-                "sha256:1071534bbbf8cbb31b498d5d9db0f274f2f7a865adca4ae429e147ba40f73dea",
-                "sha256:158d0d15119b4b7ff6b926536763dc0714313aa59e320ddf787502c70c4d4bee",
-                "sha256:1bf1ac1984eaa7675ca8d5745a8cb87ef7abecb5592178406e55858d411eadc0",
-                "sha256:1f436816fc868b098b0d63b8920de7d208c90a67212546d02f84fe78a9c26396",
-                "sha256:24a570cd11895b60829e941f2613a4f79df1a27344cbbb82164ef2e0116f09c7",
-                "sha256:24ec4ff2c5c0c8f9c6b87d5bb53555bf267e1e6f70e52e5a9740d32861d36b6f",
-                "sha256:2894f2df484ff56d717bead0a5c2abb6b9d2bf26d6960c4604d5c48bbc30ee73",
-                "sha256:29314480e958fd8aab22e4a58b355b629c59bf5f2ac2492b61e3dc06d8c7a315",
-                "sha256:293e7ea41280cb28c6fcaaa0b1aa1f533b8ce060b9e701d78511e1e6c4a1de76",
-                "sha256:34eff4b97f3d982fb93e2831e6750127d1355a923ebaeeb565407b3d2f8d41a1",
-                "sha256:35f27e6eb43380fa080dccf676dece30bef72e4a67617ffda586641cd4508d49",
-                "sha256:3c3f39fa737542161d8b0d680df2ec249334cd70a8f420f71c9304bd83c3cbed",
-                "sha256:3d3dd4c9e559eb172ecf00a2a7517e97d1e96de2a5e610bd9b68cea3925b4892",
-                "sha256:43e0b9d9e2c9e5d152946b9c5fe062c151614b262fda2e7b201204de0b99e482",
-                "sha256:48e1c69bbacfc3d932221851b39d49e81567a4d4aac3b21258d9c24578280058",
-                "sha256:51182f8927c5af975fece87b1b369f722c570fe169f9880764b1ee3bca8347b5",
-                "sha256:58e3f59d583d413809d60779492342801d6e82fefb89c86a38e040c16883be53",
-                "sha256:5de7970188bb46b7bf9858eb6890aad302577a5f6f75091fd7cdd3ef13ef3045",
-                "sha256:65fa59693c62cf06e45ddbb822165394a288edce9e276647f0046e1ec26920f3",
-                "sha256:681d07b0d1e3c462dd15585ef5e33cb021321588bebd910124ef4f4fb71aef55",
-                "sha256:69e395c24fc60aad6bb4fa7e583698ea6cc684648e1ffb7fe85e3c1ca131a7d5",
-                "sha256:6c97d7350133666fbb5cf4abdc1178c812cb205dc6f41d174a7b0f18fb93337e",
-                "sha256:6e4714cc64f474e4d6e37cfff31a814b509a35cb17de4fb1999907575684479c",
-                "sha256:72d8d3ef52c208ee1c7b2e341f7d71c6fd3157138abf1a95166e6165dd5d4369",
-                "sha256:8ae6299f6c68de06f136f1f9e69458eae58f1dacf10af5c17353eae03aa0d827",
-                "sha256:8b198cec6c72df5289c05b05b8b0969819783f9418e0409865dac47288d2a053",
-                "sha256:99cd03ae7988a93dd00bcd9d0b75e1f6c426063d6f03d2f90b89e29b25b82dfa",
-                "sha256:9cf8022fb8d07a97c178b02327b284521c7708d7c71a9c9c355c178ac4bbd3d4",
-                "sha256:9de2e279153a443c656f2defd67769e6d1e4163952b3c622dcea5b08a6405322",
-                "sha256:9e93e79c2551ff263400e1e4be085a1210e12073a31c2011dbbda14bda0c6132",
-                "sha256:9ff227395193126d82e60319a673a037d5de84633f11279e336f9c0f189ecc62",
-                "sha256:a465da611f6fa124963b91bf432d960a555563efe4ed1cc403ba5077b15370aa",
-                "sha256:ad17025d226ee5beec591b52800c11680fca3df50b8b29fe51d882576e039ee0",
-                "sha256:afb29c1ba2e5a3736f1c301d9d0abe3ec8b86957d04ddfa9d7a6a42b9367e396",
-                "sha256:b85eb46a81787c50650f2392b9b4ef23e1f126313b9e0e9013b35c15e4288e2e",
-                "sha256:bb89f306e5da99f4d922728ddcd6f7fcebb3241fc40edebcb7284d7514741991",
-                "sha256:cbde590d4faaa07c72bf979734738f328d239913ba3e043b1e98fe9a39f8b2b6",
-                "sha256:cc5a8e069b9ebfa22e26d0e6b97d6f9781302fe7f4f2b8776c3e1daea35f1adc",
-                "sha256:cd2868886d547469123fadc46eac7ea5253ea7fcb139f12e1dfc2bbd406427d1",
-                "sha256:d42b11d692e11b6634f7613ad8df5d6d5f8875f5d48939520d351007b3c13406",
-                "sha256:df5052c5d867c1ea0b311fb7c3cd28b19df469c056f7fdcfe88c7473aa63e333",
-                "sha256:f2d45f97ab6bb54753eab54fffe75aaf3de4ff2341c9daee1987ee1837636f1d",
-                "sha256:fd78e5fee591709f32ef6edb9a015b4aa1a5022598e36227500c8f4e02328d9c"
-            ],
-            "version": "==1.14.5"
->>>>>>> e807e32b
-        },
-        "chardet": {
-            "hashes": [
-                "sha256:0d6f53a15db4120f2b08c94f11e7d93d2c911ee118b6b30a04ec3ee8310179fa",
-                "sha256:f864054d66fd9118f2e67044ac8981a54775ec5b67aed0441892edb553d21da5"
-            ],
-            "markers": "python_version >= '2.7' and python_version not in '3.0, 3.1, 3.2, 3.3, 3.4'",
-            "version": "==4.0.0"
+        },
+        "charset-normalizer": {
+            "hashes": [
+                "sha256:76fd234253352853909a367630ea0040001df0b4f6e9cb655a7bf861e81a6d32",
+                "sha256:878bfe99324a9f3191e9a0f555e52ca2e0e1ad14b69802bc3f9a7afc71ffcfa4"
+            ],
+            "markers": "python_version >= '3'",
+            "version": "==2.0.0"
         },
         "click": {
             "hashes": [
@@ -1052,7 +958,7 @@
                 "sha256:a4bc13d623356b373c2c27c53dbd9c68cae5d526270bfa71f6c6fa69669c6b27",
                 "sha256:c1ca117dbce1fe20a5809dc96f01e1c2840f6dcc939b3ddbb1111bf330ba82df"
             ],
-            "markers": "python_version >= '2.7' and python_version not in '3.0, 3.1, 3.2, 3.3' and python_version < '4'",
+            "markers": "python_version >= '2.7' and python_version not in '3.0, 3.1, 3.2' and python_version < '4'",
             "version": "==0.7.2"
         },
         "coverage": {
@@ -1166,7 +1072,7 @@
                 "sha256:b85d0567b8666149a93172712e68920734333c0ce7e89b78b3e987f71e5ed4f9",
                 "sha256:cdf6525904cc597730141d61b36f2e4b8ecc257c420fa2f4549bac2c2d0cb72f"
             ],
-            "markers": "python_version >= '2.6' and python_version not in '3.0, 3.1, 3.2, 3.3'",
+            "markers": "python_version >= '2.6' and python_version not in '3.0, 3.1, 3.2'",
             "version": "==0.10.0"
         },
         "markupsafe": {
@@ -1214,7 +1120,7 @@
                 "sha256:3f9b2c0196c60d21838f307f5825a7b86b678cedc58ab9e50a8988187b4d81e0",
                 "sha256:dd33eb70232b6118298d516bbcecd26704689c386594f0f3c4f13867b2c56f72"
             ],
-            "index": "pypi",
+            "markers": "python_version >= '3.6'",
             "version": "==4.0.2"
         },
         "more-itertools": {
@@ -1301,7 +1207,7 @@
                 "sha256:c203ec8783bf771a155b207279b9bccb8dea02d8f0c9e5f8ead507bc3246ecc1",
                 "sha256:ef9d7589ef3c200abe66653d3f1ab1033c3c419ae9b9bdb1240a85b024efc88b"
             ],
-            "markers": "python_version >= '2.6' and python_version not in '3.0, 3.1, 3.2, 3.3'",
+            "markers": "python_version >= '2.6' and python_version not in '3.0, 3.1, 3.2'",
             "version": "==2.4.7"
         },
         "pytest": {
@@ -1341,7 +1247,7 @@
                 "sha256:73ebfe9dbf22e832286dafa60473e4cd239f8592f699aa5adaf10050e6e1823c",
                 "sha256:75bb3f31ea686f1197762692a9ee6a7550b59fc6ca3a1f4b5d7e32fb98e2da2a"
             ],
-            "markers": "python_version >= '2.7' and python_version not in '3.0, 3.1, 3.2, 3.3'",
+            "markers": "python_version >= '2.7' and python_version not in '3.0, 3.1, 3.2'",
             "version": "==2.8.1"
         },
         "pytz": {
@@ -1368,11 +1274,11 @@
         },
         "requests": {
             "hashes": [
-                "sha256:27973dd4a904a4f13b263a19c866c13b92a39ed1c964655f025f3f8d3d75b804",
-                "sha256:c210084e36a42ae6b9219e00e48287def368a26d03a048ddad7bfee44f75871e"
-            ],
-            "markers": "python_version >= '2.7' and python_version not in '3.0, 3.1, 3.2, 3.3, 3.4'",
-            "version": "==2.25.1"
+                "sha256:6c1246513ecd5ecd4528a0906f910e8f0f9c6b8ec72030dc9fd154dc1a6efd24",
+                "sha256:b8aa58f8cf793ffd8782d3d8cb19e66ef36f7aba4353eec859e74678b01b07a7"
+            ],
+            "markers": "python_version >= '2.7' and python_version not in '3.0, 3.1, 3.2, 3.3, 3.4, 3.5'",
+            "version": "==2.26.0"
         },
         "responses": {
             "hashes": [
@@ -1394,7 +1300,7 @@
                 "sha256:1e61c37477a1626458e36f7b1d82aa5c9b094fa4802892072e49de9c60c4c926",
                 "sha256:8abb2f1d86890a2dfb989f9a77cfcfd3e47c2a354b01111771326f8aa26e0254"
             ],
-            "markers": "python_version >= '2.7' and python_version not in '3.0, 3.1, 3.2, 3.3'",
+            "markers": "python_version >= '2.7' and python_version not in '3.0, 3.1, 3.2'",
             "version": "==1.16.0"
         },
         "snuggs": {
@@ -1409,7 +1315,7 @@
                 "sha256:806143ae5bfb6a3c6e736a764057db0e6a0e05e338b5630894a5f779cabb4f9b",
                 "sha256:b3bda1d108d5dd99f4a20d24d9c348e91c4db7ab1b749200bded2f839ccbe68f"
             ],
-            "markers": "python_version >= '2.6' and python_version not in '3.0, 3.1, 3.2, 3.3'",
+            "markers": "python_version >= '2.6' and python_version not in '3.0, 3.1, 3.2'",
             "version": "==0.10.2"
         },
         "urllib3": {
