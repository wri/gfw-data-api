--- conflicted
+++ resolved
@@ -1,11 +1,7 @@
 {
     "_meta": {
         "hash": {
-<<<<<<< HEAD
-            "sha256": "27862bd1c6e2da71e2d0bcc43e71fe1fc2cedc5d5efb7b2b97bc1a1258538211"
-=======
-            "sha256": "2d4dabcfb91b87b2e7bf776eaa3eb28353a7a5ffe5c2ee8257342d81037096bc"
->>>>>>> 61f9eea6
+            "sha256": "c0ba4ecac6d6e60f66f39c50cd0f0089d3791713b1c6665019a55f7703348e20"
         },
         "pipfile-spec": 6,
         "requires": {
@@ -230,39 +226,21 @@
         },
         "boto3": {
             "hashes": [
-<<<<<<< HEAD
-                "sha256:43a6e99f53a8d34b3b4dbe424dbcc6b894350dc41a85b0af7c7bc24a7ec2cead",
-                "sha256:a048ff980a81cd652724a73bc496c519b336fabe19cc8bfc6c53b2ff6eb22c7b"
-            ],
-            "index": "pypi",
-            "markers": "python_version >= '3.8'",
-            "version": "==1.34.128"
+                "sha256:0b21b84db4619b3711a6f643d465a5a25e81231ee43615c55a20ff6b89c6cc3c",
+                "sha256:7cb697d67fd138ceebc6f789919ae370c092a50c6b0ccc4ef483027935502eab"
+            ],
+            "index": "pypi",
+            "markers": "python_version >= '3.8'",
+            "version": "==1.34.137"
         },
         "botocore": {
             "hashes": [
-                "sha256:8d8e03f7c8c080ecafda72036eb3b482d649f8417c90b5dca33b7c2c47adb0c9",
-                "sha256:db67fda136c372ab3fa432580c819c89ba18d28a6152a4d2a7ea40d44082892e"
-            ],
-            "index": "pypi",
-            "markers": "python_version >= '3.8'",
-            "version": "==1.34.128"
-=======
-                "sha256:342782c02ff077aae118c9c61179eed95c585831fba666baacc5588ff04aa6e1",
-                "sha256:f6d6e5b0c9ab022a75373fa16c01f0cd54bc1bb64ef3b6ac64ac7cedd56cbe9c"
-            ],
-            "index": "pypi",
-            "markers": "python_version >= '3.8'",
-            "version": "==1.34.134"
-        },
-        "botocore": {
-            "hashes": [
-                "sha256:45219e00639755f92569b29f8f279d5dde721494791412c1f7026a3779e8d9f4",
-                "sha256:e29c299599426ed16dd2d4c1e20eef784f96b15e1850ebbc59a3250959285b95"
-            ],
-            "index": "pypi",
-            "markers": "python_version >= '3.8'",
-            "version": "==1.34.134"
->>>>>>> 61f9eea6
+                "sha256:a980fa4adec4bfa23fff70a3512622e9412c69c791898a52cafc2458b0be6040",
+                "sha256:e29c8e9bfda0b20a1997792968e85868bfce42fefad9730f633a81adcff3f2ef"
+            ],
+            "index": "pypi",
+            "markers": "python_version >= '3.8'",
+            "version": "==1.34.137"
         },
         "cachetools": {
             "hashes": [
@@ -394,21 +372,12 @@
         },
         "email-validator": {
             "hashes": [
-<<<<<<< HEAD
-                "sha256:14c0f3d343c4beda37400421b39fa411bbe33a75df20825df73ad53e06a9f04c",
-                "sha256:d89f6324e13b1e39889eab7f9ca2f91dc9aebb6fa50a6d8bd4329ab50f251115"
-            ],
-            "index": "pypi",
-            "markers": "python_version >= '3.8'",
-            "version": "==2.1.2"
-=======
                 "sha256:561977c2d73ce3611850a06fa56b414621e0c8faa9d66f2611407d87465da631",
                 "sha256:cb690f344c617a714f22e66ae771445a1ceb46821152df8e165c5f9a364582b7"
             ],
             "index": "pypi",
             "markers": "python_version >= '3.8'",
             "version": "==2.2.0"
->>>>>>> 61f9eea6
         },
         "exceptiongroup": {
             "hashes": [
@@ -551,7 +520,7 @@
                 "sha256:6b2042c710bb65b5e4bc505d4b5c678ba41a5ba8a9e91136c03c7332cd638570"
             ],
             "index": "pypi",
-            "markers": "python_version < '4.0' and python_full_version >= '3.6.2'",
+            "markers": "python_full_version >= '3.6.2' and python_version < '4.0'",
             "version": "==0.1.6"
         },
         "google-api-core": {
@@ -564,11 +533,11 @@
         },
         "google-auth": {
             "hashes": [
-                "sha256:8df7da660f62757388b8a7f249df13549b3373f24388cb5d2f1dd91cc18180b5",
-                "sha256:ab630a1320f6720909ad76a7dbdb6841cdf5c66b328d690027e4867bdfb16688"
-            ],
-            "markers": "python_version >= '3.7'",
-            "version": "==2.30.0"
+                "sha256:042c4702efa9f7d3c48d3a69341c209381b125faa6dbf3ebe56bc7e40ae05c23",
+                "sha256:87805c36970047247c8afe614d4e3af8eceafc1ebba0c679fe75ddd1d575e871"
+            ],
+            "markers": "python_version >= '3.7'",
+            "version": "==2.31.0"
         },
         "google-cloud-core": {
             "hashes": [
@@ -671,19 +640,11 @@
         },
         "googleapis-common-protos": {
             "hashes": [
-<<<<<<< HEAD
-                "sha256:0e1c2cdfcbc354b76e4a211a35ea35d6926a835cba1377073c4861db904a1877",
-                "sha256:c6442f7a0a6b2a80369457d79e6672bb7dcbaab88e0848302497e3ec80780a6a"
-            ],
-            "markers": "python_version >= '3.7'",
-            "version": "==1.63.1"
-=======
                 "sha256:27a2499c7e8aff199665b22741997e485eccc8645aa9176c7c988e6fae507945",
                 "sha256:27c5abdffc4911f28101e635de1533fb4cfd2c37fbaa9174587c799fac90aa87"
             ],
             "markers": "python_version >= '3.7'",
             "version": "==1.63.2"
->>>>>>> 61f9eea6
         },
         "h11": {
             "hashes": [
@@ -1087,55 +1048,46 @@
         },
         "numpy": {
             "hashes": [
-                "sha256:04494f6ec467ccb5369d1808570ae55f6ed9b5809d7f035059000a37b8d7e86f",
-                "sha256:0a43f0974d501842866cc83471bdb0116ba0dffdbaac33ec05e6afed5b615238",
-                "sha256:0e50842b2295ba8414c8c1d9d957083d5dfe9e16828b37de883f51fc53c4016f",
-                "sha256:0ec84b9ba0654f3b962802edc91424331f423dcf5d5f926676e0150789cb3d95",
-                "sha256:17067d097ed036636fa79f6a869ac26df7db1ba22039d962422506640314933a",
-                "sha256:1cde1753efe513705a0c6d28f5884e22bdc30438bf0085c5c486cdaff40cd67a",
-                "sha256:1e72728e7501a450288fc8e1f9ebc73d90cfd4671ebbd631f3e7857c39bd16f2",
-                "sha256:2635dbd200c2d6faf2ef9a0d04f0ecc6b13b3cad54f7c67c61155138835515d2",
-                "sha256:2ce46fd0b8a0c947ae047d222f7136fc4d55538741373107574271bc00e20e8f",
-                "sha256:34f003cb88b1ba38cb9a9a4a3161c1604973d7f9d5552c38bc2f04f829536609",
-                "sha256:354f373279768fa5a584bac997de6a6c9bc535c482592d7a813bb0c09be6c76f",
-                "sha256:38ecb5b0582cd125f67a629072fed6f83562d9dd04d7e03256c9829bdec027ad",
-                "sha256:3e8e01233d57639b2e30966c63d36fcea099d17c53bf424d77f088b0f4babd86",
-                "sha256:3f6bed7f840d44c08ebdb73b1825282b801799e325bcbdfa6bc5c370e5aecc65",
-                "sha256:4554eb96f0fd263041baf16cf0881b3f5dafae7a59b1049acb9540c4d57bc8cb",
-                "sha256:46e161722e0f619749d1cd892167039015b2c2817296104487cd03ed4a955995",
-                "sha256:49d9f7d256fbc804391a7f72d4a617302b1afac1112fac19b6c6cec63fe7fe8a",
-                "sha256:4d2f62e55a4cd9c58c1d9a1c9edaedcd857a73cb6fda875bf79093f9d9086f85",
-                "sha256:5f64641b42b2429f56ee08b4f427a4d2daf916ec59686061de751a55aafa22e4",
-                "sha256:63b92c512d9dbcc37f9d81b123dec99fdb318ba38c8059afc78086fe73820275",
-                "sha256:6d7696c615765091cc5093f76fd1fa069870304beaccfd58b5dcc69e55ef49c1",
-                "sha256:79e843d186c8fb1b102bef3e2bc35ef81160ffef3194646a7fdd6a73c6b97196",
-                "sha256:821eedb7165ead9eebdb569986968b541f9908979c2da8a4967ecac4439bae3d",
-                "sha256:84554fc53daa8f6abf8e8a66e076aff6ece62de68523d9f665f32d2fc50fd66e",
-                "sha256:8d83bb187fb647643bd56e1ae43f273c7f4dbcdf94550d7938cfc32566756514",
-                "sha256:903703372d46bce88b6920a0cd86c3ad82dae2dbef157b5fc01b70ea1cfc430f",
-                "sha256:9416a5c2e92ace094e9f0082c5fd473502c91651fb896bc17690d6fc475128d6",
-                "sha256:9a1712c015831da583b21c5bfe15e8684137097969c6d22e8316ba66b5baabe4",
-                "sha256:9c27f0946a3536403efb0e1c28def1ae6730a72cd0d5878db38824855e3afc44",
-                "sha256:a356364941fb0593bb899a1076b92dfa2029f6f5b8ba88a14fd0984aaf76d0df",
-                "sha256:a7039a136017eaa92c1848152827e1424701532ca8e8967fe480fe1569dae581",
-                "sha256:acd3a644e4807e73b4e1867b769fbf1ce8c5d80e7caaef0d90dcdc640dfc9787",
-                "sha256:ad0c86f3455fbd0de6c31a3056eb822fc939f81b1618f10ff3406971893b62a5",
-                "sha256:b4c76e3d4c56f145d41b7b6751255feefae92edbc9a61e1758a98204200f30fc",
-                "sha256:b6f6a8f45d0313db07d6d1d37bd0b112f887e1369758a5419c0370ba915b3871",
-                "sha256:c5a59996dc61835133b56a32ebe4ef3740ea5bc19b3983ac60cc32be5a665d54",
-                "sha256:c73aafd1afca80afecb22718f8700b40ac7cab927b8abab3c3e337d70e10e5a2",
-                "sha256:cee6cc0584f71adefe2c908856ccc98702baf95ff80092e4ca46061538a2ba98",
-                "sha256:cef04d068f5fb0518a77857953193b6bb94809a806bd0a14983a8f12ada060c9",
-                "sha256:cf5d1c9e6837f8af9f92b6bd3e86d513cdc11f60fd62185cc49ec7d1aba34864",
-                "sha256:e61155fae27570692ad1d327e81c6cf27d535a5d7ef97648a17d922224b216de",
-                "sha256:e7f387600d424f91576af20518334df3d97bc76a300a755f9a8d6e4f5cadd289",
-                "sha256:ed08d2703b5972ec736451b818c2eb9da80d66c3e84aed1deeb0c345fefe461b",
-                "sha256:fbd6acc766814ea6443628f4e6751d0da6593dae29c08c0b2606164db026970c",
-                "sha256:feff59f27338135776f6d4e2ec7aeeac5d5f7a08a83e80869121ef8164b74af9"
+                "sha256:03a8c78d01d9781b28a6989f6fa1bb2c4f2d51201cf99d3dd875df6fbd96b23b",
+                "sha256:08beddf13648eb95f8d867350f6a018a4be2e5ad54c8d8caed89ebca558b2818",
+                "sha256:1af303d6b2210eb850fcf03064d364652b7120803a0b872f5211f5234b399f20",
+                "sha256:1dda2e7b4ec9dd512f84935c5f126c8bd8b9f2fc001e9f54af255e8c5f16b0e0",
+                "sha256:2a02aba9ed12e4ac4eb3ea9421c420301a0c6460d9830d74a9df87efa4912010",
+                "sha256:2e4ee3380d6de9c9ec04745830fd9e2eccb3e6cf790d39d7b98ffd19b0dd754a",
+                "sha256:3373d5d70a5fe74a2c1bb6d2cfd9609ecf686d47a2d7b1d37a8f3b6bf6003aea",
+                "sha256:47711010ad8555514b434df65f7d7b076bb8261df1ca9bb78f53d3b2db02e95c",
+                "sha256:4c66707fabe114439db9068ee468c26bbdf909cac0fb58686a42a24de1760c71",
+                "sha256:50193e430acfc1346175fcbdaa28ffec49947a06918b7b92130744e81e640110",
+                "sha256:52b8b60467cd7dd1e9ed082188b4e6bb35aa5cdd01777621a1658910745b90be",
+                "sha256:60dedbb91afcbfdc9bc0b1f3f402804070deed7392c23eb7a7f07fa857868e8a",
+                "sha256:62b8e4b1e28009ef2846b4c7852046736bab361f7aeadeb6a5b89ebec3c7055a",
+                "sha256:666dbfb6ec68962c033a450943ded891bed2d54e6755e35e5835d63f4f6931d5",
+                "sha256:675d61ffbfa78604709862923189bad94014bef562cc35cf61d3a07bba02a7ed",
+                "sha256:679b0076f67ecc0138fd2ede3a8fd196dddc2ad3254069bcb9faf9a79b1cebcd",
+                "sha256:7349ab0fa0c429c82442a27a9673fc802ffdb7c7775fad780226cb234965e53c",
+                "sha256:7ab55401287bfec946ced39700c053796e7cc0e3acbef09993a9ad2adba6ca6e",
+                "sha256:7e50d0a0cc3189f9cb0aeb3a6a6af18c16f59f004b866cd2be1c14b36134a4a0",
+                "sha256:95a7476c59002f2f6c590b9b7b998306fba6a5aa646b1e22ddfeaf8f78c3a29c",
+                "sha256:96ff0b2ad353d8f990b63294c8986f1ec3cb19d749234014f4e7eb0112ceba5a",
+                "sha256:9fad7dcb1aac3c7f0584a5a8133e3a43eeb2fe127f47e3632d43d677c66c102b",
+                "sha256:9ff0f4f29c51e2803569d7a51c2304de5554655a60c5d776e35b4a41413830d0",
+                "sha256:a354325ee03388678242a4d7ebcd08b5c727033fcff3b2f536aea978e15ee9e6",
+                "sha256:a4abb4f9001ad2858e7ac189089c42178fcce737e4169dc61321660f1a96c7d2",
+                "sha256:ab47dbe5cc8210f55aa58e4805fe224dac469cde56b9f731a4c098b91917159a",
+                "sha256:afedb719a9dcfc7eaf2287b839d8198e06dcd4cb5d276a3df279231138e83d30",
+                "sha256:b3ce300f3644fb06443ee2222c2201dd3a89ea6040541412b8fa189341847218",
+                "sha256:b97fe8060236edf3662adfc2c633f56a08ae30560c56310562cb4f95500022d5",
+                "sha256:bfe25acf8b437eb2a8b2d49d443800a5f18508cd811fea3181723922a8a82b07",
+                "sha256:cd25bcecc4974d09257ffcd1f098ee778f7834c3ad767fe5db785be9a4aa9cb2",
+                "sha256:d209d8969599b27ad20994c8e41936ee0964e6da07478d6c35016bc386b66ad4",
+                "sha256:d5241e0a80d808d70546c697135da2c613f30e28251ff8307eb72ba696945764",
+                "sha256:edd8b5fe47dab091176d21bb6de568acdd906d1887a4584a15a9a96a1dca06ef",
+                "sha256:f870204a840a60da0b12273ef34f7051e98c3b5961b61b0c2c1be6dfd64fbcd3",
+                "sha256:ffa75af20b44f8dba823498024771d5ac50620e6915abac414251bd971b4529f"
             ],
             "index": "pypi",
             "markers": "python_version >= '3.9'",
-            "version": "==2.0.0"
+            "version": "==1.26.4"
         },
         "orjson": {
             "hashes": [
@@ -1337,48 +1289,6 @@
         },
         "pydantic": {
             "hashes": [
-<<<<<<< HEAD
-                "sha256:067c2b5539f7839653ad8c3d1fc2f1343338da8677b7b2172abf3cd3fdc8f719",
-                "sha256:16cf23ed599ca5ca937e37ba50ab114e6b5c387eb43a6cc533701605ad1be611",
-                "sha256:18548b30ccebe71d380b0886cc44ea5d80afbcc155e3518792f13677ad06097d",
-                "sha256:1a539ac40551b01a85e899829aa43ca8036707474af8d74b48be288d4d2d2846",
-                "sha256:22dd265c77c3976a34be78409b128cb84629284dfd1b69d2fa1507a36f84dc8b",
-                "sha256:3895ddb26f22bdddee7e49741486aa7b389258c6f6771943e87fc00eabd79134",
-                "sha256:4660dd697de1ae2d4305a85161312611f64d5360663a9ba026cd6ad9e3fe14c3",
-                "sha256:4b7b99424cc0970ff08deccb549b5a6ec1040c0b449eab91723e64df2bd8fdca",
-                "sha256:4d1fc943583c046ecad0ff5d6281ee571b64e11b5503d9595febdce54f38b290",
-                "sha256:4e92292f9580fc5ea517618580fac24e9f6dc5657196e977c194a8e50e14f5a9",
-                "sha256:4fa86469fd46e732242c7acb83282d33f83591a7e06f840481327d5bf6d96112",
-                "sha256:55b945da2756b5cef93d792521ad0d457fdf2f69fd5a2d10a27513f5281717dd",
-                "sha256:5973843f1fa99ec6c3ac8d1a8698ac9340b35e45cca6c3e5beb5c3bd1ef15de6",
-                "sha256:5da8bc4bb4f85b8c97cc7f11141fddbbd29eb25e843672e5807e19cc3d7c1b7f",
-                "sha256:5f039881fb2ef86f6de6eacce6e71701b47500355738367413ccc1550b2a69cf",
-                "sha256:78e59fa919fa7a192f423d190d8660c35dd444efa9216662273f36826765424b",
-                "sha256:89c2783dc261726fe7a5ce1121bce29a2f7eb9b1e704c68df2b117604e3b346f",
-                "sha256:8a4fcc7b0b8038dbda2dda642cff024032dfae24a7960cc58e57a39eb1949b9b",
-                "sha256:8abaecf54dacc9d991dda93c3b880d41092a8924cde94eeb811d7d9ab55df7d8",
-                "sha256:8bb388f6244809af69ee384900b10b677a69f1980fdc655ea419710cffcb5610",
-                "sha256:8d23111f41d1e19334edd51438fd57933f3eee7d9d2fa8cc3f5eda515a272055",
-                "sha256:900a787c574f903a97d0bf52a43ff3b6cf4fa0119674bcfc0e5fd1056d388ad9",
-                "sha256:9d91f6866fd3e303c632207813ef6bc4d86055e21c5e5a0a311983a9ac5f0192",
-                "sha256:a04ee1ea34172b87707a6ecfcdb120d7656892206b7c4dbdb771a73e90179fcb",
-                "sha256:aa2774ba5412fd1c5cb890d08e8b0a3bb5765898913ba1f61a65a4810f03cf29",
-                "sha256:b73e6386b439b4881d79244e9fc1e32d1e31e8d784673f5d58a000550c94a6c0",
-                "sha256:b7e82a80068c77f4b074032e031e642530b6d45cb8121fc7c99faa31fb6c6b72",
-                "sha256:b9ded699bfd3b3912d796ff388b0c607e6d35d41053d37aaf8fd6082c660de9a",
-                "sha256:c6b8a7788a8528a558828fe4a48783cafdcf2612d13c491594a8161dc721629c",
-                "sha256:d30192a63e6d3334c3f0c0506dd6ae9f1dce7b2f8845518915291393a5707a22",
-                "sha256:d82d5956cee27a30e26a5b88d00a6a2a15a4855e13c9baf50175976de0dc282c",
-                "sha256:d8d3c71d14c8bd26d2350c081908dbf59d5a6a8f9596d9ef2b09cc1e61c8662b",
-                "sha256:d97a35e1ba59442775201657171f601a2879e63517a55862a51f8d67cdfc0017",
-                "sha256:daeb199814333e4426c5e86d7fb610f4e230289f28cab90eb4de27330bef93cf",
-                "sha256:ddc7b682fbd23f051edc419dc6977e11dd2dbdd0cef9d05f0e15d1387862d230",
-                "sha256:ef287b8d7fc0e86a8bd1f902c61aff6ba9479c50563242fe88ba39692e98e1e0"
-            ],
-            "index": "pypi",
-            "markers": "python_version >= '3.7'",
-            "version": "==1.10.16"
-=======
                 "sha256:098ad8de840c92ea586bf8efd9e2e90c6339d33ab5c1cfbb85be66e4ecf8213f",
                 "sha256:0e2495309b1266e81d259a570dd199916ff34f7f51f1b549a0d37a6d9b17b4dc",
                 "sha256:0fa51175313cc30097660b10eec8ca55ed08bfa07acbfe02f7a42f6c242e9a4b",
@@ -1426,7 +1336,6 @@
             "index": "pypi",
             "markers": "python_version >= '3.7'",
             "version": "==1.10.17"
->>>>>>> 61f9eea6
         },
         "pygments": {
             "hashes": [
@@ -1475,7 +1384,7 @@
                 "sha256:37dd54208da7e1cd875388217d5e00ebd4179249f90fb72437e91a35459a0ad3",
                 "sha256:a8b2bc7bffae282281c8140a97d3aa9c14da0b136dfe83f850eea9a5f7470427"
             ],
-            "markers": "python_version >= '2.7' and python_version not in '3.0, 3.1, 3.2, 3.3'",
+            "markers": "python_version >= '2.7' and python_version not in '3.0, 3.1, 3.2'",
             "version": "==2.9.0.post0"
         },
         "python-dotenv": {
@@ -1603,19 +1512,11 @@
         },
         "setuptools": {
             "hashes": [
-<<<<<<< HEAD
-                "sha256:54faa7f2e8d2d11bcd2c07bed282eef1046b5c080d1c32add737d7b5817b1ad4",
-                "sha256:f211a66637b8fa059bb28183da127d4e86396c991a942b028c6650d4319c3fd0"
-            ],
-            "markers": "python_version >= '3.8'",
-            "version": "==70.0.0"
-=======
-                "sha256:937a48c7cdb7a21eb53cd7f9b59e525503aa8abaf3584c730dc5f7a5bec3a650",
-                "sha256:a58a8fde0541dab0419750bcc521fbdf8585f6e5cb41909df3a472ef7b81ca95"
-            ],
-            "markers": "python_version >= '3.8'",
-            "version": "==70.1.1"
->>>>>>> 61f9eea6
+                "sha256:b8b8060bb426838fbe942479c90296ce976249451118ef566a5a0b7d8b78fb05",
+                "sha256:bd63e505105011b25c3c11f753f7e3b8465ea739efddaccef8f0efac2137bac1"
+            ],
+            "markers": "python_version >= '3.8'",
+            "version": "==70.2.0"
         },
         "shapely": {
             "hashes": [
@@ -1678,7 +1579,7 @@
                 "sha256:1e61c37477a1626458e36f7b1d82aa5c9b094fa4802892072e49de9c60c4c926",
                 "sha256:8abb2f1d86890a2dfb989f9a77cfcfd3e47c2a354b01111771326f8aa26e0254"
             ],
-            "markers": "python_version >= '2.7' and python_version not in '3.0, 3.1, 3.2, 3.3'",
+            "markers": "python_version >= '2.7' and python_version not in '3.0, 3.1, 3.2'",
             "version": "==1.16.0"
         },
         "sniffio": {
@@ -1764,7 +1665,6 @@
             ],
             "markers": "python_version >= '3.8'",
             "version": "==4.12.2"
-<<<<<<< HEAD
         },
         "ujson": {
             "hashes": [
@@ -1849,8 +1749,6 @@
             ],
             "markers": "python_version >= '3.8'",
             "version": "==5.10.0"
-=======
->>>>>>> 61f9eea6
         },
         "urllib3": {
             "hashes": [
@@ -2218,39 +2116,21 @@
         },
         "boto3": {
             "hashes": [
-<<<<<<< HEAD
-                "sha256:43a6e99f53a8d34b3b4dbe424dbcc6b894350dc41a85b0af7c7bc24a7ec2cead",
-                "sha256:a048ff980a81cd652724a73bc496c519b336fabe19cc8bfc6c53b2ff6eb22c7b"
-            ],
-            "index": "pypi",
-            "markers": "python_version >= '3.8'",
-            "version": "==1.34.128"
+                "sha256:0b21b84db4619b3711a6f643d465a5a25e81231ee43615c55a20ff6b89c6cc3c",
+                "sha256:7cb697d67fd138ceebc6f789919ae370c092a50c6b0ccc4ef483027935502eab"
+            ],
+            "index": "pypi",
+            "markers": "python_version >= '3.8'",
+            "version": "==1.34.137"
         },
         "botocore": {
             "hashes": [
-                "sha256:8d8e03f7c8c080ecafda72036eb3b482d649f8417c90b5dca33b7c2c47adb0c9",
-                "sha256:db67fda136c372ab3fa432580c819c89ba18d28a6152a4d2a7ea40d44082892e"
-            ],
-            "index": "pypi",
-            "markers": "python_version >= '3.8'",
-            "version": "==1.34.128"
-=======
-                "sha256:342782c02ff077aae118c9c61179eed95c585831fba666baacc5588ff04aa6e1",
-                "sha256:f6d6e5b0c9ab022a75373fa16c01f0cd54bc1bb64ef3b6ac64ac7cedd56cbe9c"
-            ],
-            "index": "pypi",
-            "markers": "python_version >= '3.8'",
-            "version": "==1.34.134"
-        },
-        "botocore": {
-            "hashes": [
-                "sha256:45219e00639755f92569b29f8f279d5dde721494791412c1f7026a3779e8d9f4",
-                "sha256:e29c299599426ed16dd2d4c1e20eef784f96b15e1850ebbc59a3250959285b95"
-            ],
-            "index": "pypi",
-            "markers": "python_version >= '3.8'",
-            "version": "==1.34.134"
->>>>>>> 61f9eea6
+                "sha256:a980fa4adec4bfa23fff70a3512622e9412c69c791898a52cafc2458b0be6040",
+                "sha256:e29c8e9bfda0b20a1997792968e85868bfce42fefad9730f633a81adcff3f2ef"
+            ],
+            "index": "pypi",
+            "markers": "python_version >= '3.8'",
+            "version": "==1.34.137"
         },
         "certifi": {
             "hashes": [
@@ -2442,7 +2322,7 @@
                 "sha256:a4bc13d623356b373c2c27c53dbd9c68cae5d526270bfa71f6c6fa69669c6b27",
                 "sha256:c1ca117dbce1fe20a5809dc96f01e1c2840f6dcc939b3ddbb1111bf330ba82df"
             ],
-            "markers": "python_version >= '2.7' and python_version not in '3.0, 3.1, 3.2, 3.3' and python_version < '4'",
+            "markers": "python_version >= '2.7' and python_version not in '3.0, 3.1, 3.2' and python_version < '4'",
             "version": "==0.7.2"
         },
         "coverage": {
@@ -2450,63 +2330,6 @@
                 "toml"
             ],
             "hashes": [
-<<<<<<< HEAD
-                "sha256:015eddc5ccd5364dcb902eaecf9515636806fa1e0d5bef5769d06d0f31b54523",
-                "sha256:04aefca5190d1dc7a53a4c1a5a7f8568811306d7a8ee231c42fb69215571944f",
-                "sha256:05ac5f60faa0c704c0f7e6a5cbfd6f02101ed05e0aee4d2822637a9e672c998d",
-                "sha256:0bbddc54bbacfc09b3edaec644d4ac90c08ee8ed4844b0f86227dcda2d428fcb",
-                "sha256:1d2a830ade66d3563bb61d1e3c77c8def97b30ed91e166c67d0632c018f380f0",
-                "sha256:239a4e75e09c2b12ea478d28815acf83334d32e722e7433471fbf641c606344c",
-                "sha256:244f509f126dc71369393ce5fea17c0592c40ee44e607b6d855e9c4ac57aac98",
-                "sha256:25a5caf742c6195e08002d3b6c2dd6947e50efc5fc2c2205f61ecb47592d2d83",
-                "sha256:296a7d9bbc598e8744c00f7a6cecf1da9b30ae9ad51c566291ff1314e6cbbed8",
-                "sha256:2e079c9ec772fedbade9d7ebc36202a1d9ef7291bc9b3a024ca395c4d52853d7",
-                "sha256:33ca90a0eb29225f195e30684ba4a6db05dbef03c2ccd50b9077714c48153cac",
-                "sha256:33fc65740267222fc02975c061eb7167185fef4cc8f2770267ee8bf7d6a42f84",
-                "sha256:341dd8f61c26337c37988345ca5c8ccabeff33093a26953a1ac72e7d0103c4fb",
-                "sha256:34d6d21d8795a97b14d503dcaf74226ae51eb1f2bd41015d3ef332a24d0a17b3",
-                "sha256:3538d8fb1ee9bdd2e2692b3b18c22bb1c19ffbefd06880f5ac496e42d7bb3884",
-                "sha256:38a3b98dae8a7c9057bd91fbf3415c05e700a5114c5f1b5b0ea5f8f429ba6614",
-                "sha256:3d5a67f0da401e105753d474369ab034c7bae51a4c31c77d94030d59e41df5bd",
-                "sha256:50084d3516aa263791198913a17354bd1dc627d3c1639209640b9cac3fef5807",
-                "sha256:55f689f846661e3f26efa535071775d0483388a1ccfab899df72924805e9e7cd",
-                "sha256:5bc5a8c87714b0c67cfeb4c7caa82b2d71e8864d1a46aa990b5588fa953673b8",
-                "sha256:62bda40da1e68898186f274f832ef3e759ce929da9a9fd9fcf265956de269dbc",
-                "sha256:705f3d7c2b098c40f5b81790a5fedb274113373d4d1a69e65f8b68b0cc26f6db",
-                "sha256:75e3f4e86804023e991096b29e147e635f5e2568f77883a1e6eed74512659ab0",
-                "sha256:7b2a19e13dfb5c8e145c7a6ea959485ee8e2204699903c88c7d25283584bfc08",
-                "sha256:7cec2af81f9e7569280822be68bd57e51b86d42e59ea30d10ebdbb22d2cb7232",
-                "sha256:8383a6c8cefba1b7cecc0149415046b6fc38836295bc4c84e820872eb5478b3d",
-                "sha256:8c836309931839cca658a78a888dab9676b5c988d0dd34ca247f5f3e679f4e7a",
-                "sha256:8e317953bb4c074c06c798a11dbdd2cf9979dbcaa8ccc0fa4701d80042d4ebf1",
-                "sha256:923b7b1c717bd0f0f92d862d1ff51d9b2b55dbbd133e05680204465f454bb286",
-                "sha256:990fb20b32990b2ce2c5f974c3e738c9358b2735bc05075d50a6f36721b8f303",
-                "sha256:9aad68c3f2566dfae84bf46295a79e79d904e1c21ccfc66de88cd446f8686341",
-                "sha256:a5812840d1d00eafae6585aba38021f90a705a25b8216ec7f66aebe5b619fb84",
-                "sha256:a6519d917abb15e12380406d721e37613e2a67d166f9fb7e5a8ce0375744cd45",
-                "sha256:ab0b028165eea880af12f66086694768f2c3139b2c31ad5e032c8edbafca6ffc",
-                "sha256:aea7da970f1feccf48be7335f8b2ca64baf9b589d79e05b9397a06696ce1a1ec",
-                "sha256:b1196e13c45e327d6cd0b6e471530a1882f1017eb83c6229fc613cd1a11b53cd",
-                "sha256:b368e1aee1b9b75757942d44d7598dcd22a9dbb126affcbba82d15917f0cc155",
-                "sha256:bde997cac85fcac227b27d4fb2c7608a2c5f6558469b0eb704c5726ae49e1c52",
-                "sha256:c4c2872b3c91f9baa836147ca33650dc5c172e9273c808c3c3199c75490e709d",
-                "sha256:c59d2ad092dc0551d9f79d9d44d005c945ba95832a6798f98f9216ede3d5f485",
-                "sha256:d1da0a2e3b37b745a2b2a678a4c796462cf753aebf94edcc87dcc6b8641eae31",
-                "sha256:d8b7339180d00de83e930358223c617cc343dd08e1aa5ec7b06c3a121aec4e1d",
-                "sha256:dd4b3355b01273a56b20c219e74e7549e14370b31a4ffe42706a8cda91f19f6d",
-                "sha256:e08c470c2eb01977d221fd87495b44867a56d4d594f43739a8028f8646a51e0d",
-                "sha256:f5102a92855d518b0996eb197772f5ac2a527c0ec617124ad5242a3af5e25f85",
-                "sha256:f542287b1489c7a860d43a7d8883e27ca62ab84ca53c965d11dac1d3a1fab7ce",
-                "sha256:f78300789a708ac1f17e134593f577407d52d0417305435b134805c4fb135adb",
-                "sha256:f81bc26d609bf0fbc622c7122ba6307993c83c795d2d6f6f6fd8c000a770d974",
-                "sha256:f836c174c3a7f639bded48ec913f348c4761cbf49de4a20a956d3431a7c9cb24",
-                "sha256:fa21a04112c59ad54f69d80e376f7f9d0f5f9123ab87ecd18fbb9ec3a2beed56",
-                "sha256:fcf7d1d6f5da887ca04302db8e0e0cf56ce9a5e05f202720e49b3e8157ddb9a9",
-                "sha256:fd27d8b49e574e50caa65196d908f80e4dff64d7e592d0c59788b45aad7e8b35"
-            ],
-            "markers": "python_version >= '3.8'",
-            "version": "==7.5.3"
-=======
                 "sha256:018a12985185038a5b2bcafab04ab833a9a0f2c59995b3cec07e10074c78635f",
                 "sha256:02ff6e898197cc1e9fa375581382b72498eb2e6d5fc0b53f03e496cfee3fac6d",
                 "sha256:042183de01f8b6d531e10c197f7f0315a61e8d805ab29c5f7b51a01d62782747",
@@ -2562,7 +2385,6 @@
             ],
             "markers": "python_version >= '3.8'",
             "version": "==7.5.4"
->>>>>>> 61f9eea6
         },
         "cryptography": {
             "hashes": [
@@ -2644,49 +2466,11 @@
         },
         "filelock": {
             "hashes": [
-<<<<<<< HEAD
-                "sha256:58a2549afdf9e02e10720eaa4d4470f56386d7a6f72edd7d0596337af8ed7ad8",
-                "sha256:71b3102950e91dfc1bb4209b64be4dc8854f40e5f534428d8684f953ac847fac"
-            ],
-            "markers": "python_version >= '3.8'",
-            "version": "==3.15.1"
-        },
-        "fiona": {
-            "hashes": [
-                "sha256:0eaffbf3bfae9960484c0c08ea461b0c40e111497f04e9475ebf15ac7a22d9dc",
-                "sha256:11af1afc1255642a7787fe112c29d01f968f1053e4d4700fc6f3bb879c1622e0",
-                "sha256:1dcd6eca7524535baf2a39d7981b4a46d33ae28c313934a7c3eae62eecf9dfa5",
-                "sha256:39819fb8f5ec6d9971cb01b912b4431615a3d3f50c83798565d8ce41917930db",
-                "sha256:42d8a0e5570948d3821c493b6141866d9a4d7a64edad2be4ecbb89f81904baac",
-                "sha256:48b6218224e96de5e36b5eb259f37160092260e5de0dcd82ca200b1887aa9884",
-                "sha256:50037c3b7a5f6f434b562b5b1a5b664f1caa7a4383b00af23cdb59bfc6ba852c",
-                "sha256:52e8fec650b72fc5253d8f86b63859acc687182281c29bfacd3930496cf982d1",
-                "sha256:53bedd2989e255df1bf3378ae9c06d6d241ec273c280c544bb44ffffebb97fb0",
-                "sha256:63e528b5ea3d8b1038d788e7c65117835c787ba7fdc94b1b42f09c2cbc0aaff2",
-                "sha256:77653a08564a44e634c44cd74a068d2f55d1d4029edd16d1c8aadcc4d8cc1d2c",
-                "sha256:791b3494f8b218c06ea56f892bd6ba893dfa23525347761d066fb7738acda3b1",
-                "sha256:89095c2d542325ee45894b8837e8048cdbb2f22274934e1be3b673ca628010d7",
-                "sha256:918bd27d8625416672e834593970f96dff63215108f81efb876fe5c0bc58a3b4",
-                "sha256:98cea6f435843b2119731c6b0470e5b7386aa16b6aa7edabbf1ed93aefe029c3",
-                "sha256:9b53034efdf93ada9295b081e6a8280af7c75496a20df82d4c2ca46d65b85905",
-                "sha256:bf51846ad602757bf27876f458c5c9f14b09421fac612f64273cc4e3fcabc441",
-                "sha256:c1dd5fbc29b7303bb87eb683455e8451e1a53bb8faf20ef97fdcd843c9e4a7f6",
-                "sha256:c9b92aa1badb2773e7cac19bef3064d73e9d80c67c42f0928db2520a04be6f2f",
-                "sha256:e313210b30d09ed8f829bf625599e248dadd78622728030221f6526580ff26c5",
-                "sha256:e5404ed08c711489abcb3a50a184816825b8af06eb73ad2a99e18b8e7b47c96a",
-                "sha256:e7617563b36d2be99f048f0d0054b4d765f4aae454398f88f19de9c2c324b7f8",
-                "sha256:f1b49d51a744874608b689f029766aa1e078dd72e94b44cf8eeef6d7bd2e9051",
-                "sha256:f4230eccbd896a79d1ebfa551d84bf90f512f7bcbe1ca61e3f82231321f1a532"
-            ],
-            "markers": "python_version >= '3.7'",
-            "version": "==1.9.6"
-=======
                 "sha256:2207938cbc1844345cb01a5a95524dae30f0ce089eba5b00378295a17e3e90cb",
                 "sha256:6ca1fffae96225dab4c6eaf1c4f4f28cd2568d3ec2a44e15a08520504de468e7"
             ],
             "markers": "python_version >= '3.8'",
             "version": "==3.15.4"
->>>>>>> 61f9eea6
         },
         "flake8": {
             "hashes": [
@@ -2699,16 +2483,16 @@
         },
         "geopandas": {
             "hashes": [
-                "sha256:386d42c028047e2b0f09191d7859268304761c4711a247173a88891b6161f711",
-                "sha256:cdd3ddf3c9f978997c7f08d0c544b6f887c94af4bc2e01e3df3ae69a43510df3"
+                "sha256:01e147d9420cc374d26f51fc23716ac307f32b49406e4bd8462c07e82ed1d3d6",
+                "sha256:b8bf70a5534588205b7a56646e2082fb1de9a03599651b3d80c99ea4c2ca08ab"
             ],
             "index": "pypi",
             "markers": "python_version >= '3.9'",
-            "version": "==1.0.0"
+            "version": "==1.0.1"
         },
         "gfw-pixetl": {
             "git": "https://github.com/wri/gfw_pixetl.git",
-            "ref": "d58a65c28c4d1798e308d95eb7489bc343689376"
+            "ref": "54dd12f453ec734d0afba94a31d81b3d584b64d1"
         },
         "identify": {
             "hashes": [
@@ -2924,55 +2708,46 @@
         },
         "numpy": {
             "hashes": [
-                "sha256:04494f6ec467ccb5369d1808570ae55f6ed9b5809d7f035059000a37b8d7e86f",
-                "sha256:0a43f0974d501842866cc83471bdb0116ba0dffdbaac33ec05e6afed5b615238",
-                "sha256:0e50842b2295ba8414c8c1d9d957083d5dfe9e16828b37de883f51fc53c4016f",
-                "sha256:0ec84b9ba0654f3b962802edc91424331f423dcf5d5f926676e0150789cb3d95",
-                "sha256:17067d097ed036636fa79f6a869ac26df7db1ba22039d962422506640314933a",
-                "sha256:1cde1753efe513705a0c6d28f5884e22bdc30438bf0085c5c486cdaff40cd67a",
-                "sha256:1e72728e7501a450288fc8e1f9ebc73d90cfd4671ebbd631f3e7857c39bd16f2",
-                "sha256:2635dbd200c2d6faf2ef9a0d04f0ecc6b13b3cad54f7c67c61155138835515d2",
-                "sha256:2ce46fd0b8a0c947ae047d222f7136fc4d55538741373107574271bc00e20e8f",
-                "sha256:34f003cb88b1ba38cb9a9a4a3161c1604973d7f9d5552c38bc2f04f829536609",
-                "sha256:354f373279768fa5a584bac997de6a6c9bc535c482592d7a813bb0c09be6c76f",
-                "sha256:38ecb5b0582cd125f67a629072fed6f83562d9dd04d7e03256c9829bdec027ad",
-                "sha256:3e8e01233d57639b2e30966c63d36fcea099d17c53bf424d77f088b0f4babd86",
-                "sha256:3f6bed7f840d44c08ebdb73b1825282b801799e325bcbdfa6bc5c370e5aecc65",
-                "sha256:4554eb96f0fd263041baf16cf0881b3f5dafae7a59b1049acb9540c4d57bc8cb",
-                "sha256:46e161722e0f619749d1cd892167039015b2c2817296104487cd03ed4a955995",
-                "sha256:49d9f7d256fbc804391a7f72d4a617302b1afac1112fac19b6c6cec63fe7fe8a",
-                "sha256:4d2f62e55a4cd9c58c1d9a1c9edaedcd857a73cb6fda875bf79093f9d9086f85",
-                "sha256:5f64641b42b2429f56ee08b4f427a4d2daf916ec59686061de751a55aafa22e4",
-                "sha256:63b92c512d9dbcc37f9d81b123dec99fdb318ba38c8059afc78086fe73820275",
-                "sha256:6d7696c615765091cc5093f76fd1fa069870304beaccfd58b5dcc69e55ef49c1",
-                "sha256:79e843d186c8fb1b102bef3e2bc35ef81160ffef3194646a7fdd6a73c6b97196",
-                "sha256:821eedb7165ead9eebdb569986968b541f9908979c2da8a4967ecac4439bae3d",
-                "sha256:84554fc53daa8f6abf8e8a66e076aff6ece62de68523d9f665f32d2fc50fd66e",
-                "sha256:8d83bb187fb647643bd56e1ae43f273c7f4dbcdf94550d7938cfc32566756514",
-                "sha256:903703372d46bce88b6920a0cd86c3ad82dae2dbef157b5fc01b70ea1cfc430f",
-                "sha256:9416a5c2e92ace094e9f0082c5fd473502c91651fb896bc17690d6fc475128d6",
-                "sha256:9a1712c015831da583b21c5bfe15e8684137097969c6d22e8316ba66b5baabe4",
-                "sha256:9c27f0946a3536403efb0e1c28def1ae6730a72cd0d5878db38824855e3afc44",
-                "sha256:a356364941fb0593bb899a1076b92dfa2029f6f5b8ba88a14fd0984aaf76d0df",
-                "sha256:a7039a136017eaa92c1848152827e1424701532ca8e8967fe480fe1569dae581",
-                "sha256:acd3a644e4807e73b4e1867b769fbf1ce8c5d80e7caaef0d90dcdc640dfc9787",
-                "sha256:ad0c86f3455fbd0de6c31a3056eb822fc939f81b1618f10ff3406971893b62a5",
-                "sha256:b4c76e3d4c56f145d41b7b6751255feefae92edbc9a61e1758a98204200f30fc",
-                "sha256:b6f6a8f45d0313db07d6d1d37bd0b112f887e1369758a5419c0370ba915b3871",
-                "sha256:c5a59996dc61835133b56a32ebe4ef3740ea5bc19b3983ac60cc32be5a665d54",
-                "sha256:c73aafd1afca80afecb22718f8700b40ac7cab927b8abab3c3e337d70e10e5a2",
-                "sha256:cee6cc0584f71adefe2c908856ccc98702baf95ff80092e4ca46061538a2ba98",
-                "sha256:cef04d068f5fb0518a77857953193b6bb94809a806bd0a14983a8f12ada060c9",
-                "sha256:cf5d1c9e6837f8af9f92b6bd3e86d513cdc11f60fd62185cc49ec7d1aba34864",
-                "sha256:e61155fae27570692ad1d327e81c6cf27d535a5d7ef97648a17d922224b216de",
-                "sha256:e7f387600d424f91576af20518334df3d97bc76a300a755f9a8d6e4f5cadd289",
-                "sha256:ed08d2703b5972ec736451b818c2eb9da80d66c3e84aed1deeb0c345fefe461b",
-                "sha256:fbd6acc766814ea6443628f4e6751d0da6593dae29c08c0b2606164db026970c",
-                "sha256:feff59f27338135776f6d4e2ec7aeeac5d5f7a08a83e80869121ef8164b74af9"
+                "sha256:03a8c78d01d9781b28a6989f6fa1bb2c4f2d51201cf99d3dd875df6fbd96b23b",
+                "sha256:08beddf13648eb95f8d867350f6a018a4be2e5ad54c8d8caed89ebca558b2818",
+                "sha256:1af303d6b2210eb850fcf03064d364652b7120803a0b872f5211f5234b399f20",
+                "sha256:1dda2e7b4ec9dd512f84935c5f126c8bd8b9f2fc001e9f54af255e8c5f16b0e0",
+                "sha256:2a02aba9ed12e4ac4eb3ea9421c420301a0c6460d9830d74a9df87efa4912010",
+                "sha256:2e4ee3380d6de9c9ec04745830fd9e2eccb3e6cf790d39d7b98ffd19b0dd754a",
+                "sha256:3373d5d70a5fe74a2c1bb6d2cfd9609ecf686d47a2d7b1d37a8f3b6bf6003aea",
+                "sha256:47711010ad8555514b434df65f7d7b076bb8261df1ca9bb78f53d3b2db02e95c",
+                "sha256:4c66707fabe114439db9068ee468c26bbdf909cac0fb58686a42a24de1760c71",
+                "sha256:50193e430acfc1346175fcbdaa28ffec49947a06918b7b92130744e81e640110",
+                "sha256:52b8b60467cd7dd1e9ed082188b4e6bb35aa5cdd01777621a1658910745b90be",
+                "sha256:60dedbb91afcbfdc9bc0b1f3f402804070deed7392c23eb7a7f07fa857868e8a",
+                "sha256:62b8e4b1e28009ef2846b4c7852046736bab361f7aeadeb6a5b89ebec3c7055a",
+                "sha256:666dbfb6ec68962c033a450943ded891bed2d54e6755e35e5835d63f4f6931d5",
+                "sha256:675d61ffbfa78604709862923189bad94014bef562cc35cf61d3a07bba02a7ed",
+                "sha256:679b0076f67ecc0138fd2ede3a8fd196dddc2ad3254069bcb9faf9a79b1cebcd",
+                "sha256:7349ab0fa0c429c82442a27a9673fc802ffdb7c7775fad780226cb234965e53c",
+                "sha256:7ab55401287bfec946ced39700c053796e7cc0e3acbef09993a9ad2adba6ca6e",
+                "sha256:7e50d0a0cc3189f9cb0aeb3a6a6af18c16f59f004b866cd2be1c14b36134a4a0",
+                "sha256:95a7476c59002f2f6c590b9b7b998306fba6a5aa646b1e22ddfeaf8f78c3a29c",
+                "sha256:96ff0b2ad353d8f990b63294c8986f1ec3cb19d749234014f4e7eb0112ceba5a",
+                "sha256:9fad7dcb1aac3c7f0584a5a8133e3a43eeb2fe127f47e3632d43d677c66c102b",
+                "sha256:9ff0f4f29c51e2803569d7a51c2304de5554655a60c5d776e35b4a41413830d0",
+                "sha256:a354325ee03388678242a4d7ebcd08b5c727033fcff3b2f536aea978e15ee9e6",
+                "sha256:a4abb4f9001ad2858e7ac189089c42178fcce737e4169dc61321660f1a96c7d2",
+                "sha256:ab47dbe5cc8210f55aa58e4805fe224dac469cde56b9f731a4c098b91917159a",
+                "sha256:afedb719a9dcfc7eaf2287b839d8198e06dcd4cb5d276a3df279231138e83d30",
+                "sha256:b3ce300f3644fb06443ee2222c2201dd3a89ea6040541412b8fa189341847218",
+                "sha256:b97fe8060236edf3662adfc2c633f56a08ae30560c56310562cb4f95500022d5",
+                "sha256:bfe25acf8b437eb2a8b2d49d443800a5f18508cd811fea3181723922a8a82b07",
+                "sha256:cd25bcecc4974d09257ffcd1f098ee778f7834c3ad767fe5db785be9a4aa9cb2",
+                "sha256:d209d8969599b27ad20994c8e41936ee0964e6da07478d6c35016bc386b66ad4",
+                "sha256:d5241e0a80d808d70546c697135da2c613f30e28251ff8307eb72ba696945764",
+                "sha256:edd8b5fe47dab091176d21bb6de568acdd906d1887a4584a15a9a96a1dca06ef",
+                "sha256:f870204a840a60da0b12273ef34f7051e98c3b5961b61b0c2c1be6dfd64fbcd3",
+                "sha256:ffa75af20b44f8dba823498024771d5ac50620e6915abac414251bd971b4529f"
             ],
             "index": "pypi",
             "markers": "python_version >= '3.9'",
-            "version": "==2.0.0"
+            "version": "==1.26.4"
         },
         "openapi-schema-validator": {
             "hashes": [
@@ -3219,7 +2994,7 @@
                 "sha256:37dd54208da7e1cd875388217d5e00ebd4179249f90fb72437e91a35459a0ad3",
                 "sha256:a8b2bc7bffae282281c8140a97d3aa9c14da0b136dfe83f850eea9a5f7470427"
             ],
-            "markers": "python_version >= '2.7' and python_version not in '3.0, 3.1, 3.2, 3.3'",
+            "markers": "python_version >= '2.7' and python_version not in '3.0, 3.1, 3.2'",
             "version": "==2.9.0.post0"
         },
         "pytz": {
@@ -3469,19 +3244,11 @@
         },
         "setuptools": {
             "hashes": [
-<<<<<<< HEAD
-                "sha256:54faa7f2e8d2d11bcd2c07bed282eef1046b5c080d1c32add737d7b5817b1ad4",
-                "sha256:f211a66637b8fa059bb28183da127d4e86396c991a942b028c6650d4319c3fd0"
-            ],
-            "markers": "python_version >= '3.8'",
-            "version": "==70.0.0"
-=======
-                "sha256:937a48c7cdb7a21eb53cd7f9b59e525503aa8abaf3584c730dc5f7a5bec3a650",
-                "sha256:a58a8fde0541dab0419750bcc521fbdf8585f6e5cb41909df3a472ef7b81ca95"
-            ],
-            "markers": "python_version >= '3.8'",
-            "version": "==70.1.1"
->>>>>>> 61f9eea6
+                "sha256:b8b8060bb426838fbe942479c90296ce976249451118ef566a5a0b7d8b78fb05",
+                "sha256:bd63e505105011b25c3c11f753f7e3b8465ea739efddaccef8f0efac2137bac1"
+            ],
+            "markers": "python_version >= '3.8'",
+            "version": "==70.2.0"
         },
         "shapely": {
             "hashes": [
@@ -3536,7 +3303,7 @@
                 "sha256:1e61c37477a1626458e36f7b1d82aa5c9b094fa4802892072e49de9c60c4c926",
                 "sha256:8abb2f1d86890a2dfb989f9a77cfcfd3e47c2a354b01111771326f8aa26e0254"
             ],
-            "markers": "python_version >= '2.7' and python_version not in '3.0, 3.1, 3.2, 3.3'",
+            "markers": "python_version >= '2.7' and python_version not in '3.0, 3.1, 3.2'",
             "version": "==1.16.0"
         },
         "sniffio": {
@@ -3595,19 +3362,11 @@
         },
         "virtualenv": {
             "hashes": [
-<<<<<<< HEAD
-                "sha256:82bf0f4eebbb78d36ddaee0283d43fe5736b53880b8a8cdcd37390a07ac3741c",
-                "sha256:a624db5e94f01ad993d476b9ee5346fdf7b9de43ccaee0e0197012dc838a0e9b"
-            ],
-            "markers": "python_version >= '3.7'",
-            "version": "==20.26.2"
-=======
                 "sha256:4c43a2a236279d9ea36a0d76f98d84bd6ca94ac4e0f4a3b9d46d05e10fea542a",
                 "sha256:8cc4a31139e796e9a7de2cd5cf2489de1217193116a8fd42328f1bd65f434589"
             ],
             "markers": "python_version >= '3.7'",
             "version": "==20.26.3"
->>>>>>> 61f9eea6
         },
         "werkzeug": {
             "hashes": [
