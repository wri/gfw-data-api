{
    "_meta": {
        "hash": {
<<<<<<< HEAD
            "sha256": "de1084a3799912b1c366004866e5f6c8c28a15a2669691ff4de3cf23d75aadb1"
=======
            "sha256": "fb4693a5e36da6ccd6db4ac6d4c368e114d4ea2fefdf3d5a57deb2f8a3459026"
>>>>>>> a57b988c
        },
        "pipfile-spec": 6,
        "requires": {
            "python_version": "3.8"
        },
        "sources": [
            {
                "name": "pypi",
                "url": "https://pypi.org/simple",
                "verify_ssl": true
            }
        ]
    },
    "default": {
        "aenum": {
            "hashes": [
                "sha256:81828d1fbe20b6b188d75b21a0fa936d7d929d839ef843ef385d9c2a97082864",
                "sha256:85adabd63183d283250bf7acd9fa23c7e45b1c8d1efbb84b233160f3c438dc18",
                "sha256:bcb4fd350d36af336b6b5898e5d89f76344621d9c1b2de69c81acf1d3e6b1145"
            ],
            "index": "pypi",
            "version": "==2.2.4"
        },
        "aiofiles": {
            "hashes": [
                "sha256:377fdf7815cc611870c59cbd07b68b180841d2a2b79812d8c218be02448c2acb",
                "sha256:98e6bcfd1b50f97db4980e182ddd509b7cc35909e903a8fe50d8849e02d815af"
            ],
            "index": "pypi",
            "version": "==0.5.0"
        },
        "aioredis": {
            "hashes": [
                "sha256:15f8af30b044c771aee6787e5ec24694c048184c7b9e54c3b60c750a4b93273a",
                "sha256:b61808d7e97b7cd5a92ed574937a079c9387fdadd22bfbfa7ad2fd319ecc26e3"
            ],
            "version": "==1.3.1"
        },
        "alembic": {
            "hashes": [
                "sha256:035ab00497217628bf5d0be82d664d8713ab13d37b630084da8e1f98facf4dbf"
            ],
            "index": "pypi",
            "version": "==1.4.2"
        },
        "arq": {
            "hashes": [
                "sha256:9a42d97a32b92ec78a51bec53f8b50ae343cba1ba178d4b5edbf798cfada7f6b",
                "sha256:a78fb5c031a44f94d3c8f1bd905aba6fe1d62dcc216e9a7ac7cc12efd4feecc5"
            ],
            "index": "pypi",
            "version": "==0.19"
        },
        "async-lru": {
            "hashes": [
                "sha256:baa898027619f5cc31b7966f96f00e4fc0df43ba206a8940a5d1af5336a477cb"
            ],
            "index": "pypi",
            "version": "==1.0.2"
        },
        "async-timeout": {
            "hashes": [
                "sha256:0c3c816a028d47f659d6ff5c745cb2acf1f966da1fe5c19c77a70282b25f4c5f",
                "sha256:4291ca197d287d274d0b6cb5d6f8f8f82d434ed288f962539ff18cc9012f9ea3"
            ],
            "markers": "python_full_version >= '3.5.3'",
            "version": "==3.0.1"
        },
        "asyncpg": {
            "hashes": [
                "sha256:09badce47a4645cfe523cc8a182bd047d5d62af0caaea77935e6a3c9e77dc364",
                "sha256:22d161618b59e4b56fb2a5cc956aa9eeb336d07cae924a5b90c9aa1c2d137f15",
                "sha256:28584783dd0d21b2a0db3bfe54fb12f21425a4cc015e4419083ea99e6de0de9b",
                "sha256:308b8ba32c42ea1ed84c034320678ec307296bb4faf3fbbeb9f9e20b46db99a5",
                "sha256:3ade59cef35bffae6dbc6f5f3ef56e1d53c67f0a7adc3cc4c714f07568d2d717",
                "sha256:4421407b07b4e22291a226d9de0bf6f3ea8158aa1c12d83bfedbf5c22e13cd55",
                "sha256:53cb2a0eb326f61e34ef4da2db01d87ce9c0ebe396f65a295829df334e31863f",
                "sha256:615c7e3adb46e1f2e3aff45e4ee9401b4f24f9f7153e5530a0753369be72a5c6",
                "sha256:68f7981f65317a5d5f497ec76919b488dbe0e838f8b924e7517a680bdca0f308",
                "sha256:6b7807bfedd24dd15cfb2c17c60977ce01410615ecc285268b5144a944ec97ff",
                "sha256:7e51d1a012b779e0ebf0195f80d004f65d3c60cc06f0fa1cef9d3e536262abbd",
                "sha256:7ee29c4707eb8fb3d3a0348ac4495e06f4afaca3ee38c3bebedc9c8b239125ff",
                "sha256:823eca36108bd64a8600efe7bbf1230aa00f2defa3be42852f3b61ab40cf1226",
                "sha256:8587e206d78e739ca83a40c9982e03b28f8904c95a54dc782da99e86cf768f73",
                "sha256:888593b6688faa7ec1c97ff7f2ca3b5a5b8abb15478fe2a13c5012b607a28737",
                "sha256:915cebc8a7693c8a5e89804fa106678dbedcc50d0270ebab0b75f16e668bd59b",
                "sha256:a4c1feb285ec3807ecd5b54ab718a3d065bb55c93ebaf800670eadde31484be8",
                "sha256:aa2e0cb14c01a2f58caeeca7196681b30aa22dd22c82845560b401df5e98e171",
                "sha256:b1b10916c006e5c2c0dcd5dadeb38cbf61ecd20d66c50164e82f31c22c7e329d",
                "sha256:dddf4d4c5e781310a36529c3c87c1746837c2d2c7ec0f2ec4e4f06450d83c50a",
                "sha256:dfd491e9865e64a3e91f1587b1d88d71dde1cfb850429253a73d4d44b98c3a0f",
                "sha256:e7bfb9269aeb11d78d50accf1be46823683ced99209b7199e307cdf7da849522",
                "sha256:ea26604932719b3612541e606508d9d604211f56a65806ccf8c92c64104f4f8a",
                "sha256:ecd5232cf64f58caac3b85103f1223fdf20e9eb43bfa053c56ef9e5dd76ab099",
                "sha256:f2d1aa890ffd1ad062a38b7ff7488764b3da4b0a24e0c83d7bbb1d1a6609df15"
            ],
            "markers": "python_full_version >= '3.5.0'",
            "version": "==0.21.0"
        },
        "boto3": {
            "hashes": [
<<<<<<< HEAD
                "sha256:34ee7608afa457da7bf4ad42dc53ac967b2f28769ef4ef1a0a41e1b40f35d897",
                "sha256:997369e68a5091f608897caa0322daca12ee76338371b983b34b98c57c1e1913"
            ],
            "index": "pypi",
            "version": "==1.14.48"
        },
        "botocore": {
            "hashes": [
                "sha256:0b23b519ec10193d1ead1cbb1469e7ede80789b068b74575b4efb06619e8e457",
                "sha256:db9cd219d4180e782615179950e16b43d13e2f3fa57f510a43bf4ed5a3a8dacb"
            ],
            "version": "==1.17.48"
=======
                "sha256:cbafcae500bbffcf723c6b34bfede0eb5bb04cf41788fc732ce95d08fcf90a62",
                "sha256:df19f35e2d73e77c72f756f98805785f45dd26c608b704b105e9f8fec6992c1e"
            ],
            "index": "pypi",
            "version": "==1.14.35"
        },
        "botocore": {
            "hashes": [
                "sha256:0f69698a59e7829d34851ea5025338bddc4352300ba7df619842eac173bc4a4e",
                "sha256:8b55eb0d5ea82e383649eca3129ae0979781a97ac51c0375dfcb300178e5f2fb"
            ],
            "version": "==1.17.35"
>>>>>>> a57b988c
        },
        "certifi": {
            "hashes": [
                "sha256:5930595817496dd21bb8dc35dad090f1c2cd0adfaf21204bf6732ca5d8ee34d3",
                "sha256:8fc0819f1f30ba15bdb34cceffb9ef04d99f420f68eb75d901e9560b8749fc41"
            ],
            "version": "==2020.6.20"
        },
        "chardet": {
            "hashes": [
                "sha256:84ab92ed1c4d4f16916e05906b6b75a6c0fb5db821cc65e70cbd64a3e2a5eaae",
                "sha256:fc323ffcaeaed0e0a02bf4d117757b98aed530d9ed4531e3e15460124c106691"
            ],
            "version": "==3.0.4"
        },
        "click": {
            "hashes": [
                "sha256:d2b5255c7c6349bc1bd1e59e08cd12acbbd63ce649f2588755783aa94dfb6b1a",
                "sha256:dacca89f4bfadd5de3d7489b7c8a566eee0d3676333fbb50030263894c38c0dc"
            ],
            "markers": "python_version >= '2.7' and python_version not in '3.0, 3.1, 3.2, 3.3, 3.4'",
            "version": "==7.1.2"
        },
        "docutils": {
            "hashes": [
                "sha256:6c4f696463b79f1fb8ba0c594b63840ebd41f059e92b31957c46b74a4599b6d0",
                "sha256:9e4d7ecfc600058e07ba661411a2b7de2fd0fafa17d1a7f7361cd47b1175c827",
                "sha256:a2aeea129088da402665e92e0b25b04b073c04b2dce4ab65caaa38b7ce2e1a99"
            ],
            "markers": "python_version >= '2.6' and python_version not in '3.0, 3.1, 3.2, 3.3'",
            "version": "==0.15.2"
        },
        "fastapi": {
            "hashes": [
                "sha256:29c12dd0d4ac825d13c2db4762d2863281c18085ae521825829182e977fd25ac",
                "sha256:d0b3f629f8d165a21ee082bf31e1697c391c1cdf940304408614b5b7c59d1fb3"
            ],
            "index": "pypi",
            "version": "==0.61.0"
        },
        "geoalchemy2": {
            "hashes": [
                "sha256:3b83654db15ed807a7bdb2e7dd1c787a47cfc3e4fb92a0558685001fbb7342da",
                "sha256:d9336f17df3e7a10f94d1ea2488dcfb97a8bc23fe7f5edea425ddab553534b0a"
            ],
            "index": "pypi",
            "version": "==0.8.4"
        },
        "geojson": {
            "hashes": [
                "sha256:6e4bb7ace4226a45d9c8c8b1348b3fc43540658359f93c3f7e03efa9f15f658a",
                "sha256:ccbd13368dd728f4e4f13ffe6aaf725b6e802c692ba0dde628be475040c534ba"
            ],
            "index": "pypi",
            "version": "==2.5.0"
        },
        "gino": {
            "hashes": [
                "sha256:56df57cfdefbaf897a7c4897c265a0e91a8cca80716fb64f7d3cf6d501fdfb3d",
                "sha256:fe4189e82fe9d20c4a5f03fc775fb91c168061c5176b4c95623caeef22316150"
            ],
            "index": "pypi",
            "version": "==1.0.1"
        },
        "gino-starlette": {
            "hashes": [
                "sha256:a1afe419b34146449a502a5483085a60a75a46639534fff50510172b47c930fb",
                "sha256:de6ec87168097a52668359c842e9e3be4d339423c7805c615377975a1a19cb6c"
            ],
            "index": "pypi",
            "version": "==0.1.1"
        },
        "h11": {
            "hashes": [
                "sha256:33d4bca7be0fa039f4e84d50ab00531047e53d6ee8ffbc83501ea602c169cae1",
                "sha256:4bc6d6a1238b7615b266ada57e0618568066f57dd6fa967d1290ec9309b2f2f1"
            ],
            "version": "==0.9.0"
        },
        "hiredis": {
            "hashes": [
                "sha256:06a039208f83744a702279b894c8cf24c14fd63c59cd917dcde168b79eef0680",
                "sha256:0a909bf501459062aa1552be1461456518f367379fdc9fdb1f2ca5e4a1fdd7c0",
                "sha256:18402d9e54fb278cb9a8c638df6f1550aca36a009d47ecf5aa263a38600f35b0",
                "sha256:1e4cbbc3858ec7e680006e5ca590d89a5e083235988f26a004acf7244389ac01",
                "sha256:23344e3c2177baf6975fbfa361ed92eb7d36d08f454636e5054b3faa7c2aff8a",
                "sha256:289b31885b4996ce04cadfd5fc03d034dce8e2a8234479f7c9e23b9e245db06b",
                "sha256:2c1c570ae7bf1bab304f29427e2475fe1856814312c4a1cf1cd0ee133f07a3c6",
                "sha256:2c227c0ed371771ffda256034427320870e8ea2e4fd0c0a618c766e7c49aad73",
                "sha256:3bb9b63d319402cead8bbd9dd55dca3b667d2997e9a0d8a1f9b6cc274db4baee",
                "sha256:3ef2183de67b59930d2db8b8e8d4d58e00a50fcc5e92f4f678f6eed7a1c72d55",
                "sha256:43b8ed3dbfd9171e44c554cb4acf4ee4505caa84c5e341858b50ea27dd2b6e12",
                "sha256:47bcf3c5e6c1e87ceb86cdda2ee983fa0fe56a999e6185099b3c93a223f2fa9b",
                "sha256:5263db1e2e1e8ae30500cdd75a979ff99dcc184201e6b4b820d0de74834d2323",
                "sha256:5b1451727f02e7acbdf6aae4e06d75f66ee82966ff9114550381c3271a90f56c",
                "sha256:6996883a8a6ff9117cbb3d6f5b0dcbbae6fb9e31e1a3e4e2f95e0214d9a1c655",
                "sha256:6c96f64a54f030366657a54bb90b3093afc9c16c8e0dfa29fc0d6dbe169103a5",
                "sha256:7332d5c3e35154cd234fd79573736ddcf7a0ade7a986db35b6196b9171493e75",
                "sha256:7885b6f32c4a898e825bb7f56f36a02781ac4a951c63e4169f0afcf9c8c30dfb",
                "sha256:7b0f63f10a166583ab744a58baad04e0f52cfea1ac27bfa1b0c21a48d1003c23",
                "sha256:819f95d4eba3f9e484dd115ab7ab72845cf766b84286a00d4ecf76d33f1edca1",
                "sha256:8968eeaa4d37a38f8ca1f9dbe53526b69628edc9c42229a5b2f56d98bb828c1f",
                "sha256:89ebf69cb19a33d625db72d2ac589d26e936b8f7628531269accf4a3196e7872",
                "sha256:8daecd778c1da45b8bd54fd41ffcd471a86beed3d8e57a43acf7a8d63bba4058",
                "sha256:955ba8ea73cf3ed8bd2f963b4cb9f8f0dcb27becd2f4b3dd536fd24c45533454",
                "sha256:964f18a59f5a64c0170f684c417f4fe3e695a536612e13074c4dd5d1c6d7c882",
                "sha256:969843fbdfbf56cdb71da6f0bdf50f9985b8b8aeb630102945306cf10a9c6af2",
                "sha256:996021ef33e0f50b97ff2d6b5f422a0fe5577de21a8873b58a779a5ddd1c3132",
                "sha256:9e9c9078a7ce07e6fce366bd818be89365a35d2e4b163268f0ca9ba7e13bb2f6",
                "sha256:a04901757cb0fb0f5602ac11dda48f5510f94372144d06c2563ba56c480b467c",
                "sha256:a7bf1492429f18d205f3a818da3ff1f242f60aa59006e53dee00b4ef592a3363",
                "sha256:aa0af2deb166a5e26e0d554b824605e660039b161e37ed4f01b8d04beec184f3",
                "sha256:abfb15a6a7822f0fae681785cb38860e7a2cb1616a708d53df557b3d76c5bfd4",
                "sha256:b253fe4df2afea4dfa6b1fa8c5fef212aff8bcaaeb4207e81eed05cb5e4a7919",
                "sha256:b27f082f47d23cffc4cf1388b84fdc45c4ef6015f906cd7e0d988d9e35d36349",
                "sha256:b33aea449e7f46738811fbc6f0b3177c6777a572207412bbbf6f525ffed001ae",
                "sha256:b44f9421c4505c548435244d74037618f452844c5d3c67719d8a55e2613549da",
                "sha256:bcc371151d1512201d0214c36c0c150b1dc64f19c2b1a8c9cb1d7c7c15ebd93f",
                "sha256:c2851deeabd96d3f6283e9c6b26e0bfed4de2dc6fb15edf913e78b79fc5909ed",
                "sha256:cdfd501c7ac5b198c15df800a3a34c38345f5182e5f80770caf362bccca65628",
                "sha256:d2c0caffa47606d6d7c8af94ba42547bd2a441f06c74fd90a1ffe328524a6c64",
                "sha256:dcb2db95e629962db5a355047fb8aefb012df6c8ae608930d391619dbd96fd86",
                "sha256:e0eeb9c112fec2031927a1745788a181d0eecbacbed941fc5c4f7bc3f7b273bf",
                "sha256:e154891263306200260d7f3051982774d7b9ef35af3509d5adbbe539afd2610c",
                "sha256:e2e023a42dcbab8ed31f97c2bcdb980b7fbe0ada34037d87ba9d799664b58ded",
                "sha256:e64be68255234bb489a574c4f2f8df7029c98c81ec4d160d6cd836e7f0679390",
                "sha256:e82d6b930e02e80e5109b678c663a9ed210680ded81c1abaf54635d88d1da298"
            ],
            "markers": "python_version >= '2.7' and python_version not in '3.0, 3.1, 3.2, 3.3'",
            "version": "==1.1.0"
        },
<<<<<<< HEAD
=======
        "hpack": {
            "hashes": [
                "sha256:0edd79eda27a53ba5be2dfabf3b15780928a0dff6eb0c60a3d6767720e970c89",
                "sha256:8eec9c1f4bfae3408a3f30500261f7e6a65912dc138526ea054f9ad98892e9d2"
            ],
            "version": "==3.0.0"
        },
        "hstspreload": {
            "hashes": [
                "sha256:7b6b4b26a6ac4d9522dd547eab7049cedd7f448d9009167ba37d3e6102e562d7",
                "sha256:eaf0cb2e8a837c18ddce9e02574e41cec76aed7223b7805e4d89c8f604c26eed"
            ],
            "version": "==2020.8.5"
        },
>>>>>>> a57b988c
        "httpcore": {
            "hashes": [
                "sha256:93a4caf743e7ed29dbf7900515f0917babaa26bfaae6fb6c922ca1228519d400",
                "sha256:afc1402fcaa6fca057bb3a9c6ccf6989a17bd0393b0cffbd778bac5fdd27446b"
            ],
            "markers": "python_version >= '3.6'",
            "version": "==0.10.2"
        },
        "httptools": {
            "hashes": [
                "sha256:0a4b1b2012b28e68306575ad14ad5e9120b34fccd02a81eb08838d7e3bbb48be",
                "sha256:3592e854424ec94bd17dc3e0c96a64e459ec4147e6d53c0a42d0ebcef9cb9c5d",
                "sha256:41b573cf33f64a8f8f3400d0a7faf48e1888582b6f6e02b82b9bd4f0bf7497ce",
                "sha256:56b6393c6ac7abe632f2294da53f30d279130a92e8ae39d8d14ee2e1b05ad1f2",
                "sha256:86c6acd66765a934e8730bf0e9dfaac6fdcf2a4334212bd4a0a1c78f16475ca6",
                "sha256:96da81e1992be8ac2fd5597bf0283d832287e20cb3cfde8996d2b00356d4e17f",
                "sha256:96eb359252aeed57ea5c7b3d79839aaa0382c9d3149f7d24dd7172b1bcecb009",
                "sha256:a2719e1d7a84bb131c4f1e0cb79705034b48de6ae486eb5297a139d6a3296dce",
                "sha256:ac0aa11e99454b6a66989aa2d44bca41d4e0f968e395a0a8f164b401fefe359a",
                "sha256:bc3114b9edbca5a1eb7ae7db698c669eb53eb8afbbebdde116c174925260849c",
                "sha256:fa3cd71e31436911a44620473e873a256851e1f53dee56669dae403ba41756a4",
                "sha256:fea04e126014169384dee76a153d4573d90d0cbd1d12185da089f73c78390437"
            ],
            "markers": "sys_platform != 'win32' and sys_platform != 'cygwin' and platform_python_implementation != 'PyPy'",
            "version": "==0.1.1"
        },
        "httpx": {
            "hashes": [
                "sha256:1e46926afdfdb68f926c90870682db71bc4121f53dc6b56f39a067ca9026e1d2",
                "sha256:51c63dbc2d68eb70b5812aed8161b236fd04ecbd9727ae265a0f422398aea6f9"
            ],
            "index": "pypi",
            "version": "==0.14.2"
        },
        "idna": {
            "hashes": [
                "sha256:b307872f855b18632ce0c21c5e45be78c0ea7ae4c15c828c20788b26921eb3f6",
                "sha256:b97d804b1e9b523befed77c48dacec60e6dcb0b5391d57af6a65a312a90648c0"
            ],
            "markers": "python_version >= '2.7' and python_version not in '3.0, 3.1, 3.2, 3.3'",
            "version": "==2.10"
        },
        "importlib-metadata": {
            "hashes": [
                "sha256:90bb658cdbbf6d1735b6341ce708fc7024a3e14e99ffdc5783edea9f9b077f83",
                "sha256:dc15b2969b4ce36305c51eebe62d418ac7791e9a157911d58bfb1f9ccd8e2070"
            ],
            "markers": "python_version < '3.8'",
            "version": "==1.7.0"
        },
        "jmespath": {
            "hashes": [
                "sha256:b85d0567b8666149a93172712e68920734333c0ce7e89b78b3e987f71e5ed4f9",
                "sha256:cdf6525904cc597730141d61b36f2e4b8ecc257c420fa2f4549bac2c2d0cb72f"
            ],
            "markers": "python_version >= '2.6' and python_version not in '3.0, 3.1, 3.2, 3.3'",
            "version": "==0.10.0"
        },
        "mako": {
            "hashes": [
                "sha256:8195c8c1400ceb53496064314c6736719c6f25e7479cd24c77be3d9361cddc27",
                "sha256:93729a258e4ff0747c876bd9e20df1b9758028946e976324ccd2d68245c7b6a9"
            ],
            "markers": "python_version >= '2.7' and python_version not in '3.0, 3.1, 3.2, 3.3'",
            "version": "==1.1.3"
        },
        "markupsafe": {
            "hashes": [
                "sha256:00bc623926325b26bb9605ae9eae8a215691f33cae5df11ca5424f06f2d1f473",
                "sha256:09027a7803a62ca78792ad89403b1b7a73a01c8cb65909cd876f7fcebd79b161",
                "sha256:09c4b7f37d6c648cb13f9230d847adf22f8171b1ccc4d5682398e77f40309235",
                "sha256:1027c282dad077d0bae18be6794e6b6b8c91d58ed8a8d89a89d59693b9131db5",
                "sha256:13d3144e1e340870b25e7b10b98d779608c02016d5184cfb9927a9f10c689f42",
                "sha256:24982cc2533820871eba85ba648cd53d8623687ff11cbb805be4ff7b4c971aff",
                "sha256:29872e92839765e546828bb7754a68c418d927cd064fd4708fab9fe9c8bb116b",
                "sha256:43a55c2930bbc139570ac2452adf3d70cdbb3cfe5912c71cdce1c2c6bbd9c5d1",
                "sha256:46c99d2de99945ec5cb54f23c8cd5689f6d7177305ebff350a58ce5f8de1669e",
                "sha256:500d4957e52ddc3351cabf489e79c91c17f6e0899158447047588650b5e69183",
                "sha256:535f6fc4d397c1563d08b88e485c3496cf5784e927af890fb3c3aac7f933ec66",
                "sha256:596510de112c685489095da617b5bcbbac7dd6384aeebeda4df6025d0256a81b",
                "sha256:62fe6c95e3ec8a7fad637b7f3d372c15ec1caa01ab47926cfdf7a75b40e0eac1",
                "sha256:6788b695d50a51edb699cb55e35487e430fa21f1ed838122d722e0ff0ac5ba15",
                "sha256:6dd73240d2af64df90aa7c4e7481e23825ea70af4b4922f8ede5b9e35f78a3b1",
                "sha256:717ba8fe3ae9cc0006d7c451f0bb265ee07739daf76355d06366154ee68d221e",
                "sha256:79855e1c5b8da654cf486b830bd42c06e8780cea587384cf6545b7d9ac013a0b",
                "sha256:7c1699dfe0cf8ff607dbdcc1e9b9af1755371f92a68f706051cc8c37d447c905",
                "sha256:88e5fcfb52ee7b911e8bb6d6aa2fd21fbecc674eadd44118a9cc3863f938e735",
                "sha256:8defac2f2ccd6805ebf65f5eeb132adcf2ab57aa11fdf4c0dd5169a004710e7d",
                "sha256:98c7086708b163d425c67c7a91bad6e466bb99d797aa64f965e9d25c12111a5e",
                "sha256:9add70b36c5666a2ed02b43b335fe19002ee5235efd4b8a89bfcf9005bebac0d",
                "sha256:9bf40443012702a1d2070043cb6291650a0841ece432556f784f004937f0f32c",
                "sha256:ade5e387d2ad0d7ebf59146cc00c8044acbd863725f887353a10df825fc8ae21",
                "sha256:b00c1de48212e4cc9603895652c5c410df699856a2853135b3967591e4beebc2",
                "sha256:b1282f8c00509d99fef04d8ba936b156d419be841854fe901d8ae224c59f0be5",
                "sha256:b2051432115498d3562c084a49bba65d97cf251f5a331c64a12ee7e04dacc51b",
                "sha256:ba59edeaa2fc6114428f1637ffff42da1e311e29382d81b339c1817d37ec93c6",
                "sha256:c8716a48d94b06bb3b2524c2b77e055fb313aeb4ea620c8dd03a105574ba704f",
                "sha256:cd5df75523866410809ca100dc9681e301e3c27567cf498077e8551b6d20e42f",
                "sha256:cdb132fc825c38e1aeec2c8aa9338310d29d337bebbd7baa06889d09a60a1fa2",
                "sha256:e249096428b3ae81b08327a63a485ad0878de3fb939049038579ac0ef61e17e7",
                "sha256:e8313f01ba26fbbe36c7be1966a7b7424942f670f38e666995b88d012765b9be"
            ],
            "markers": "python_version >= '2.7' and python_version not in '3.0, 3.1, 3.2, 3.3'",
            "version": "==1.1.1"
        },
        "orjson": {
            "hashes": [
                "sha256:0f11fd620b74fbdcf29021b3a9c36fb6e13efcdd63cbacc292d0786b54b4b2e8",
                "sha256:0f33d28083819579976669f54ca79675d8e95fd5d75e7db21b798354ed8dd15b",
                "sha256:149d6a2bc71514826979b9d053f3df0c2397a99e2b87213ba71605a1626d662c",
                "sha256:1e19907c1ccf82976c2d111f3914a2c0697720b91908e8ef02405e4dc21c662a",
                "sha256:28dc7e1f89440a68c1ccb937f6f0ae40fa3875de84f747262c00bc18aa25c5ec",
                "sha256:28e6116ebd2082357bb9c66a76a3a1dc6aa4de0754801ac10b9903d31b752a1b",
                "sha256:3bff4765281da6fa8ddbbe692e5061f950d11aabdfe64837fb53ead4756e9af6",
                "sha256:4ab9536c3776136303ab9e6432691d970e6aa5d27dbc2b5e0ca0d0db3e12f1c4",
                "sha256:4c290f1c0b6665d60181ee2f0ef631640d04ead2002ca4eadce4991ea5d6a4ed",
                "sha256:8c90083c67653d88b132820719e604250f26ba04229efe3149bf82ba2a08f8cf",
                "sha256:a7d634eb69083ca5a49baf412625604813f9e3365cb869f445c388d15fe60122",
                "sha256:aa8332a3ee0fa03a331bea4f28cdcc4d363b53af2ea41630d7eb580422514a1f",
                "sha256:b0533d6719b781db7563c478672d91faeac9ea810f30f16ebb5e917c4451b098",
                "sha256:bc23eed41167b4454cddd51f72a7ee4163c33565c509bb9469adf56384b1cce2",
                "sha256:bf542f372162533550e86003d48664ab5fc1b44fb2b88923b9794cc8db6f0cf0",
                "sha256:c4ac5a1d1767733708fd9b45cbbab3f8871af57b54b707a2dc6fddb47e51a81a",
                "sha256:e455c5b42a023f4777526c623d2e9ae415084de5130f93aefe689ea482de5f67",
                "sha256:fa4d5d734e76d9f21a94444fbf1de7eea185b355b324d38c8a7456ce63c3bbeb"
            ],
            "index": "pypi",
            "version": "==3.3.1"
        },
        "pendulum": {
            "hashes": [
                "sha256:0731f0c661a3cb779d398803655494893c9f581f6488048b3fb629c2342b5394",
                "sha256:1245cd0075a3c6d889f581f6325dd8404aca5884dea7223a5566c38aab94642b",
                "sha256:29c40a6f2942376185728c9a0347d7c0f07905638c83007e1d262781f1e6953a",
                "sha256:2d1619a721df661e506eff8db8614016f0720ac171fe80dda1333ee44e684087",
                "sha256:318f72f62e8e23cd6660dbafe1e346950281a9aed144b5c596b2ddabc1d19739",
                "sha256:33fb61601083f3eb1d15edeb45274f73c63b3c44a8524703dc143f4212bf3269",
                "sha256:3481fad1dc3f6f6738bd575a951d3c15d4b4ce7c82dce37cf8ac1483fde6e8b0",
                "sha256:4c9c689747f39d0d02a9f94fcee737b34a5773803a64a5fdb046ee9cac7442c5",
                "sha256:7c5ec650cb4bec4c63a89a0242cc8c3cebcec92fcfe937c417ba18277d8560be",
                "sha256:94b1fc947bfe38579b28e1cccb36f7e28a15e841f30384b5ad6c5e31055c85d7",
                "sha256:9702069c694306297ed362ce7e3c1ef8404ac8ede39f9b28b7c1a7ad8c3959e3",
                "sha256:b06a0ca1bfe41c990bbf0c029f0b6501a7f2ec4e38bfec730712015e8860f207",
                "sha256:b6c352f4bd32dff1ea7066bd31ad0f71f8d8100b9ff709fb343f3b86cee43efe",
                "sha256:c501749fdd3d6f9e726086bf0cd4437281ed47e7bca132ddb522f86a1645d360",
                "sha256:c807a578a532eeb226150d5006f156632df2cc8c5693d778324b43ff8c515dd0",
                "sha256:db0a40d8bcd27b4fb46676e8eb3c732c67a5a5e6bfab8927028224fbced0b40b",
                "sha256:de42ea3e2943171a9e95141f2eecf972480636e8e484ccffaf1e833929e9e052",
                "sha256:e95d329384717c7bf627bf27e204bc3b15c8238fa8d9d9781d93712776c14002",
                "sha256:f5e236e7730cab1644e1b87aca3d2ff3e375a608542e90fe25685dae46310116",
                "sha256:f888f2d2909a414680a29ae74d0592758f2b9fcdee3549887779cd4055e975db",
                "sha256:fb53ffa0085002ddd43b6ca61a7b34f2d4d7c3ed66f931fe599e1a531b42af9b"
            ],
            "index": "pypi",
            "version": "==2.1.2"
        },
        "pglast": {
            "hashes": [
                "sha256:06a76ce8d1bffd067311047c90861fd8b80e21c11042195e552aacfd2dc9a403",
                "sha256:15d017e2334d3fb423841ca4bd4b7b8b2d199cab7e9bc1f26d47b2538026c3ba",
                "sha256:4a17288eeac69125034d6d62d6543b093b1cdc5977f79db1a7c83924daba9ace",
                "sha256:4d17f72be5c0627a876841e46bb25fb09bc16d2224bd8ce434993f1b042e91ba",
                "sha256:57005e737c249bad8f2d4a309c8bd02a41bb6ad582529630b1c67836162db60c",
                "sha256:5e71142f12fe23236d19249afb0d117be0f80c48217d48ae86f7b00f87ac9257",
                "sha256:5f9e58f2a5870e96d2a782a2743115ac45a8e7fd4e5f0d54ccd235b1da21c3a7",
                "sha256:93a6f79c1762e0d6a37a29fcb6934f72c9fd4150f6a88a67fa6981297448b13a",
                "sha256:96ab4584ef5497c34239cdab71bb6e335e2c541a4f072a5af796964391d51b7e",
                "sha256:a83dfc506572abdf89d9558e43bca2786e9f6425b128860976c5f34c5b85bb13",
                "sha256:b5d6a105928d2285e43afb87d638ada844ed8933cc306c23a3c095684f3d3af4",
                "sha256:c72086651d344a1fefb7ee6c1c35c7db02754db33c444bb4d467d43a4839b0a7",
                "sha256:c72ef822707b0a5f20292e100148bfbf7478029bf0c205f1a05ce5b9ad3aeeaf",
                "sha256:c9acddf2c560b1df5202126ccf0445846304d941fb42d4db34a05885d52002ca",
                "sha256:cb66f59bc38253d138420b562c57cc74be01966cf7f1caae9154879054d7dfd8",
                "sha256:d4af139ecfdf48ea85883ae2c8442d9236f8477596c9354b037568a0ad2b6782",
                "sha256:ec4a42831c248278111894e6b76436b5979defd911776a668b51025d79801300"
            ],
            "index": "pypi",
            "version": "==1.12"
        },
        "psycopg2-binary": {
            "hashes": [
                "sha256:008da3ab51adc70a5f1cfbbe5db3a22607ab030eb44bcecf517ad11a0c2b3cac",
                "sha256:07cf82c870ec2d2ce94d18e70c13323c89f2f2a2628cbf1feee700630be2519a",
                "sha256:08507efbe532029adee21b8d4c999170a83760d38249936038bd0602327029b5",
                "sha256:107d9be3b614e52a192719c6bf32e8813030020ea1d1215daa86ded9a24d8b04",
                "sha256:17a0ea0b0eabf07035e5e0d520dabc7950aeb15a17c6d36128ba99b2721b25b1",
                "sha256:3286541b9d85a340ee4ed42732d15fc1bb441dc500c97243a768154ab8505bb5",
                "sha256:3939cf75fc89c5e9ed836e228c4a63604dff95ad19aed2bbf71d5d04c15ed5ce",
                "sha256:40abc319f7f26c042a11658bf3dd3b0b3bceccf883ec1c565d5c909a90204434",
                "sha256:51f7823f1b087d2020d8e8c9e6687473d3d239ba9afc162d9b2ab6e80b53f9f9",
                "sha256:6bb2dd006a46a4a4ce95201f836194eb6a1e863f69ee5bab506673e0ca767057",
                "sha256:702f09d8f77dc4794651f650828791af82f7c2efd8c91ae79e3d9fe4bb7d4c98",
                "sha256:7036ccf715925251fac969f4da9ad37e4b7e211b1e920860148a10c0de963522",
                "sha256:7b832d76cc65c092abd9505cc670c4e3421fd136fb6ea5b94efbe4c146572505",
                "sha256:8f74e631b67482d504d7e9cf364071fc5d54c28e79a093ff402d5f8f81e23bfa",
                "sha256:930315ac53dc65cbf52ab6b6d27422611f5fb461d763c531db229c7e1af6c0b3",
                "sha256:96d3038f5bd061401996614f65d27a4ecb62d843eb4f48e212e6d129171a721f",
                "sha256:a20299ee0ea2f9cca494396ac472d6e636745652a64a418b39522c120fd0a0a4",
                "sha256:a34826d6465c2e2bbe9d0605f944f19d2480589f89863ed5f091943be27c9de4",
                "sha256:a69970ee896e21db4c57e398646af9edc71c003bc52a3cc77fb150240fefd266",
                "sha256:b9a8b391c2b0321e0cd7ec6b4cfcc3dd6349347bd1207d48bcb752aa6c553a66",
                "sha256:ba13346ff6d3eb2dca0b6fa0d8a9d999eff3dcd9b55f3a890f12b0b6362b2b38",
                "sha256:bb0608694a91db1e230b4a314e8ed00ad07ed0c518f9a69b83af2717e31291a3",
                "sha256:c8830b7d5f16fd79d39b21e3d94f247219036b29b30c8270314c46bf8b732389",
                "sha256:cac918cd7c4c498a60f5d2a61d4f0a6091c2c9490d81bc805c963444032d0dab",
                "sha256:cc30cb900f42c8a246e2cb76539d9726f407330bc244ca7729c41a44e8d807fb",
                "sha256:ccdc6a87f32b491129ada4b87a43b1895cf2c20fdb7f98ad979647506ffc41b6",
                "sha256:d1a8b01f6a964fec702d6b6dac1f91f2b9f9fe41b310cbb16c7ef1fac82df06d",
                "sha256:e004db88e5a75e5fdab1620fb9f90c9598c2a195a594225ac4ed2a6f1c23e162",
                "sha256:eb2f43ae3037f1ef5e19339c41cf56947021ac892f668765cd65f8ab9814192e",
                "sha256:fa466306fcf6b39b8a61d003123d442b23707d635a5cb05ac4e1b62cc79105cd"
            ],
            "index": "pypi",
            "version": "==2.8.5"
        },
        "pydantic": {
            "hashes": [
                "sha256:1783c1d927f9e1366e0e0609ae324039b2479a1a282a98ed6a6836c9ed02002c",
                "sha256:2dc946b07cf24bee4737ced0ae77e2ea6bc97489ba5a035b603bd1b40ad81f7e",
                "sha256:2de562a456c4ecdc80cf1a8c3e70c666625f7d02d89a6174ecf63754c734592e",
                "sha256:36dbf6f1be212ab37b5fda07667461a9219c956181aa5570a00edfb0acdfe4a1",
                "sha256:3fa799f3cfff3e5f536cbd389368fc96a44bb30308f258c94ee76b73bd60531d",
                "sha256:40d765fa2d31d5be8e29c1794657ad46f5ee583a565c83cea56630d3ae5878b9",
                "sha256:418b84654b60e44c0cdd5384294b0e4bc1ebf42d6e873819424f3b78b8690614",
                "sha256:4900b8820b687c9a3ed753684337979574df20e6ebe4227381d04b3c3c628f99",
                "sha256:530d7222a2786a97bc59ee0e0ebbe23728f82974b1f1ad9a11cd966143410633",
                "sha256:54122a8ed6b75fe1dd80797f8251ad2063ea348a03b77218d73ea9fe19bd4e73",
                "sha256:6c3f162ba175678218629f446a947e3356415b6b09122dcb364e58c442c645a7",
                "sha256:b49c86aecde15cde33835d5d6360e55f5e0067bb7143a8303bf03b872935c75b",
                "sha256:b5b3489cb303d0f41ad4a7390cf606a5f2c7a94dcba20c051cd1c653694cb14d",
                "sha256:cf3933c98cb5e808b62fae509f74f209730b180b1e3c3954ee3f7949e083a7df",
                "sha256:eb75dc1809875d5738df14b6566ccf9fd9c0bcde4f36b72870f318f16b9f5c20",
                "sha256:f769141ab0abfadf3305d4fcf36660e5cf568a666dd3efab7c3d4782f70946b1",
                "sha256:f8af9b840a9074e08c0e6dc93101de84ba95df89b267bf7151d74c553d66833b"
            ],
            "markers": "python_version >= '3.6'",
            "version": "==1.6.1"
        },
        "pyproj": {
            "hashes": [
                "sha256:2518d1606e2229b82318e704b40290e02a2a52d77b40cdcb2978973d6fc27b20",
                "sha256:33a5d1cfbb40a019422eb80709a0e270704390ecde7278fdc0b88f3647c56a39",
                "sha256:33c1c2968a4f4f87d517c4275a18b557e5c13907cf2609371fadea8463c3ba05",
                "sha256:3fef83a01c1e86dd9fa99d8214f749837cfafc34d9d6230b4b0a998fa7a68a1a",
                "sha256:451a3d1c563b672458029ebc04acbb3266cd8b3025268eb871a9176dc3638911",
                "sha256:457ad3856014ac26af1d86def6dc8cf69c1fa377b6e2fd6e97912d51cf66bdbe",
                "sha256:4f5b02b4abbd41610397c635b275a8ee4a2b5bc72a75572b98ac6ae7befa471e",
                "sha256:6a212d0e5c7efa33d039f0c8b0a489e2204fcd28b56206567852ad7f5f2a653e",
                "sha256:6f3f36440ea61f5f6da4e6beb365dddcbe159815450001d9fb753545affa45ff",
                "sha256:93cbad7b699e8e80def7de80c350617f35e6a0b82862f8ce3c014657c25fdb3c",
                "sha256:9f097e8f341a162438918e908be86d105a28194ff6224633b2e9616c5031153f",
                "sha256:a13e5731b3a360ee7fbd1e9199ec9203fafcece8ebd0b1351f16d0a90cad6828",
                "sha256:a6ac4861979cd05a0f5400fefa41d26c0269a5fb8237618aef7c998907db39e1",
                "sha256:a8b7c8accdc61dac8e91acab7c1f7b4590d1e102f2ee9b1f1e6399fad225958e",
                "sha256:adacb67a9f71fb54ca1b887a6ab20f32dd536fcdf2acec84a19e25ad768f7965",
                "sha256:bc2f3a15d065e206d63edd2cc4739aa0a35c05338ee276ab1dc72f56f1944bda",
                "sha256:cbf6ccf990860b06c5262ff97c4b78e1d07883981635cd53a6aa438a68d92945",
                "sha256:d87836be6b720fb4d9c112136aa47621b6ca09a554e645c1081561eb8e2fa1f4",
                "sha256:d90a5d1fdd066b0e9b22409b0f5e81933469918fa04c2cf7f9a76ce84cb29dad",
                "sha256:daf2998e3f5bcdd579a18faf009f37f53538e9b7d0a252581a610297d31e8536",
                "sha256:e015f900b4b84e908f8035ab16ebf02d67389c1c216c17a2196fc2e515c00762",
                "sha256:e50d5d20b87758acf8f13f39a3b3eb21d5ef32339d2bc8cdeb8092416e0051df",
                "sha256:f5a8015c74ec8f6508aebf493b58ba20ccb4da8168bf05f0c2a37faccb518da9"
            ],
            "index": "pypi",
            "version": "==2.6.1.post1"
        },
        "python-dateutil": {
            "hashes": [
                "sha256:73ebfe9dbf22e832286dafa60473e4cd239f8592f699aa5adaf10050e6e1823c",
                "sha256:75bb3f31ea686f1197762692a9ee6a7550b59fc6ca3a1f4b5d7e32fb98e2da2a"
            ],
            "markers": "python_version >= '2.7' and python_version not in '3.0, 3.1, 3.2, 3.3'",
            "version": "==2.8.1"
        },
        "python-editor": {
            "hashes": [
                "sha256:1bf6e860a8ad52a14c3ee1252d5dc25b2030618ed80c022598f00176adc8367d",
                "sha256:51fda6bcc5ddbbb7063b2af7509e43bd84bfc32a4ff71349ec7847713882327b",
                "sha256:5f98b069316ea1c2ed3f67e7f5df6c0d8f10b689964a4a811ff64f0106819ec8",
                "sha256:c3da2053dbab6b29c94e43c486ff67206eafbe7eb52dbec7390b5e2fb05aac77",
                "sha256:ea87e17f6ec459e780e4221f295411462e0d0810858e055fc514684350a2f522"
            ],
            "version": "==1.0.4"
        },
        "python-multipart": {
            "hashes": [
                "sha256:f7bb5f611fc600d15fa47b3974c8aa16e93724513b49b5f95c81e6624c83fa43"
            ],
            "index": "pypi",
            "version": "==0.0.5"
        },
        "pytzdata": {
            "hashes": [
                "sha256:3efa13b335a00a8de1d345ae41ec78dd11c9f8807f522d39850f2dd828681540",
                "sha256:e1e14750bcf95016381e4d472bad004eef710f2d6417240904070b3d6654485f"
            ],
            "version": "==2020.1"
        },
        "requests": {
            "hashes": [
                "sha256:b3559a131db72c33ee969480840fff4bb6dd111de7dd27c8ee1f820f4f00231b",
                "sha256:fe75cc94a9443b9246fc7049224f75604b113c36acb93f87b80ed42c44cbb898"
            ],
            "index": "pypi",
            "version": "==2.24.0"
        },
        "rfc3986": {
            "extras": [
                "idna2008"
            ],
            "hashes": [
                "sha256:112398da31a3344dc25dbf477d8df6cb34f9278a94fee2625d89e4514be8bb9d",
                "sha256:af9147e9aceda37c91a05f4deb128d4b4b49d6b199775fd2d2927768abdc8f50"
            ],
            "version": "==1.4.0"
        },
        "s3transfer": {
            "hashes": [
                "sha256:2482b4259524933a022d59da830f51bd746db62f047d6eb213f2f8855dcb8a13",
                "sha256:921a37e2aefc64145e7b73d50c71bb4f26f46e4c9f414dc648c6245ff92cf7db"
            ],
            "version": "==0.3.3"
        },
        "shapely": {
            "hashes": [
                "sha256:791477edb422692e7dc351c5ed6530eb0e949a31b45569946619a0d9cd5f53cb",
                "sha256:35be1c5d869966569d3dfd4ec31832d7c780e9df760e1fe52131105685941891",
                "sha256:052eb5b9ba756808a7825e8a8020fb146ec489dd5c919e7d139014775411e688",
                "sha256:60e5b2282619249dbe8dc5266d781cc7d7fb1b27fa49f8241f2167672ad26719",
                "sha256:a3774516c8a83abfd1ddffb8b6ec1b0935d7fe6ea0ff5c31a18bfdae567b4eba",
                "sha256:6593026cd3f5daaea12bcc51ae5c979318070fefee210e7990cb8ac2364e79a1",
                "sha256:8e7659dd994792a0aad8fb80439f59055a21163e236faf2f9823beb63a380e19",
                "sha256:de618e67b64a51a0768d26a9963ecd7d338a2cf6e9e7582d2385f88ad005b3d1",
                "sha256:da38ed3d65b8091447dc3717e5218cc336d20303b77b0634b261bc5c1aa2bae8",
                "sha256:90a3e2ae0d6d7d50ff2370ba168fbd416a53e7d8448410758c5d6a5920646c1d",
                "sha256:4c10f317e379cc404f8fc510cd9982d5d3e7ba13a9cfd39aa251d894c6366798",
                "sha256:182716ffb500d114b5d1b75d7fd9d14b7d3414cef3c38c0490534cc9ce20981a",
                "sha256:1641724c1055459a7e2b8bbe47ba25bdc89554582e62aec23cb3f3ca25f9b129",
                "sha256:17df66e87d0fe0193910aeaa938c99f0b04f67b430edb8adae01e7be557b141b",
                "sha256:8f15b6ce67dcc05b61f19c689b60f3fe58550ba994290ff8332f711f5aaa9840",
                "sha256:6871acba8fbe744efa4f9f34e726d070bfbf9bffb356a8f6d64557846324232b",
                "sha256:e3afccf0437edc108eef1e2bb9cc4c7073e7705924eb4cd0bf7715cd1ef0ce1b",
                "sha256:4f3c59f6dbf86a9fc293546de492f5e07344e045f9333f3a753f2dda903c45d1"
            ],
            "index": "pypi",
            "version": "==1.7.1"
        },
        "six": {
            "hashes": [
                "sha256:30639c035cdb23534cd4aa2dd52c3bf48f06e5f4a941509c8bafd8ce11080259",
                "sha256:8b74bedcbbbaca38ff6d7491d76f2b06b3592611af620f8426e82dddb04a5ced"
            ],
            "markers": "python_version >= '2.7' and python_version not in '3.0, 3.1, 3.2, 3.3'",
            "version": "==1.15.0"
        },
        "sniffio": {
            "hashes": [
                "sha256:20ed6d5b46f8ae136d00b9dcb807615d83ed82ceea6b2058cecb696765246da5",
                "sha256:8e3810100f69fe0edd463d02ad407112542a11ffdc29f67db2bf3771afb87a21"
            ],
            "markers": "python_version >= '3.5'",
            "version": "==1.1.0"
        },
        "sqlalchemy": {
            "hashes": [
                "sha256:83469ad15262402b0e0974e612546bc0b05f379b5aa9072ebf66d0f8fef16bea",
                "sha256:b6ff91356354b7ff3bd208adcf875056d3d886ed7cef90c571aef2ab8a554b12",
                "sha256:c898b3ebcc9eae7b36bd0b4bbbafce2d8076680f6868bcbacee2d39a7a9726a7",
                "sha256:51064ee7938526bab92acd049d41a1dc797422256086b39c08bafeffb9d304c6",
                "sha256:860d0fe234922fd5552b7f807fbb039e3e7ca58c18c8d38aa0d0a95ddf4f6c23",
                "sha256:eb1d71643e4154398b02e88a42fc8b29db8c44ce4134cf0f4474bfc5cb5d4dac",
                "sha256:072766c3bd09294d716b2d114d46ffc5ccf8ea0b714a4e1c48253014b771c6bb",
                "sha256:6557af9e0d23f46b8cd56f8af08eaac72d2e3c632ac8d5cf4e20215a8dca7cea",
                "sha256:107d4af989831d7b091e382d192955679ec07a9209996bf8090f1f539ffc5804",
                "sha256:15c0bcd3c14f4086701c33a9e87e2c7ceb3bcb4a246cd88ec54a49cf2a5bd1a6",
                "sha256:883c9fb62cebd1e7126dd683222b3b919657590c3e2db33bdc50ebbad53e0338",
                "sha256:26c5ca9d09f0e21b8671a32f7d83caad5be1f6ff45eef5ec2f6fd0db85fc5dc0",
                "sha256:f2e8a9c0c8813a468aa659a01af6592f71cd30237ec27c4cc0683f089f90dcfc",
                "sha256:8afcb6f4064d234a43fea108859942d9795c4060ed0fbd9082b0f280181a15c1",
                "sha256:b70bad2f1a5bd3460746c3fb3ab69e4e0eb5f59d977a23f9b66e5bdc74d97b86",
                "sha256:5a49e8473b1ab1228302ed27365ea0fadd4bf44bc0f9e73fe38e10fdd3d6b4fc",
                "sha256:96f51489ac187f4bab588cf51f9ff2d40b6d170ac9a4270ffaed535c8404256b",
                "sha256:e49947d583fe4d29af528677e4f0aa21f5e535ca2ae69c48270ebebd0d8843c0",
                "sha256:fe7fe11019fc3e6600819775a7d55abc5446dda07e9795f5954fdbf8a49e1c37",
                "sha256:276936d41111a501cf4a1a0543e25449108d87e9f8c94714f7660eaea89ae5fe",
                "sha256:6547b27698b5b3bbfc5210233bd9523de849b2bb8a0329cd754c9308fc8a05ce",
                "sha256:aa0554495fe06172b550098909be8db79b5accdf6ffb59611900bea345df5eba",
                "sha256:c7adb1f69a80573698c2def5ead584138ca00fff4ad9785a4b0b2bf927ba308d",
                "sha256:618db68745682f64cedc96ca93707805d1f3a031747b5a0d8e150cfd5055ae4d",
                "sha256:b595e71c51657f9ee3235db8b53d0b57c09eee74dfb5b77edff0e46d2218dc02",
                "sha256:465c999ef30b1c7525f81330184121521418a67189053bcf585824d833c05b66",
                "sha256:3292a28344922415f939ee7f4fc0c186f3d5a0bf02192ceabd4f1129d71b08de",
                "sha256:8280f9dae4adb5889ce0bb3ec6a541bf05434db5f9ab7673078c00713d148365",
                "sha256:9e865835e36dfbb1873b65e722ea627c096c11b05f796831e3a9b542926e979e",
                "sha256:33d29ae8f1dc7c75b191bb6833f55a19c932514b9b5ce8c3ab9bc3047da5db36",
                "sha256:3bba2e9fbedb0511769780fe1d63007081008c5c2d7d715e91858c94dbaa260e",
                "sha256:73a40d4fcd35fdedce07b5885905753d5d4edf413fbe53544dd871f27d48bd4f"
            ],
            "markers": "python_version >= '2.7' and python_version not in '3.0, 3.1, 3.2, 3.3'",
            "version": "==1.3.19"
        },
        "sqlalchemy-utils": {
            "hashes": [
                "sha256:fb66e9956e41340011b70b80f898fde6064ec1817af77199ee21ace71d7d6ab0"
            ],
            "index": "pypi",
            "version": "==0.36.8"
        },
        "starlette": {
            "hashes": [
                "sha256:bd2ffe5e37fb75d014728511f8e68ebf2c80b0fa3d04ca1479f4dc752ae31ac9",
                "sha256:ebe8ee08d9be96a3c9f31b2cb2a24dbdf845247b745664bd8a3f9bd0c977fdbc"
            ],
            "markers": "python_version >= '3.6'",
            "version": "==0.13.6"
        },
<<<<<<< HEAD
=======
        "typing-extensions": {
            "hashes": [
                "sha256:6e95524d8a547a91e08f404ae485bbb71962de46967e1b71a0cb89af24e761c5",
                "sha256:79ee589a3caca649a9bfd2a8de4709837400dfa00b6cc81962a1e6a1815969ae",
                "sha256:f8d2bd89d25bc39dabe7d23df520442fa1d8969b82544370e03d88b5a591c392"
            ],
            "markers": "python_version < '3.8'",
            "version": "==3.7.4.2"
        },
>>>>>>> a57b988c
        "urllib3": {
            "hashes": [
                "sha256:91056c15fa70756691db97756772bb1eb9678fa585d9184f24534b100dc60f4a",
                "sha256:e7983572181f5e1522d9c98453462384ee92a0be7fac5f1413a1e35c56cc0461"
            ],
            "markers": "python_version != '3.4'",
            "version": "==1.25.10"
        },
        "uvicorn": {
            "hashes": [
                "sha256:46a83e371f37ea7ff29577d00015f02c942410288fb57def6440f2653fff1d26",
                "sha256:4b70ddb4c1946e39db9f3082d53e323dfd50634b95fd83625d778729ef1730ef"
            ],
            "index": "pypi",
            "version": "==0.11.8"
        },
        "uvloop": {
            "hashes": [
                "sha256:08b109f0213af392150e2fe6f81d33261bb5ce968a288eb698aad4f46eb711bd",
                "sha256:123ac9c0c7dd71464f58f1b4ee0bbd81285d96cdda8bc3519281b8973e3a461e",
                "sha256:4315d2ec3ca393dd5bc0b0089d23101276778c304d42faff5dc4579cb6caef09",
                "sha256:4544dcf77d74f3a84f03dd6278174575c44c67d7165d4c42c71db3fdc3860726",
                "sha256:afd5513c0ae414ec71d24f6f123614a80f3d27ca655a4fcf6cabe50994cc1891",
                "sha256:b4f591aa4b3fa7f32fb51e2ee9fea1b495eb75b0b3c8d0ca52514ad675ae63f7",
                "sha256:bcac356d62edd330080aed082e78d4b580ff260a677508718f88016333e2c9c5",
                "sha256:e7514d7a48c063226b7d06617cbb12a14278d4323a065a8d46a7962686ce2e95",
                "sha256:f07909cd9fc08c52d294b1570bba92186181ca01fe3dc9ffba68955273dd7362"
            ],
            "markers": "sys_platform != 'win32' and sys_platform != 'cygwin' and platform_python_implementation != 'PyPy'",
            "version": "==0.14.0"
        },
        "websockets": {
            "hashes": [
                "sha256:0e4fb4de42701340bd2353bb2eee45314651caa6ccee80dbd5f5d5978888fed5",
                "sha256:1d3f1bf059d04a4e0eb4985a887d49195e15ebabc42364f4eb564b1d065793f5",
                "sha256:20891f0dddade307ffddf593c733a3fdb6b83e6f9eef85908113e628fa5a8308",
                "sha256:295359a2cc78736737dd88c343cd0747546b2174b5e1adc223824bcaf3e164cb",
                "sha256:2db62a9142e88535038a6bcfea70ef9447696ea77891aebb730a333a51ed559a",
                "sha256:3762791ab8b38948f0c4d281c8b2ddfa99b7e510e46bd8dfa942a5fff621068c",
                "sha256:3db87421956f1b0779a7564915875ba774295cc86e81bc671631379371af1170",
                "sha256:3ef56fcc7b1ff90de46ccd5a687bbd13a3180132268c4254fc0fa44ecf4fc422",
                "sha256:4f9f7d28ce1d8f1295717c2c25b732c2bc0645db3215cf757551c392177d7cb8",
                "sha256:5c01fd846263a75bc8a2b9542606927cfad57e7282965d96b93c387622487485",
                "sha256:5c65d2da8c6bce0fca2528f69f44b2f977e06954c8512a952222cea50dad430f",
                "sha256:751a556205d8245ff94aeef23546a1113b1dd4f6e4d102ded66c39b99c2ce6c8",
                "sha256:7ff46d441db78241f4c6c27b3868c9ae71473fe03341340d2dfdbe8d79310acc",
                "sha256:965889d9f0e2a75edd81a07592d0ced54daa5b0785f57dc429c378edbcffe779",
                "sha256:9b248ba3dd8a03b1a10b19efe7d4f7fa41d158fdaa95e2cf65af5a7b95a4f989",
                "sha256:9bef37ee224e104a413f0780e29adb3e514a5b698aabe0d969a6ba426b8435d1",
                "sha256:c1ec8db4fac31850286b7cd3b9c0e1b944204668b8eb721674916d4e28744092",
                "sha256:c8a116feafdb1f84607cb3b14aa1418424ae71fee131642fc568d21423b51824",
                "sha256:ce85b06a10fc65e6143518b96d3dca27b081a740bae261c2fb20375801a9d56d",
                "sha256:d705f8aeecdf3262379644e4b55107a3b55860eb812b673b28d0fbc347a60c55",
                "sha256:e898a0863421650f0bebac8ba40840fc02258ef4714cb7e1fd76b6a6354bda36",
                "sha256:f8a7bff6e8664afc4e6c28b983845c5bc14965030e3fb98789734d416af77c4b"
            ],
            "markers": "python_full_version >= '3.6.1'",
            "version": "==8.1"
        },
        "zipp": {
            "hashes": [
                "sha256:aa36550ff0c0b7ef7fa639055d797116ee891440eac1a56f378e2d3179e0320b",
                "sha256:c599e4d75c98f6798c509911d08a22e6c021d074469042177c8c86fb92eefd96"
            ],
            "version": "==3.1.0"
        }
    },
    "develop": {
        "affine": {
            "hashes": [
                "sha256:2e045def1aa29e613c42e801a7e10e0b9bacfed1a7c6af0cadf8843530a15102",
                "sha256:34b05b070d954c382e56f02c207a372d8a32621a87653cc30cdd31cd7f65799f"
            ],
            "version": "==2.3.0"
        },
        "appdirs": {
            "hashes": [
                "sha256:7d5d0167b2b1ba821647616af46a749d1c653740dd0d2415100fe26e27afdf41",
                "sha256:a841dacd6b99318a741b166adb07e19ee71a274450e68237b4650ca1055ab128"
            ],
            "version": "==1.4.4"
        },
        "attrs": {
            "hashes": [
                "sha256:0ef97238856430dcf9228e07f316aefc17e8939fc8507e18c6501b761ef1a42a",
                "sha256:2867b7b9f8326499ab5b0e2d12801fa5c98842d2cbd22b35112ae04bf85b4dff"
            ],
            "markers": "python_version >= '2.7' and python_version not in '3.0, 3.1, 3.2, 3.3'",
            "version": "==20.1.0"
        },
        "aws-sam-translator": {
            "hashes": [
                "sha256:1a3fd8e48a745967e8457b9cefdc3ad0f139ac4a25af4db9c13a9e1c19ea6910",
                "sha256:3a200e6475f11726732b9b9c070ca4d58d2fe5ecc40e8fb629b09a053fba5640",
                "sha256:de2f1b4efd83347639eb19fea37989e9da9a3c59da277320cf1e58a2f0ff6dd0"
            ],
            "version": "==1.26.0"
        },
        "aws-xray-sdk": {
            "hashes": [
                "sha256:076f7c610cd3564bbba3507d43e328fb6ff4a2e841d3590f39b2c3ce99d41e1d",
                "sha256:abf5b90f740e1f402e23414c9670e59cb9772e235e271fef2bce62b9100cbc77"
            ],
            "version": "==2.6.0"
        },
        "black": {
            "hashes": [
                "sha256:1b30e59be925fafc1ee4565e5e08abef6b03fe455102883820fe5ee2e4734e0b",
                "sha256:c2edb73a08e9e0e6f65a0e6af18b059b8b1cdd5bef997d7a0b181df93dc81539"
            ],
            "index": "pypi",
            "version": "==19.10b0"
        },
        "boto": {
            "hashes": [
                "sha256:147758d41ae7240dc989f0039f27da8ca0d53734be0eb869ef16e3adcfa462e8",
                "sha256:ea0d3b40a2d852767be77ca343b58a9e3a4b00d9db440efb8da74b4e58025e5a"
            ],
            "version": "==2.49.0"
        },
        "boto3": {
            "hashes": [
<<<<<<< HEAD
                "sha256:34ee7608afa457da7bf4ad42dc53ac967b2f28769ef4ef1a0a41e1b40f35d897",
                "sha256:997369e68a5091f608897caa0322daca12ee76338371b983b34b98c57c1e1913"
            ],
            "index": "pypi",
            "version": "==1.14.48"
        },
        "botocore": {
            "hashes": [
                "sha256:0b23b519ec10193d1ead1cbb1469e7ede80789b068b74575b4efb06619e8e457",
                "sha256:db9cd219d4180e782615179950e16b43d13e2f3fa57f510a43bf4ed5a3a8dacb"
            ],
            "version": "==1.17.48"
=======
                "sha256:cbafcae500bbffcf723c6b34bfede0eb5bb04cf41788fc732ce95d08fcf90a62",
                "sha256:df19f35e2d73e77c72f756f98805785f45dd26c608b704b105e9f8fec6992c1e"
            ],
            "index": "pypi",
            "version": "==1.14.35"
        },
        "botocore": {
            "hashes": [
                "sha256:0f69698a59e7829d34851ea5025338bddc4352300ba7df619842eac173bc4a4e",
                "sha256:8b55eb0d5ea82e383649eca3129ae0979781a97ac51c0375dfcb300178e5f2fb"
            ],
            "version": "==1.17.35"
>>>>>>> a57b988c
        },
        "certifi": {
            "hashes": [
                "sha256:5930595817496dd21bb8dc35dad090f1c2cd0adfaf21204bf6732ca5d8ee34d3",
                "sha256:8fc0819f1f30ba15bdb34cceffb9ef04d99f420f68eb75d901e9560b8749fc41"
            ],
            "version": "==2020.6.20"
        },
        "cffi": {
            "hashes": [
                "sha256:0da50dcbccd7cb7e6c741ab7912b2eff48e85af217d72b57f80ebc616257125e",
                "sha256:12a453e03124069b6896107ee133ae3ab04c624bb10683e1ed1c1663df17c13c",
                "sha256:15419020b0e812b40d96ec9d369b2bc8109cc3295eac6e013d3261343580cc7e",
                "sha256:15a5f59a4808f82d8ec7364cbace851df591c2d43bc76bcbe5c4543a7ddd1bf1",
                "sha256:23e44937d7695c27c66a54d793dd4b45889a81b35c0751ba91040fe825ec59c4",
                "sha256:29c4688ace466a365b85a51dcc5e3c853c1d283f293dfcc12f7a77e498f160d2",
                "sha256:57214fa5430399dffd54f4be37b56fe22cedb2b98862550d43cc085fb698dc2c",
                "sha256:577791f948d34d569acb2d1add5831731c59d5a0c50a6d9f629ae1cefd9ca4a0",
                "sha256:6539314d84c4d36f28d73adc1b45e9f4ee2a89cdc7e5d2b0a6dbacba31906798",
                "sha256:65867d63f0fd1b500fa343d7798fa64e9e681b594e0a07dc934c13e76ee28fb1",
                "sha256:672b539db20fef6b03d6f7a14b5825d57c98e4026401fce838849f8de73fe4d4",
                "sha256:6843db0343e12e3f52cc58430ad559d850a53684f5b352540ca3f1bc56df0731",
                "sha256:7057613efefd36cacabbdbcef010e0a9c20a88fc07eb3e616019ea1692fa5df4",
                "sha256:76ada88d62eb24de7051c5157a1a78fd853cca9b91c0713c2e973e4196271d0c",
                "sha256:837398c2ec00228679513802e3744d1e8e3cb1204aa6ad408b6aff081e99a487",
                "sha256:8662aabfeab00cea149a3d1c2999b0731e70c6b5bac596d95d13f643e76d3d4e",
                "sha256:95e9094162fa712f18b4f60896e34b621df99147c2cee216cfa8f022294e8e9f",
                "sha256:99cc66b33c418cd579c0f03b77b94263c305c389cb0c6972dac420f24b3bf123",
                "sha256:9b219511d8b64d3fa14261963933be34028ea0e57455baf6781fe399c2c3206c",
                "sha256:ae8f34d50af2c2154035984b8b5fc5d9ed63f32fe615646ab435b05b132ca91b",
                "sha256:b9aa9d8818c2e917fa2c105ad538e222a5bce59777133840b93134022a7ce650",
                "sha256:bf44a9a0141a082e89c90e8d785b212a872db793a0080c20f6ae6e2a0ebf82ad",
                "sha256:c0b48b98d79cf795b0916c57bebbc6d16bb43b9fc9b8c9f57f4cf05881904c75",
                "sha256:da9d3c506f43e220336433dffe643fbfa40096d408cb9b7f2477892f369d5f82",
                "sha256:e4082d832e36e7f9b2278bc774886ca8207346b99f278e54c9de4834f17232f7",
                "sha256:e4b9b7af398c32e408c00eb4e0d33ced2f9121fd9fb978e6c1b57edd014a7d15",
                "sha256:e613514a82539fc48291d01933951a13ae93b6b444a88782480be32245ed4afa",
                "sha256:f5033952def24172e60493b68717792e3aebb387a8d186c43c020d9363ee7281"
            ],
            "version": "==1.14.2"
        },
        "cfgv": {
            "hashes": [
                "sha256:32e43d604bbe7896fe7c248a9c2276447dbef840feb28fe20494f62af110211d",
                "sha256:cf22deb93d4bcf92f345a5c3cd39d3d41d6340adc60c78bbbd6588c384fda6a1"
            ],
<<<<<<< HEAD
            "markers": "python_full_version >= '3.6.1'",
=======
>>>>>>> a57b988c
            "version": "==3.2.0"
        },
        "cfn-lint": {
            "hashes": [
<<<<<<< HEAD
                "sha256:42023d89520e3a29891ec2eb4c326eef9d1f7516fe9abee8b6c97ce064187b45",
                "sha256:8439925531fdd4c94e5b50974d067857b3af50b04b61254d3eae9b1e0ce20007"
            ],
            "markers": "python_version >= '2.7' and python_version not in '3.0, 3.1, 3.2, 3.3'",
            "version": "==0.35.0"
=======
                "sha256:85df66deca0319003b4af3efbd4689e5004608b4e9ee7cc54c7a27e5c0ca1685",
                "sha256:f7c63a4bf6c32c56cbe1af023ff93eb88a4bad784368dcb25724941981e92f16"
            ],
            "version": "==0.34.1"
>>>>>>> a57b988c
        },
        "chardet": {
            "hashes": [
                "sha256:84ab92ed1c4d4f16916e05906b6b75a6c0fb5db821cc65e70cbd64a3e2a5eaae",
                "sha256:fc323ffcaeaed0e0a02bf4d117757b98aed530d9ed4531e3e15460124c106691"
            ],
            "version": "==3.0.4"
        },
        "click": {
            "hashes": [
                "sha256:d2b5255c7c6349bc1bd1e59e08cd12acbbd63ce649f2588755783aa94dfb6b1a",
                "sha256:dacca89f4bfadd5de3d7489b7c8a566eee0d3676333fbb50030263894c38c0dc"
            ],
            "markers": "python_version >= '2.7' and python_version not in '3.0, 3.1, 3.2, 3.3, 3.4'",
            "version": "==7.1.2"
        },
        "click-plugins": {
            "hashes": [
                "sha256:46ab999744a9d831159c3411bb0c79346d94a444df9a3a3742e9ed63645f264b",
                "sha256:5d262006d3222f5057fd81e1623d4443e41dcda5dc815c06b442aa3c02889fc8"
            ],
            "version": "==1.1.1"
        },
        "cligj": {
            "hashes": [
                "sha256:20f24ce9abfde3f758aec3399e6811b936b6772f360846c662c19bf5537b4f14",
                "sha256:60c93dda4499562eb87509a8ff3535a7441053b766c9c26bcf874a732f939c7c",
                "sha256:6c7d52d529a78712491974f975c33473f430c0f7beb18c0d7a402a743dcb460a"
            ],
            "version": "==0.5.0"
        },
        "coverage": {
            "hashes": [
                "sha256:098a703d913be6fbd146a8c50cc76513d726b022d170e5e98dc56d958fd592fb",
                "sha256:16042dc7f8e632e0dcd5206a5095ebd18cb1d005f4c89694f7f8aafd96dd43a3",
                "sha256:1adb6be0dcef0cf9434619d3b892772fdb48e793300f9d762e480e043bd8e716",
                "sha256:27ca5a2bc04d68f0776f2cdcb8bbd508bbe430a7bf9c02315cd05fb1d86d0034",
                "sha256:28f42dc5172ebdc32622a2c3f7ead1b836cdbf253569ae5673f499e35db0bac3",
                "sha256:2fcc8b58953d74d199a1a4d633df8146f0ac36c4e720b4a1997e9b6327af43a8",
                "sha256:304fbe451698373dc6653772c72c5d5e883a4aadaf20343592a7abb2e643dae0",
                "sha256:30bc103587e0d3df9e52cd9da1dd915265a22fad0b72afe54daf840c984b564f",
                "sha256:40f70f81be4d34f8d491e55936904db5c527b0711b2a46513641a5729783c2e4",
                "sha256:4186fc95c9febeab5681bc3248553d5ec8c2999b8424d4fc3a39c9cba5796962",
                "sha256:46794c815e56f1431c66d81943fa90721bb858375fb36e5903697d5eef88627d",
                "sha256:4869ab1c1ed33953bb2433ce7b894a28d724b7aa76c19b11e2878034a4e4680b",
                "sha256:4f6428b55d2916a69f8d6453e48a505c07b2245653b0aa9f0dee38785939f5e4",
                "sha256:52f185ffd3291196dc1aae506b42e178a592b0b60a8610b108e6ad892cfc1bb3",
                "sha256:538f2fd5eb64366f37c97fdb3077d665fa946d2b6d95447622292f38407f9258",
                "sha256:64c4f340338c68c463f1b56e3f2f0423f7b17ba6c3febae80b81f0e093077f59",
                "sha256:675192fca634f0df69af3493a48224f211f8db4e84452b08d5fcebb9167adb01",
                "sha256:700997b77cfab016533b3e7dbc03b71d33ee4df1d79f2463a318ca0263fc29dd",
                "sha256:8505e614c983834239f865da2dd336dcf9d72776b951d5dfa5ac36b987726e1b",
                "sha256:962c44070c281d86398aeb8f64e1bf37816a4dfc6f4c0f114756b14fc575621d",
                "sha256:9e536783a5acee79a9b308be97d3952b662748c4037b6a24cbb339dc7ed8eb89",
                "sha256:9ea749fd447ce7fb1ac71f7616371f04054d969d412d37611716721931e36efd",
                "sha256:a34cb28e0747ea15e82d13e14de606747e9e484fb28d63c999483f5d5188e89b",
                "sha256:a3ee9c793ffefe2944d3a2bd928a0e436cd0ac2d9e3723152d6fd5398838ce7d",
                "sha256:aab75d99f3f2874733946a7648ce87a50019eb90baef931698f96b76b6769a46",
                "sha256:b1ed2bdb27b4c9fc87058a1cb751c4df8752002143ed393899edb82b131e0546",
                "sha256:b360d8fd88d2bad01cb953d81fd2edd4be539df7bfec41e8753fe9f4456a5082",
                "sha256:b8f58c7db64d8f27078cbf2a4391af6aa4e4767cc08b37555c4ae064b8558d9b",
                "sha256:c1bbb628ed5192124889b51204de27c575b3ffc05a5a91307e7640eff1d48da4",
                "sha256:c2ff24df02a125b7b346c4c9078c8936da06964cc2d276292c357d64378158f8",
                "sha256:c890728a93fffd0407d7d37c1e6083ff3f9f211c83b4316fae3778417eab9811",
                "sha256:c96472b8ca5dc135fb0aa62f79b033f02aa434fb03a8b190600a5ae4102df1fd",
                "sha256:ce7866f29d3025b5b34c2e944e66ebef0d92e4a4f2463f7266daa03a1332a651",
                "sha256:e26c993bd4b220429d4ec8c1468eca445a4064a61c74ca08da7429af9bc53bb0"
            ],
            "markers": "python_version >= '2.7' and python_version not in '3.0, 3.1, 3.2, 3.3, 3.4' and python_version < '4'",
            "version": "==5.2.1"
        },
        "cryptography": {
            "hashes": [
                "sha256:0c608ff4d4adad9e39b5057de43657515c7da1ccb1807c3a27d4cf31fc923b4b",
                "sha256:0cbfed8ea74631fe4de00630f4bb592dad564d57f73150d6f6796a24e76c76cd",
                "sha256:124af7255ffc8e964d9ff26971b3a6153e1a8a220b9a685dc407976ecb27a06a",
                "sha256:384d7c681b1ab904fff3400a6909261cae1d0939cc483a68bdedab282fb89a07",
                "sha256:45741f5499150593178fc98d2c1a9c6722df88b99c821ad6ae298eff0ba1ae71",
                "sha256:4b9303507254ccb1181d1803a2080a798910ba89b1a3c9f53639885c90f7a756",
                "sha256:4d355f2aee4a29063c10164b032d9fa8a82e2c30768737a2fd56d256146ad559",
                "sha256:51e40123083d2f946794f9fe4adeeee2922b581fa3602128ce85ff813d85b81f",
                "sha256:8713ddb888119b0d2a1462357d5946b8911be01ddbf31451e1d07eaa5077a261",
                "sha256:8e924dbc025206e97756e8903039662aa58aa9ba357d8e1d8fc29e3092322053",
                "sha256:8ecef21ac982aa78309bb6f092d1677812927e8b5ef204a10c326fc29f1367e2",
                "sha256:8ecf9400d0893836ff41b6f977a33972145a855b6efeb605b49ee273c5e6469f",
                "sha256:9367d00e14dee8d02134c6c9524bb4bd39d4c162456343d07191e2a0b5ec8b3b",
                "sha256:a09fd9c1cca9a46b6ad4bea0a1f86ab1de3c0c932364dbcf9a6c2a5eeb44fa77",
                "sha256:ab49edd5bea8d8b39a44b3db618e4783ef84c19c8b47286bf05dfdb3efb01c83",
                "sha256:bea0b0468f89cdea625bb3f692cd7a4222d80a6bdafd6fb923963f2b9da0e15f",
                "sha256:bec7568c6970b865f2bcebbe84d547c52bb2abadf74cefce396ba07571109c67",
                "sha256:ce82cc06588e5cbc2a7df3c8a9c778f2cb722f56835a23a68b5a7264726bb00c",
                "sha256:dea0ba7fe6f9461d244679efa968d215ea1f989b9c1957d7f10c21e5c7c09ad6"
            ],
            "markers": "python_version >= '2.7' and python_version not in '3.0, 3.1, 3.2, 3.3, 3.4'",
            "version": "==3.0"
        },
        "decorator": {
            "hashes": [
                "sha256:41fa54c2a0cc4ba648be4fd43cff00aedf5b9465c9bf18d64325bc225f08f760",
                "sha256:e3a62f0520172440ca0dcc823749319382e377f37f140a0b99ef45fecb84bfe7"
            ],
            "version": "==4.4.2"
        },
        "detect-secrets": {
            "hashes": [
                "sha256:7ec6349a17cc2efe381593f55db927d44dd955ec011eb391157b3a85caf34d88"
            ],
            "index": "pypi",
            "version": "==0.14.2"
        },
        "distlib": {
            "hashes": [
                "sha256:8c09de2c67b3e7deef7184574fc060ab8a793e7adbb183d942c389c8b13c52fb",
                "sha256:edf6116872c863e1aa9d5bb7cb5e05a022c519a4594dc703843343a9ddd9bff1"
            ],
            "version": "==0.3.1"
        },
        "docker": {
            "hashes": [
                "sha256:13966471e8bc23b36bfb3a6fb4ab75043a5ef1dac86516274777576bed3b9828",
                "sha256:bad94b8dd001a8a4af19ce4becc17f41b09f228173ffe6a4e0355389eef142f2"
            ],
            "markers": "python_version >= '2.7' and python_version not in '3.0, 3.1, 3.2, 3.3, 3.4'",
            "version": "==4.3.1"
        },
        "docutils": {
            "hashes": [
                "sha256:6c4f696463b79f1fb8ba0c594b63840ebd41f059e92b31957c46b74a4599b6d0",
                "sha256:9e4d7ecfc600058e07ba661411a2b7de2fd0fafa17d1a7f7361cd47b1175c827",
                "sha256:a2aeea129088da402665e92e0b25b04b073c04b2dce4ab65caaa38b7ce2e1a99"
            ],
            "markers": "python_version >= '2.6' and python_version not in '3.0, 3.1, 3.2, 3.3'",
            "version": "==0.15.2"
        },
        "ecdsa": {
            "hashes": [
                "sha256:64c613005f13efec6541bb0a33290d0d03c27abab5f15fbab20fb0ee162bdd8e",
                "sha256:e108a5fe92c67639abae3260e43561af914e7fd0d27bae6d2ec1312ae7934dfe"
            ],
            "markers": "python_version >= '2.6' and python_version not in '3.0, 3.1, 3.2, 3.3'",
            "version": "==0.14.1"
        },
        "filelock": {
            "hashes": [
                "sha256:18d82244ee114f543149c66a6e0c14e9c4f8a1044b5cdaadd0f82159d6a6ff59",
                "sha256:929b7d63ec5b7d6b71b0fa5ac14e030b3f70b75747cef1b10da9b879fef15836"
            ],
            "version": "==3.0.12"
        },
        "flake8": {
            "hashes": [
                "sha256:15e351d19611c887e482fb960eae4d44845013cc142d42896e9862f775d8cf5c",
                "sha256:f04b9fcbac03b0a3e58c0ab3a0ecc462e023a9faf046d57794184028123aa208"
            ],
            "index": "pypi",
            "version": "==3.8.3"
        },
        "future": {
            "hashes": [
                "sha256:b1bead90b70cf6ec3f0710ae53a525360fa360d306a86583adc6bf83a4db537d"
            ],
            "markers": "python_version >= '2.6' and python_version not in '3.0, 3.1, 3.2, 3.3'",
            "version": "==0.18.2"
        },
        "h11": {
            "hashes": [
                "sha256:33d4bca7be0fa039f4e84d50ab00531047e53d6ee8ffbc83501ea602c169cae1",
                "sha256:4bc6d6a1238b7615b266ada57e0618568066f57dd6fa967d1290ec9309b2f2f1"
            ],
            "version": "==0.9.0"
        },
<<<<<<< HEAD
=======
        "h2": {
            "hashes": [
                "sha256:61e0f6601fa709f35cdb730863b4e5ec7ad449792add80d1410d4174ed139af5",
                "sha256:875f41ebd6f2c44781259005b157faed1a5031df3ae5aa7bcb4628a6c0782f14"
            ],
            "version": "==3.2.0"
        },
        "hpack": {
            "hashes": [
                "sha256:0edd79eda27a53ba5be2dfabf3b15780928a0dff6eb0c60a3d6767720e970c89",
                "sha256:8eec9c1f4bfae3408a3f30500261f7e6a65912dc138526ea054f9ad98892e9d2"
            ],
            "version": "==3.0.0"
        },
        "hstspreload": {
            "hashes": [
                "sha256:7b6b4b26a6ac4d9522dd547eab7049cedd7f448d9009167ba37d3e6102e562d7",
                "sha256:eaf0cb2e8a837c18ddce9e02574e41cec76aed7223b7805e4d89c8f604c26eed"
            ],
            "version": "==2020.8.5"
        },
>>>>>>> a57b988c
        "httpcore": {
            "hashes": [
                "sha256:93a4caf743e7ed29dbf7900515f0917babaa26bfaae6fb6c922ca1228519d400",
                "sha256:afc1402fcaa6fca057bb3a9c6ccf6989a17bd0393b0cffbd778bac5fdd27446b"
            ],
            "markers": "python_version >= '3.6'",
            "version": "==0.10.2"
        },
        "httpx": {
            "hashes": [
                "sha256:1e46926afdfdb68f926c90870682db71bc4121f53dc6b56f39a067ca9026e1d2",
                "sha256:51c63dbc2d68eb70b5812aed8161b236fd04ecbd9727ae265a0f422398aea6f9"
            ],
            "index": "pypi",
            "version": "==0.14.2"
        },
        "identify": {
            "hashes": [
                "sha256:9f5fcf22b665eaece583bd395b103c2769772a0f646ffabb5b1f155901b07de2",
                "sha256:b1aa2e05863dc80242610d46a7b49105e2eafe00ef0c8ff311c1828680760c76"
            ],
            "markers": "python_version >= '2.7' and python_version not in '3.0, 3.1, 3.2, 3.3'",
            "version": "==1.4.29"
        },
        "idna": {
            "hashes": [
                "sha256:b307872f855b18632ce0c21c5e45be78c0ea7ae4c15c828c20788b26921eb3f6",
                "sha256:b97d804b1e9b523befed77c48dacec60e6dcb0b5391d57af6a65a312a90648c0"
            ],
            "markers": "python_version >= '2.7' and python_version not in '3.0, 3.1, 3.2, 3.3'",
            "version": "==2.10"
        },
        "importlib-metadata": {
            "hashes": [
                "sha256:90bb658cdbbf6d1735b6341ce708fc7024a3e14e99ffdc5783edea9f9b077f83",
                "sha256:dc15b2969b4ce36305c51eebe62d418ac7791e9a157911d58bfb1f9ccd8e2070"
            ],
<<<<<<< HEAD
            "markers": "python_version >= '2.7' and python_version not in '3.0, 3.1, 3.2, 3.3, 3.4'",
=======
            "markers": "python_version < '3.8'",
>>>>>>> a57b988c
            "version": "==1.7.0"
        },
        "iniconfig": {
            "hashes": [
                "sha256:80cf40c597eb564e86346103f609d74efce0f6b4d4f30ec8ce9e2c26411ba437",
                "sha256:e5f92f89355a67de0595932a6c6c02ab4afddc6fcdc0bfc5becd0d60884d3f69"
            ],
            "version": "==1.0.1"
        },
        "jinja2": {
            "hashes": [
                "sha256:89aab215427ef59c34ad58735269eb58b1a5808103067f7bb9d5836c651b3bb0",
                "sha256:f0a4641d3cf955324a89c04f3d94663aa4d638abe8f733ecd3582848e1c37035"
            ],
            "markers": "python_version >= '2.7' and python_version not in '3.0, 3.1, 3.2, 3.3, 3.4'",
            "version": "==2.11.2"
        },
        "jmespath": {
            "hashes": [
                "sha256:b85d0567b8666149a93172712e68920734333c0ce7e89b78b3e987f71e5ed4f9",
                "sha256:cdf6525904cc597730141d61b36f2e4b8ecc257c420fa2f4549bac2c2d0cb72f"
            ],
            "markers": "python_version >= '2.6' and python_version not in '3.0, 3.1, 3.2, 3.3'",
            "version": "==0.10.0"
        },
        "jsondiff": {
            "hashes": [
                "sha256:34941bc431d10aa15828afe1cbb644977a114e75eef6cc74fb58951312326303"
            ],
            "version": "==1.2.0"
        },
        "jsonpatch": {
            "hashes": [
                "sha256:83ff23119b336ea2feffa682307eb7269b58097b4e88c089a4950d946442db16",
                "sha256:e45df18b0ab7df1925f20671bbc3f6bd0b4b556fb4b9c5d97684b0a7eac01744"
            ],
            "markers": "python_version != '3.4'",
            "version": "==1.26"
        },
        "jsonpickle": {
            "hashes": [
                "sha256:8919c166bac0574e3d74425c7559434062002d9dfc0ac2afa6dc746ba4a19439",
                "sha256:e8d4b7cd0bd6826001a74377df1079a76ad8bae0f909282de2554164c837c8ba"
            ],
            "markers": "python_version >= '2.7'",
            "version": "==1.4.1"
        },
        "jsonpointer": {
            "hashes": [
                "sha256:c192ba86648e05fdae4f08a17ec25180a9aef5008d973407b581798a83975362",
                "sha256:ff379fa021d1b81ab539f5ec467c7745beb1a5671463f9dcc2b2d458bd361c1e"
            ],
            "markers": "python_version >= '2.7' and python_version not in '3.0, 3.1, 3.2, 3.3'",
            "version": "==2.0"
        },
        "jsonschema": {
            "hashes": [
                "sha256:4e5b3cf8216f577bee9ce139cbe72eca3ea4f292ec60928ff24758ce626cd163",
                "sha256:c8a85b28d377cc7737e46e2d9f2b4f44ee3c0e1deac6bf46ddefc7187d30797a"
            ],
            "version": "==3.2.0"
        },
        "junit-xml": {
            "hashes": [
                "sha256:ec5ca1a55aefdd76d28fcc0b135251d156c7106fa979686a4b48d62b761b4732"
            ],
            "version": "==1.9"
        },
        "markupsafe": {
            "hashes": [
                "sha256:00bc623926325b26bb9605ae9eae8a215691f33cae5df11ca5424f06f2d1f473",
                "sha256:09027a7803a62ca78792ad89403b1b7a73a01c8cb65909cd876f7fcebd79b161",
                "sha256:09c4b7f37d6c648cb13f9230d847adf22f8171b1ccc4d5682398e77f40309235",
                "sha256:1027c282dad077d0bae18be6794e6b6b8c91d58ed8a8d89a89d59693b9131db5",
                "sha256:13d3144e1e340870b25e7b10b98d779608c02016d5184cfb9927a9f10c689f42",
                "sha256:24982cc2533820871eba85ba648cd53d8623687ff11cbb805be4ff7b4c971aff",
                "sha256:29872e92839765e546828bb7754a68c418d927cd064fd4708fab9fe9c8bb116b",
                "sha256:43a55c2930bbc139570ac2452adf3d70cdbb3cfe5912c71cdce1c2c6bbd9c5d1",
                "sha256:46c99d2de99945ec5cb54f23c8cd5689f6d7177305ebff350a58ce5f8de1669e",
                "sha256:500d4957e52ddc3351cabf489e79c91c17f6e0899158447047588650b5e69183",
                "sha256:535f6fc4d397c1563d08b88e485c3496cf5784e927af890fb3c3aac7f933ec66",
                "sha256:596510de112c685489095da617b5bcbbac7dd6384aeebeda4df6025d0256a81b",
                "sha256:62fe6c95e3ec8a7fad637b7f3d372c15ec1caa01ab47926cfdf7a75b40e0eac1",
                "sha256:6788b695d50a51edb699cb55e35487e430fa21f1ed838122d722e0ff0ac5ba15",
                "sha256:6dd73240d2af64df90aa7c4e7481e23825ea70af4b4922f8ede5b9e35f78a3b1",
                "sha256:717ba8fe3ae9cc0006d7c451f0bb265ee07739daf76355d06366154ee68d221e",
                "sha256:79855e1c5b8da654cf486b830bd42c06e8780cea587384cf6545b7d9ac013a0b",
                "sha256:7c1699dfe0cf8ff607dbdcc1e9b9af1755371f92a68f706051cc8c37d447c905",
                "sha256:88e5fcfb52ee7b911e8bb6d6aa2fd21fbecc674eadd44118a9cc3863f938e735",
                "sha256:8defac2f2ccd6805ebf65f5eeb132adcf2ab57aa11fdf4c0dd5169a004710e7d",
                "sha256:98c7086708b163d425c67c7a91bad6e466bb99d797aa64f965e9d25c12111a5e",
                "sha256:9add70b36c5666a2ed02b43b335fe19002ee5235efd4b8a89bfcf9005bebac0d",
                "sha256:9bf40443012702a1d2070043cb6291650a0841ece432556f784f004937f0f32c",
                "sha256:ade5e387d2ad0d7ebf59146cc00c8044acbd863725f887353a10df825fc8ae21",
                "sha256:b00c1de48212e4cc9603895652c5c410df699856a2853135b3967591e4beebc2",
                "sha256:b1282f8c00509d99fef04d8ba936b156d419be841854fe901d8ae224c59f0be5",
                "sha256:b2051432115498d3562c084a49bba65d97cf251f5a331c64a12ee7e04dacc51b",
                "sha256:ba59edeaa2fc6114428f1637ffff42da1e311e29382d81b339c1817d37ec93c6",
                "sha256:c8716a48d94b06bb3b2524c2b77e055fb313aeb4ea620c8dd03a105574ba704f",
                "sha256:cd5df75523866410809ca100dc9681e301e3c27567cf498077e8551b6d20e42f",
                "sha256:cdb132fc825c38e1aeec2c8aa9338310d29d337bebbd7baa06889d09a60a1fa2",
                "sha256:e249096428b3ae81b08327a63a485ad0878de3fb939049038579ac0ef61e17e7",
                "sha256:e8313f01ba26fbbe36c7be1966a7b7424942f670f38e666995b88d012765b9be"
            ],
            "markers": "python_version >= '2.7' and python_version not in '3.0, 3.1, 3.2, 3.3'",
            "version": "==1.1.1"
        },
        "mccabe": {
            "hashes": [
                "sha256:ab8a6258860da4b6677da4bd2fe5dc2c659cff31b3ee4f7f5d64e79735b80d42",
                "sha256:dd8d182285a0fe56bace7f45b5e7d1a6ebcbf524e8f3bd87eb0f125271b8831f"
            ],
            "version": "==0.6.1"
        },
        "mock": {
            "hashes": [
                "sha256:3f9b2c0196c60d21838f307f5825a7b86b678cedc58ab9e50a8988187b4d81e0",
                "sha256:dd33eb70232b6118298d516bbcecd26704689c386594f0f3c4f13867b2c56f72"
            ],
            "markers": "python_version >= '3.6'",
            "version": "==4.0.2"
        },
        "more-itertools": {
            "hashes": [
                "sha256:68c70cc7167bdf5c7c9d8f6954a7837089c6a36bf565383919bb595efb8a17e5",
                "sha256:b78134b2063dd214000685165d81c154522c3ee0a1c0d4d113c80361c234c5a2"
            ],
            "markers": "python_version >= '3.5'",
            "version": "==8.4.0"
        },
        "moto": {
            "editable": true,
            "git": "https://github.com/wri/moto.git",
            "ref": "26310060cb40f5aa3f03bfcf721222a95066e3ad"
        },
        "networkx": {
            "hashes": [
                "sha256:7978955423fbc9639c10498878be59caf99b44dc304c2286162fd24b458c1602",
                "sha256:8c5812e9f798d37c50570d15c4a69d5710a18d77bafc903ee9c5fba7454c616c"
            ],
            "markers": "python_version >= '3.5'",
            "version": "==2.5"
        },
        "nodeenv": {
            "hashes": [
                "sha256:5304d424c529c997bc888453aeaa6362d242b6b4631e90f3d4bf1b290f1c84a9",
                "sha256:ab45090ae383b716c4ef89e690c41ff8c2b257b85b309f01f3654df3d084bd7c"
            ],
            "version": "==1.5.0"
        },
        "numpy": {
            "hashes": [
                "sha256:082f8d4dd69b6b688f64f509b91d482362124986d98dc7dc5f5e9f9b9c3bb983",
                "sha256:1bc0145999e8cb8aed9d4e65dd8b139adf1919e521177f198529687dbf613065",
                "sha256:309cbcfaa103fc9a33ec16d2d62569d541b79f828c382556ff072442226d1968",
                "sha256:3673c8b2b29077f1b7b3a848794f8e11f401ba0b71c49fbd26fb40b71788b132",
                "sha256:480fdd4dbda4dd6b638d3863da3be82873bba6d32d1fc12ea1b8486ac7b8d129",
                "sha256:56ef7f56470c24bb67fb43dae442e946a6ce172f97c69f8d067ff8550cf782ff",
                "sha256:5a936fd51049541d86ccdeef2833cc89a18e4d3808fe58a8abeb802665c5af93",
                "sha256:5b6885c12784a27e957294b60f97e8b5b4174c7504665333c5e94fbf41ae5d6a",
                "sha256:667c07063940e934287993366ad5f56766bc009017b4a0fe91dbd07960d0aba7",
                "sha256:7ed448ff4eaffeb01094959b19cbaf998ecdee9ef9932381420d514e446601cd",
                "sha256:8343bf67c72e09cfabfab55ad4a43ce3f6bf6e6ced7acf70f45ded9ebb425055",
                "sha256:92feb989b47f83ebef246adabc7ff3b9a59ac30601c3f6819f8913458610bdcc",
                "sha256:935c27ae2760c21cd7354402546f6be21d3d0c806fffe967f745d5f2de5005a7",
                "sha256:aaf42a04b472d12515debc621c31cf16c215e332242e7a9f56403d814c744624",
                "sha256:b12e639378c741add21fbffd16ba5ad25c0a1a17cf2b6fe4288feeb65144f35b",
                "sha256:b1cca51512299841bf69add3b75361779962f9cee7d9ee3bb446d5982e925b69",
                "sha256:b8456987b637232602ceb4d663cb34106f7eb780e247d51a260b84760fd8f491",
                "sha256:b9792b0ac0130b277536ab8944e7b754c69560dac0415dd4b2dbd16b902c8954",
                "sha256:c9591886fc9cbe5532d5df85cb8e0cc3b44ba8ce4367bd4cf1b93dc19713da72",
                "sha256:cf1347450c0b7644ea142712619533553f02ef23f92f781312f6a3553d031fc7",
                "sha256:de8b4a9b56255797cbddb93281ed92acbc510fb7b15df3f01bd28f46ebc4edae",
                "sha256:e1b1dc0372f530f26a03578ac75d5e51b3868b9b76cd2facba4c9ee0eb252ab1",
                "sha256:e45f8e981a0ab47103181773cc0a54e650b2aef8c7b6cd07405d0fa8d869444a",
                "sha256:e4f6d3c53911a9d103d8ec9518190e52a8b945bab021745af4939cfc7c0d4a9e",
                "sha256:ed8a311493cf5480a2ebc597d1e177231984c818a86875126cfd004241a73c3e",
                "sha256:ef71a1d4fd4858596ae80ad1ec76404ad29701f8ca7cdcebc50300178db14dfc"
            ],
            "index": "pypi",
            "version": "==1.19.1"
        },
        "packaging": {
            "hashes": [
                "sha256:4357f74f47b9c12db93624a82154e9b120fa8293699949152b22065d556079f8",
                "sha256:998416ba6962ae7fbd6596850b80e17859a5753ba17c32284f67bfff33784181"
            ],
            "markers": "python_version >= '2.7' and python_version not in '3.0, 3.1, 3.2, 3.3'",
            "version": "==20.4"
        },
        "pathspec": {
            "hashes": [
                "sha256:7d91249d21749788d07a2d0f94147accd8f845507400749ea19c1ec9054a12b0",
                "sha256:da45173eb3a6f2a5a487efba21f050af2b41948be6ab52b6a1e3ff22bb8b7061"
            ],
            "version": "==0.8.0"
        },
        "pendulum": {
            "hashes": [
                "sha256:0731f0c661a3cb779d398803655494893c9f581f6488048b3fb629c2342b5394",
                "sha256:1245cd0075a3c6d889f581f6325dd8404aca5884dea7223a5566c38aab94642b",
                "sha256:29c40a6f2942376185728c9a0347d7c0f07905638c83007e1d262781f1e6953a",
                "sha256:2d1619a721df661e506eff8db8614016f0720ac171fe80dda1333ee44e684087",
                "sha256:318f72f62e8e23cd6660dbafe1e346950281a9aed144b5c596b2ddabc1d19739",
                "sha256:33fb61601083f3eb1d15edeb45274f73c63b3c44a8524703dc143f4212bf3269",
                "sha256:3481fad1dc3f6f6738bd575a951d3c15d4b4ce7c82dce37cf8ac1483fde6e8b0",
                "sha256:4c9c689747f39d0d02a9f94fcee737b34a5773803a64a5fdb046ee9cac7442c5",
                "sha256:7c5ec650cb4bec4c63a89a0242cc8c3cebcec92fcfe937c417ba18277d8560be",
                "sha256:94b1fc947bfe38579b28e1cccb36f7e28a15e841f30384b5ad6c5e31055c85d7",
                "sha256:9702069c694306297ed362ce7e3c1ef8404ac8ede39f9b28b7c1a7ad8c3959e3",
                "sha256:b06a0ca1bfe41c990bbf0c029f0b6501a7f2ec4e38bfec730712015e8860f207",
                "sha256:b6c352f4bd32dff1ea7066bd31ad0f71f8d8100b9ff709fb343f3b86cee43efe",
                "sha256:c501749fdd3d6f9e726086bf0cd4437281ed47e7bca132ddb522f86a1645d360",
                "sha256:c807a578a532eeb226150d5006f156632df2cc8c5693d778324b43ff8c515dd0",
                "sha256:db0a40d8bcd27b4fb46676e8eb3c732c67a5a5e6bfab8927028224fbced0b40b",
                "sha256:de42ea3e2943171a9e95141f2eecf972480636e8e484ccffaf1e833929e9e052",
                "sha256:e95d329384717c7bf627bf27e204bc3b15c8238fa8d9d9781d93712776c14002",
                "sha256:f5e236e7730cab1644e1b87aca3d2ff3e375a608542e90fe25685dae46310116",
                "sha256:f888f2d2909a414680a29ae74d0592758f2b9fcdee3549887779cd4055e975db",
                "sha256:fb53ffa0085002ddd43b6ca61a7b34f2d4d7c3ed66f931fe599e1a531b42af9b"
            ],
            "index": "pypi",
            "version": "==2.1.2"
        },
        "pluggy": {
            "hashes": [
                "sha256:15b2acde666561e1298d71b523007ed7364de07029219b604cf808bfa1c765b0",
                "sha256:966c145cd83c96502c3c3868f50408687b38434af77734af1e9ca461a4081d2d"
            ],
            "markers": "python_version >= '2.7' and python_version not in '3.0, 3.1, 3.2, 3.3'",
            "version": "==0.13.1"
        },
        "pre-commit": {
            "hashes": [
                "sha256:810aef2a2ba4f31eed1941fc270e72696a1ad5590b9751839c90807d0fff6b9a",
                "sha256:c54fd3e574565fe128ecc5e7d2f91279772ddb03f8729645fa812fe809084a70"
            ],
            "index": "pypi",
            "version": "==2.7.1"
        },
        "py": {
            "hashes": [
                "sha256:366389d1db726cd2fcfc79732e75410e5fe4d31db13692115529d34069a043c2",
                "sha256:9ca6883ce56b4e8da7e79ac18787889fa5206c79dcc67fb065376cd2fe03f342"
            ],
            "markers": "python_version >= '2.7' and python_version not in '3.0, 3.1, 3.2, 3.3'",
            "version": "==1.9.0"
        },
        "pyasn1": {
            "hashes": [
                "sha256:014c0e9976956a08139dc0712ae195324a75e142284d5f87f1a87ee1b068a359",
                "sha256:03840c999ba71680a131cfaee6fab142e1ed9bbd9c693e285cc6aca0d555e576",
                "sha256:0458773cfe65b153891ac249bcf1b5f8f320b7c2ce462151f8fa74de8934becf",
                "sha256:08c3c53b75eaa48d71cf8c710312316392ed40899cb34710d092e96745a358b7",
                "sha256:39c7e2ec30515947ff4e87fb6f456dfc6e84857d34be479c9d4a4ba4bf46aa5d",
                "sha256:5c9414dcfede6e441f7e8f81b43b34e834731003427e5b09e4e00e3172a10f00",
                "sha256:6e7545f1a61025a4e58bb336952c5061697da694db1cae97b116e9c46abcf7c8",
                "sha256:78fa6da68ed2727915c4767bb386ab32cdba863caa7dbe473eaae45f9959da86",
                "sha256:7ab8a544af125fb704feadb008c99a88805126fb525280b2270bb25cc1d78a12",
                "sha256:99fcc3c8d804d1bc6d9a099921e39d827026409a58f2a720dcdb89374ea0c776",
                "sha256:aef77c9fb94a3ac588e87841208bdec464471d9871bd5050a287cc9a475cd0ba",
                "sha256:e89bf84b5437b532b0803ba5c9a5e054d21fec423a89952a74f87fa2c9b7bce2",
                "sha256:fec3e9d8e36808a28efb59b489e4528c10ad0f480e57dcc32b4de5c9d8c9fdf3"
            ],
            "version": "==0.4.8"
        },
        "pycodestyle": {
            "hashes": [
                "sha256:2295e7b2f6b5bd100585ebcb1f616591b652db8a741695b3d8f5d28bdc934367",
                "sha256:c58a7d2815e0e8d7972bf1803331fb0152f867bd89adf8a01dfd55085434192e"
            ],
            "markers": "python_version >= '2.7' and python_version not in '3.0, 3.1, 3.2, 3.3'",
            "version": "==2.6.0"
        },
        "pycparser": {
            "hashes": [
                "sha256:2d475327684562c3a96cc71adf7dc8c4f0565175cf86b6d7a404ff4c771f15f0",
                "sha256:7582ad22678f0fcd81102833f60ef8d0e57288b6b5fb00323d101be910e35705"
            ],
            "markers": "python_version >= '2.7' and python_version not in '3.0, 3.1, 3.2, 3.3'",
            "version": "==2.20"
        },
        "pyflakes": {
            "hashes": [
                "sha256:0d94e0e05a19e57a99444b6ddcf9a6eb2e5c68d3ca1e98e90707af8152c90a92",
                "sha256:35b2d75ee967ea93b55750aa9edbbf72813e06a66ba54438df2cfac9e3c27fc8"
            ],
            "markers": "python_version >= '2.7' and python_version not in '3.0, 3.1, 3.2, 3.3'",
            "version": "==2.2.0"
        },
        "pyparsing": {
            "hashes": [
                "sha256:c203ec8783bf771a155b207279b9bccb8dea02d8f0c9e5f8ead507bc3246ecc1",
                "sha256:ef9d7589ef3c200abe66653d3f1ab1033c3c419ae9b9bdb1240a85b024efc88b"
            ],
            "markers": "python_version >= '2.6' and python_version not in '3.0, 3.1, 3.2, 3.3'",
            "version": "==2.4.7"
        },
        "pyrsistent": {
            "hashes": [
                "sha256:28669905fe725965daa16184933676547c5bb40a5153055a8dee2a4bd7933ad3"
            ],
            "version": "==0.16.0"
        },
        "pytest": {
            "hashes": [
                "sha256:85228d75db9f45e06e57ef9bf4429267f81ac7c0d742cc9ed63d09886a9fe6f4",
                "sha256:8b6007800c53fdacd5a5c192203f4e531eb2a1540ad9c752e052ec0f7143dbad"
            ],
            "index": "pypi",
            "version": "==6.0.1"
        },
        "pytest-asyncio": {
            "hashes": [
                "sha256:2eae1e34f6c68fc0a9dc12d4bea190483843ff4708d24277c41568d6b6044f1d",
                "sha256:9882c0c6b24429449f5f969a5158b528f39bde47dc32e85b9f0403965017e700"
            ],
            "index": "pypi",
            "version": "==0.14.0"
        },
        "pytest-cov": {
            "hashes": [
                "sha256:45ec2d5182f89a81fc3eb29e3d1ed3113b9e9a873bcddb2a71faaab066110191",
                "sha256:47bd0ce14056fdd79f93e1713f88fad7bdcc583dcd7783da86ef2f085a0bb88e"
            ],
            "index": "pypi",
            "version": "==2.10.1"
        },
        "python-dateutil": {
            "hashes": [
                "sha256:73ebfe9dbf22e832286dafa60473e4cd239f8592f699aa5adaf10050e6e1823c",
                "sha256:75bb3f31ea686f1197762692a9ee6a7550b59fc6ca3a1f4b5d7e32fb98e2da2a"
            ],
            "markers": "python_version >= '2.7' and python_version not in '3.0, 3.1, 3.2, 3.3'",
            "version": "==2.8.1"
        },
        "python-jose": {
            "hashes": [
                "sha256:4e4192402e100b5fb09de5a8ea6bcc39c36ad4526341c123d401e2561720335b",
                "sha256:67d7dfff599df676b04a996520d9be90d6cdb7e6dd10b4c7cacc0c3e2e92f2be"
            ],
            "version": "==3.2.0"
        },
        "pytz": {
            "hashes": [
                "sha256:a494d53b6d39c3c6e44c3bec237336e14305e4f29bbf800b599253057fbb79ed",
                "sha256:c35965d010ce31b23eeb663ed3cc8c906275d6be1a34393a1d73a41febf4a048"
            ],
            "version": "==2020.1"
        },
        "pytzdata": {
            "hashes": [
                "sha256:3efa13b335a00a8de1d345ae41ec78dd11c9f8807f522d39850f2dd828681540",
                "sha256:e1e14750bcf95016381e4d472bad004eef710f2d6417240904070b3d6654485f"
            ],
            "markers": "python_version >= '2.7' and python_version not in '3.0, 3.1, 3.2, 3.3'",
            "version": "==2020.1"
        },
        "pyyaml": {
            "hashes": [
                "sha256:06a0d7ba600ce0b2d2fe2e78453a470b5a6e000a985dd4a4e54e436cc36b0e97",
                "sha256:240097ff019d7c70a4922b6869d8a86407758333f02203e0fc6ff79c5dcede76",
                "sha256:4f4b913ca1a7319b33cfb1369e91e50354d6f07a135f3b901aca02aa95940bd2",
                "sha256:69f00dca373f240f842b2931fb2c7e14ddbacd1397d57157a9b005a6a9942648",
                "sha256:73f099454b799e05e5ab51423c7bcf361c58d3206fa7b0d555426b1f4d9a3eaf",
                "sha256:74809a57b329d6cc0fdccee6318f44b9b8649961fa73144a98735b0aaf029f1f",
                "sha256:7739fc0fa8205b3ee8808aea45e968bc90082c10aef6ea95e855e10abf4a37b2",
                "sha256:95f71d2af0ff4227885f7a6605c37fd53d3a106fcab511b8860ecca9fcf400ee",
                "sha256:b8eac752c5e14d3eca0e6dd9199cd627518cb5ec06add0de9d32baeee6fe645d",
                "sha256:cc8955cfbfc7a115fa81d85284ee61147059a753344bc51098f3ccd69b0d7e0c",
                "sha256:d13155f591e6fcc1ec3b30685d50bf0711574e2c0dfffd7644babf8b5102ca1a"
            ],
            "markers": "python_version != '3.4'",
            "version": "==5.3.1"
        },
        "rasterio": {
            "hashes": [
                "sha256:03c8bb7be4bb2d808be81ade0391b222dd870c593aebffd361b168d3b8015615",
                "sha256:39269f8f22a040301d7e7f335bce806aa4f8246cdc5be39ec51ed11389b4b3eb",
                "sha256:5663bbe5fff1684d031c86e99f4610bc068ad3d9f48b79993ac177e6013200b4",
                "sha256:6fc016a95ec207fb1091365dd33e207cc26321316d98b3b110d4338d64cd5567",
                "sha256:754e6653bd6b7998af9f530dfd2d26da33bfe5c7ea6f4cc6c6d38152952c35cb",
                "sha256:7ffd1e03706f47587a9a6e580cc8f814a83aa8bebafaaeffe15fa0ab664ff815",
                "sha256:b9b753748a634140609171b4a8009e85cf859c4815d58f76a44b94a661d35364",
                "sha256:cf68a574500ec1f7d29c9ea353d0d0536255c4a805a17d80db2cc5fe597c312e",
                "sha256:ebe75c71f9257c780615caaec8ef81fa4602702cf9290a65c213e1639284acc9",
                "sha256:ecc314d110a7d6185a58097cf2b02fc918196ed441d764df2afe72b221259c22"
            ],
            "index": "pypi",
            "version": "==1.1.5"
        },
        "regex": {
            "hashes": [
                "sha256:0dc64ee3f33cd7899f79a8d788abfbec168410be356ed9bd30bbd3f0a23a7204",
                "sha256:1269fef3167bb52631ad4fa7dd27bf635d5a0790b8e6222065d42e91bede4162",
                "sha256:14a53646369157baa0499513f96091eb70382eb50b2c82393d17d7ec81b7b85f",
                "sha256:3a3af27a8d23143c49a3420efe5b3f8cf1a48c6fc8bc6856b03f638abc1833bb",
                "sha256:46bac5ca10fb748d6c55843a931855e2727a7a22584f302dd9bb1506e69f83f6",
                "sha256:4c037fd14c5f4e308b8370b447b469ca10e69427966527edcab07f52d88388f7",
                "sha256:51178c738d559a2d1071ce0b0f56e57eb315bcf8f7d4cf127674b533e3101f88",
                "sha256:5ea81ea3dbd6767873c611687141ec7b06ed8bab43f68fad5b7be184a920dc99",
                "sha256:6961548bba529cac7c07af2fd4d527c5b91bb8fe18995fed6044ac22b3d14644",
                "sha256:75aaa27aa521a182824d89e5ab0a1d16ca207318a6b65042b046053cfc8ed07a",
                "sha256:7a2dd66d2d4df34fa82c9dc85657c5e019b87932019947faece7983f2089a840",
                "sha256:8a51f2c6d1f884e98846a0a9021ff6861bdb98457879f412fdc2b42d14494067",
                "sha256:9c568495e35599625f7b999774e29e8d6b01a6fb684d77dee1f56d41b11b40cd",
                "sha256:9eddaafb3c48e0900690c1727fba226c4804b8e6127ea409689c3bb492d06de4",
                "sha256:bbb332d45b32df41200380fff14712cb6093b61bd142272a10b16778c418e98e",
                "sha256:bc3d98f621898b4a9bc7fecc00513eec8f40b5b83913d74ccb445f037d58cd89",
                "sha256:c11d6033115dc4887c456565303f540c44197f4fc1a2bfb192224a301534888e",
                "sha256:c50a724d136ec10d920661f1442e4a8b010a4fe5aebd65e0c2241ea41dbe93dc",
                "sha256:d0a5095d52b90ff38592bbdc2644f17c6d495762edf47d876049cfd2968fbccf",
                "sha256:d6cff2276e502b86a25fd10c2a96973fdb45c7a977dca2138d661417f3728341",
                "sha256:e46d13f38cfcbb79bfdb2964b0fe12561fe633caf964a77a5f8d4e45fe5d2ef7"
            ],
            "version": "==2020.7.14"
        },
        "requests": {
            "hashes": [
                "sha256:b3559a131db72c33ee969480840fff4bb6dd111de7dd27c8ee1f820f4f00231b",
                "sha256:fe75cc94a9443b9246fc7049224f75604b113c36acb93f87b80ed42c44cbb898"
            ],
            "index": "pypi",
            "version": "==2.24.0"
        },
        "responses": {
            "hashes": [
                "sha256:17dcd2facb12182ec353b05b424b2e3f52783f0bf3ad6586e098a11ba75fa666",
                "sha256:789e79e8d04b6338b5018d49663e7c8554492ea1469012572aff064cc7bcf4da"
            ],
            "markers": "python_version >= '2.7' and python_version not in '3.0, 3.1, 3.2, 3.3'",
            "version": "==0.11.0"
        },
        "rfc3986": {
            "extras": [
                "idna2008"
            ],
            "hashes": [
                "sha256:112398da31a3344dc25dbf477d8df6cb34f9278a94fee2625d89e4514be8bb9d",
                "sha256:af9147e9aceda37c91a05f4deb128d4b4b49d6b199775fd2d2927768abdc8f50"
            ],
            "version": "==1.4.0"
        },
        "rsa": {
            "hashes": [
                "sha256:109ea5a66744dd859bf16fe904b8d8b627adafb9408753161e766a92e7d681fa",
                "sha256:6166864e23d6b5195a5cfed6cd9fed0fe774e226d8f854fcb23b7bbef0350233"
            ],
            "markers": "python_version >= '3.5' and python_version < '4'",
            "version": "==4.6"
        },
        "s3transfer": {
            "hashes": [
                "sha256:2482b4259524933a022d59da830f51bd746db62f047d6eb213f2f8855dcb8a13",
                "sha256:921a37e2aefc64145e7b73d50c71bb4f26f46e4c9f414dc648c6245ff92cf7db"
            ],
            "version": "==0.3.3"
        },
        "six": {
            "hashes": [
                "sha256:30639c035cdb23534cd4aa2dd52c3bf48f06e5f4a941509c8bafd8ce11080259",
                "sha256:8b74bedcbbbaca38ff6d7491d76f2b06b3592611af620f8426e82dddb04a5ced"
            ],
            "markers": "python_version >= '2.7' and python_version not in '3.0, 3.1, 3.2, 3.3'",
            "version": "==1.15.0"
        },
        "sniffio": {
            "hashes": [
                "sha256:20ed6d5b46f8ae136d00b9dcb807615d83ed82ceea6b2058cecb696765246da5",
                "sha256:8e3810100f69fe0edd463d02ad407112542a11ffdc29f67db2bf3771afb87a21"
            ],
            "markers": "python_version >= '3.5'",
            "version": "==1.1.0"
        },
        "snuggs": {
            "hashes": [
                "sha256:501cf113fe3892e14e2fee76da5cd0606b7e149c411c271898e6259ebde2617b",
                "sha256:988dde5d4db88e9d71c99457404773dabcc7a1c45971bfbe81900999942d9f07"
            ],
            "version": "==1.4.7"
        },
        "sshpubkeys": {
            "hashes": [
                "sha256:9f73d51c2ef1e68cd7bde0825df29b3c6ec89f4ce24ebca3bf9eaa4a23a284db",
                "sha256:b388399caeeccdc145f06fd0d2665eeecc545385c60b55c282a15a022215af80"
            ],
            "version": "==3.1.0"
        },
        "toml": {
            "hashes": [
                "sha256:926b612be1e5ce0634a2ca03470f95169cf16f939018233a670519cb4ac58b0f",
                "sha256:bda89d5935c2eac546d648028b9901107a595863cb36bae0c73ac804a9b4ce88"
            ],
            "version": "==0.10.1"
        },
        "typed-ast": {
            "hashes": [
                "sha256:0666aa36131496aed8f7be0410ff974562ab7eeac11ef351def9ea6fa28f6355",
                "sha256:0c2c07682d61a629b68433afb159376e24e5b2fd4641d35424e462169c0a7919",
                "sha256:249862707802d40f7f29f6e1aad8d84b5aa9e44552d2cc17384b209f091276aa",
                "sha256:24995c843eb0ad11a4527b026b4dde3da70e1f2d8806c99b7b4a7cf491612652",
                "sha256:269151951236b0f9a6f04015a9004084a5ab0d5f19b57de779f908621e7d8b75",
                "sha256:4083861b0aa07990b619bd7ddc365eb7fa4b817e99cf5f8d9cf21a42780f6e01",
                "sha256:498b0f36cc7054c1fead3d7fc59d2150f4d5c6c56ba7fb150c013fbc683a8d2d",
                "sha256:4e3e5da80ccbebfff202a67bf900d081906c358ccc3d5e3c8aea42fdfdfd51c1",
                "sha256:6daac9731f172c2a22ade6ed0c00197ee7cc1221aa84cfdf9c31defeb059a907",
                "sha256:715ff2f2df46121071622063fc7543d9b1fd19ebfc4f5c8895af64a77a8c852c",
                "sha256:73d785a950fc82dd2a25897d525d003f6378d1cb23ab305578394694202a58c3",
                "sha256:8c8aaad94455178e3187ab22c8b01a3837f8ee50e09cf31f1ba129eb293ec30b",
                "sha256:8ce678dbaf790dbdb3eba24056d5364fb45944f33553dd5869b7580cdbb83614",
                "sha256:aaee9905aee35ba5905cfb3c62f3e83b3bec7b39413f0a7f19be4e547ea01ebb",
                "sha256:bcd3b13b56ea479b3650b82cabd6b5343a625b0ced5429e4ccad28a8973f301b",
                "sha256:c9e348e02e4d2b4a8b2eedb48210430658df6951fa484e59de33ff773fbd4b41",
                "sha256:d205b1b46085271b4e15f670058ce182bd1199e56b317bf2ec004b6a44f911f6",
                "sha256:d43943ef777f9a1c42bf4e552ba23ac77a6351de620aa9acf64ad54933ad4d34",
                "sha256:d5d33e9e7af3b34a40dc05f498939f0ebf187f07c385fd58d591c533ad8562fe",
                "sha256:fc0fea399acb12edbf8a628ba8d2312f583bdbdb3335635db062fa98cf71fca4",
                "sha256:fe460b922ec15dd205595c9b5b99e2f056fd98ae8f9f56b888e7a17dc2b757e7"
            ],
            "version": "==1.4.1"
        },
        "urllib3": {
            "hashes": [
                "sha256:91056c15fa70756691db97756772bb1eb9678fa585d9184f24534b100dc60f4a",
                "sha256:e7983572181f5e1522d9c98453462384ee92a0be7fac5f1413a1e35c56cc0461"
            ],
            "markers": "python_version != '3.4'",
            "version": "==1.25.10"
        },
        "virtualenv": {
            "hashes": [
<<<<<<< HEAD
                "sha256:43add625c53c596d38f971a465553f6318decc39d98512bc100fa1b1e839c8dc",
                "sha256:e0305af10299a7fb0d69393d8f04cb2965dda9351140d11ac8db4e5e3970451b"
            ],
            "markers": "python_version >= '2.7' and python_version not in '3.0, 3.1, 3.2, 3.3'",
            "version": "==20.0.31"
=======
                "sha256:7b54fd606a1b85f83de49ad8d80dbec08e983a2d2f96685045b262ebc7481ee5",
                "sha256:8cd7b2a4850b003a11be2fc213e206419efab41115cc14bca20e69654f2ac08e"
            ],
            "version": "==20.0.30"
>>>>>>> a57b988c
        },
        "websocket-client": {
            "hashes": [
                "sha256:0fc45c961324d79c781bab301359d5a1b00b13ad1b10415a4780229ef71a5549",
                "sha256:d735b91d6d1692a6a181f2a8c9e0238e5f6373356f561bb9dc4c7af36f452010"
            ],
            "version": "==0.57.0"
        },
        "werkzeug": {
            "hashes": [
                "sha256:2de2a5db0baeae7b2d2664949077c2ac63fbd16d98da0ff71837f7d1dea3fd43",
                "sha256:6c80b1e5ad3665290ea39320b91e1be1e0d5f60652b964a3070216de83d2e47c"
            ],
            "markers": "python_version >= '2.7' and python_version not in '3.0, 3.1, 3.2, 3.3, 3.4'",
            "version": "==1.0.1"
        },
        "wrapt": {
            "hashes": [
                "sha256:b62ffa81fb85f4332a4f609cab4ac40709470da05643a082ec1eb88e6d9b97d7"
            ],
            "version": "==1.12.1"
        },
        "xmltodict": {
            "hashes": [
                "sha256:50d8c638ed7ecb88d90561beedbf720c9b4e851a9fa6c47ebd64e99d166d8a21",
                "sha256:8bbcb45cc982f48b2ca8fe7e7827c5d792f217ecf1792626f808bf41c3b86051"
            ],
            "version": "==0.12.0"
        },
        "zipp": {
            "hashes": [
                "sha256:aa36550ff0c0b7ef7fa639055d797116ee891440eac1a56f378e2d3179e0320b",
                "sha256:c599e4d75c98f6798c509911d08a22e6c021d074469042177c8c86fb92eefd96"
            ],
            "markers": "python_version >= '3.6'",
            "version": "==3.1.0"
        }
    }
}<|MERGE_RESOLUTION|>--- conflicted
+++ resolved
@@ -1,11 +1,7 @@
 {
     "_meta": {
         "hash": {
-<<<<<<< HEAD
-            "sha256": "de1084a3799912b1c366004866e5f6c8c28a15a2669691ff4de3cf23d75aadb1"
-=======
-            "sha256": "fb4693a5e36da6ccd6db4ac6d4c368e114d4ea2fefdf3d5a57deb2f8a3459026"
->>>>>>> a57b988c
+            "sha256": "956af0a78cb15e9f1d42a2be9b7c783f41d26fea411b6ed47729fea923782616"
         },
         "pipfile-spec": 6,
         "requires": {
@@ -107,33 +103,18 @@
         },
         "boto3": {
             "hashes": [
-<<<<<<< HEAD
-                "sha256:34ee7608afa457da7bf4ad42dc53ac967b2f28769ef4ef1a0a41e1b40f35d897",
-                "sha256:997369e68a5091f608897caa0322daca12ee76338371b983b34b98c57c1e1913"
-            ],
-            "index": "pypi",
-            "version": "==1.14.48"
+                "sha256:a6bdb808e948bd264af135af50efb76253e85732c451fa605b7a287faf022432",
+                "sha256:f9dbccbcec916051c6588adbccae86547308ac4cd154f1eb7cf6422f0e391a71"
+            ],
+            "index": "pypi",
+            "version": "==1.14.51"
         },
         "botocore": {
             "hashes": [
-                "sha256:0b23b519ec10193d1ead1cbb1469e7ede80789b068b74575b4efb06619e8e457",
-                "sha256:db9cd219d4180e782615179950e16b43d13e2f3fa57f510a43bf4ed5a3a8dacb"
-            ],
-            "version": "==1.17.48"
-=======
-                "sha256:cbafcae500bbffcf723c6b34bfede0eb5bb04cf41788fc732ce95d08fcf90a62",
-                "sha256:df19f35e2d73e77c72f756f98805785f45dd26c608b704b105e9f8fec6992c1e"
-            ],
-            "index": "pypi",
-            "version": "==1.14.35"
-        },
-        "botocore": {
-            "hashes": [
-                "sha256:0f69698a59e7829d34851ea5025338bddc4352300ba7df619842eac173bc4a4e",
-                "sha256:8b55eb0d5ea82e383649eca3129ae0979781a97ac51c0375dfcb300178e5f2fb"
-            ],
-            "version": "==1.17.35"
->>>>>>> a57b988c
+                "sha256:198a62d387eb64b4c1dde33a9c41e96b07884c68c1442dd7c7d38123592aae7c",
+                "sha256:5f984def778b0000a12cf28ec727d64634ca46ab0dcdb5ce8b654bfb2a1fb99c"
+            ],
+            "version": "==1.17.51"
         },
         "certifi": {
             "hashes": [
@@ -163,16 +144,16 @@
                 "sha256:9e4d7ecfc600058e07ba661411a2b7de2fd0fafa17d1a7f7361cd47b1175c827",
                 "sha256:a2aeea129088da402665e92e0b25b04b073c04b2dce4ab65caaa38b7ce2e1a99"
             ],
-            "markers": "python_version >= '2.6' and python_version not in '3.0, 3.1, 3.2, 3.3'",
+            "markers": "python_version >= '2.6' and python_version not in '3.0, 3.1, 3.2'",
             "version": "==0.15.2"
         },
         "fastapi": {
             "hashes": [
-                "sha256:29c12dd0d4ac825d13c2db4762d2863281c18085ae521825829182e977fd25ac",
-                "sha256:d0b3f629f8d165a21ee082bf31e1697c391c1cdf940304408614b5b7c59d1fb3"
-            ],
-            "index": "pypi",
-            "version": "==0.61.0"
+                "sha256:61ed73b4304413a2ea618d1b95ea866ee386e0e62dd8659c4f5059286f4a39c2",
+                "sha256:6cc31bb555dd8ca956d1d227477d661e4ac012337242a41d36214ffbda78bfe9"
+            ],
+            "index": "pypi",
+            "version": "==0.61.1"
         },
         "geoalchemy2": {
             "hashes": [
@@ -265,23 +246,6 @@
             "markers": "python_version >= '2.7' and python_version not in '3.0, 3.1, 3.2, 3.3'",
             "version": "==1.1.0"
         },
-<<<<<<< HEAD
-=======
-        "hpack": {
-            "hashes": [
-                "sha256:0edd79eda27a53ba5be2dfabf3b15780928a0dff6eb0c60a3d6767720e970c89",
-                "sha256:8eec9c1f4bfae3408a3f30500261f7e6a65912dc138526ea054f9ad98892e9d2"
-            ],
-            "version": "==3.0.0"
-        },
-        "hstspreload": {
-            "hashes": [
-                "sha256:7b6b4b26a6ac4d9522dd547eab7049cedd7f448d9009167ba37d3e6102e562d7",
-                "sha256:eaf0cb2e8a837c18ddce9e02574e41cec76aed7223b7805e4d89c8f604c26eed"
-            ],
-            "version": "==2020.8.5"
-        },
->>>>>>> a57b988c
         "httpcore": {
             "hashes": [
                 "sha256:93a4caf743e7ed29dbf7900515f0917babaa26bfaae6fb6c922ca1228519d400",
@@ -321,23 +285,14 @@
                 "sha256:b307872f855b18632ce0c21c5e45be78c0ea7ae4c15c828c20788b26921eb3f6",
                 "sha256:b97d804b1e9b523befed77c48dacec60e6dcb0b5391d57af6a65a312a90648c0"
             ],
-            "markers": "python_version >= '2.7' and python_version not in '3.0, 3.1, 3.2, 3.3'",
             "version": "==2.10"
-        },
-        "importlib-metadata": {
-            "hashes": [
-                "sha256:90bb658cdbbf6d1735b6341ce708fc7024a3e14e99ffdc5783edea9f9b077f83",
-                "sha256:dc15b2969b4ce36305c51eebe62d418ac7791e9a157911d58bfb1f9ccd8e2070"
-            ],
-            "markers": "python_version < '3.8'",
-            "version": "==1.7.0"
         },
         "jmespath": {
             "hashes": [
                 "sha256:b85d0567b8666149a93172712e68920734333c0ce7e89b78b3e987f71e5ed4f9",
                 "sha256:cdf6525904cc597730141d61b36f2e4b8ecc257c420fa2f4549bac2c2d0cb72f"
             ],
-            "markers": "python_version >= '2.6' and python_version not in '3.0, 3.1, 3.2, 3.3'",
+            "markers": "python_version >= '2.6' and python_version not in '3.0, 3.1, 3.2'",
             "version": "==0.10.0"
         },
         "mako": {
@@ -554,7 +509,7 @@
                 "sha256:73ebfe9dbf22e832286dafa60473e4cd239f8592f699aa5adaf10050e6e1823c",
                 "sha256:75bb3f31ea686f1197762692a9ee6a7550b59fc6ca3a1f4b5d7e32fb98e2da2a"
             ],
-            "markers": "python_version >= '2.7' and python_version not in '3.0, 3.1, 3.2, 3.3'",
+            "markers": "python_version >= '2.7' and python_version not in '3.0, 3.1, 3.2'",
             "version": "==2.8.1"
         },
         "python-editor": {
@@ -579,6 +534,7 @@
                 "sha256:3efa13b335a00a8de1d345ae41ec78dd11c9f8807f522d39850f2dd828681540",
                 "sha256:e1e14750bcf95016381e4d472bad004eef710f2d6417240904070b3d6654485f"
             ],
+            "markers": "python_version >= '2.7' and python_version not in '3.0, 3.1, 3.2, 3.3'",
             "version": "==2020.1"
         },
         "requests": {
@@ -608,24 +564,24 @@
         },
         "shapely": {
             "hashes": [
-                "sha256:791477edb422692e7dc351c5ed6530eb0e949a31b45569946619a0d9cd5f53cb",
-                "sha256:35be1c5d869966569d3dfd4ec31832d7c780e9df760e1fe52131105685941891",
                 "sha256:052eb5b9ba756808a7825e8a8020fb146ec489dd5c919e7d139014775411e688",
-                "sha256:60e5b2282619249dbe8dc5266d781cc7d7fb1b27fa49f8241f2167672ad26719",
-                "sha256:a3774516c8a83abfd1ddffb8b6ec1b0935d7fe6ea0ff5c31a18bfdae567b4eba",
-                "sha256:6593026cd3f5daaea12bcc51ae5c979318070fefee210e7990cb8ac2364e79a1",
-                "sha256:8e7659dd994792a0aad8fb80439f59055a21163e236faf2f9823beb63a380e19",
-                "sha256:de618e67b64a51a0768d26a9963ecd7d338a2cf6e9e7582d2385f88ad005b3d1",
-                "sha256:da38ed3d65b8091447dc3717e5218cc336d20303b77b0634b261bc5c1aa2bae8",
-                "sha256:90a3e2ae0d6d7d50ff2370ba168fbd416a53e7d8448410758c5d6a5920646c1d",
-                "sha256:4c10f317e379cc404f8fc510cd9982d5d3e7ba13a9cfd39aa251d894c6366798",
-                "sha256:182716ffb500d114b5d1b75d7fd9d14b7d3414cef3c38c0490534cc9ce20981a",
                 "sha256:1641724c1055459a7e2b8bbe47ba25bdc89554582e62aec23cb3f3ca25f9b129",
                 "sha256:17df66e87d0fe0193910aeaa938c99f0b04f67b430edb8adae01e7be557b141b",
+                "sha256:182716ffb500d114b5d1b75d7fd9d14b7d3414cef3c38c0490534cc9ce20981a",
+                "sha256:35be1c5d869966569d3dfd4ec31832d7c780e9df760e1fe52131105685941891",
+                "sha256:4c10f317e379cc404f8fc510cd9982d5d3e7ba13a9cfd39aa251d894c6366798",
+                "sha256:4f3c59f6dbf86a9fc293546de492f5e07344e045f9333f3a753f2dda903c45d1",
+                "sha256:60e5b2282619249dbe8dc5266d781cc7d7fb1b27fa49f8241f2167672ad26719",
+                "sha256:6593026cd3f5daaea12bcc51ae5c979318070fefee210e7990cb8ac2364e79a1",
+                "sha256:6871acba8fbe744efa4f9f34e726d070bfbf9bffb356a8f6d64557846324232b",
+                "sha256:791477edb422692e7dc351c5ed6530eb0e949a31b45569946619a0d9cd5f53cb",
+                "sha256:8e7659dd994792a0aad8fb80439f59055a21163e236faf2f9823beb63a380e19",
                 "sha256:8f15b6ce67dcc05b61f19c689b60f3fe58550ba994290ff8332f711f5aaa9840",
-                "sha256:6871acba8fbe744efa4f9f34e726d070bfbf9bffb356a8f6d64557846324232b",
-                "sha256:e3afccf0437edc108eef1e2bb9cc4c7073e7705924eb4cd0bf7715cd1ef0ce1b",
-                "sha256:4f3c59f6dbf86a9fc293546de492f5e07344e045f9333f3a753f2dda903c45d1"
+                "sha256:90a3e2ae0d6d7d50ff2370ba168fbd416a53e7d8448410758c5d6a5920646c1d",
+                "sha256:a3774516c8a83abfd1ddffb8b6ec1b0935d7fe6ea0ff5c31a18bfdae567b4eba",
+                "sha256:da38ed3d65b8091447dc3717e5218cc336d20303b77b0634b261bc5c1aa2bae8",
+                "sha256:de618e67b64a51a0768d26a9963ecd7d338a2cf6e9e7582d2385f88ad005b3d1",
+                "sha256:e3afccf0437edc108eef1e2bb9cc4c7073e7705924eb4cd0bf7715cd1ef0ce1b"
             ],
             "index": "pypi",
             "version": "==1.7.1"
@@ -635,7 +591,7 @@
                 "sha256:30639c035cdb23534cd4aa2dd52c3bf48f06e5f4a941509c8bafd8ce11080259",
                 "sha256:8b74bedcbbbaca38ff6d7491d76f2b06b3592611af620f8426e82dddb04a5ced"
             ],
-            "markers": "python_version >= '2.7' and python_version not in '3.0, 3.1, 3.2, 3.3'",
+            "markers": "python_version >= '2.7' and python_version not in '3.0, 3.1, 3.2'",
             "version": "==1.15.0"
         },
         "sniffio": {
@@ -648,38 +604,38 @@
         },
         "sqlalchemy": {
             "hashes": [
-                "sha256:83469ad15262402b0e0974e612546bc0b05f379b5aa9072ebf66d0f8fef16bea",
-                "sha256:b6ff91356354b7ff3bd208adcf875056d3d886ed7cef90c571aef2ab8a554b12",
-                "sha256:c898b3ebcc9eae7b36bd0b4bbbafce2d8076680f6868bcbacee2d39a7a9726a7",
-                "sha256:51064ee7938526bab92acd049d41a1dc797422256086b39c08bafeffb9d304c6",
-                "sha256:860d0fe234922fd5552b7f807fbb039e3e7ca58c18c8d38aa0d0a95ddf4f6c23",
-                "sha256:eb1d71643e4154398b02e88a42fc8b29db8c44ce4134cf0f4474bfc5cb5d4dac",
                 "sha256:072766c3bd09294d716b2d114d46ffc5ccf8ea0b714a4e1c48253014b771c6bb",
-                "sha256:6557af9e0d23f46b8cd56f8af08eaac72d2e3c632ac8d5cf4e20215a8dca7cea",
                 "sha256:107d4af989831d7b091e382d192955679ec07a9209996bf8090f1f539ffc5804",
                 "sha256:15c0bcd3c14f4086701c33a9e87e2c7ceb3bcb4a246cd88ec54a49cf2a5bd1a6",
-                "sha256:883c9fb62cebd1e7126dd683222b3b919657590c3e2db33bdc50ebbad53e0338",
                 "sha256:26c5ca9d09f0e21b8671a32f7d83caad5be1f6ff45eef5ec2f6fd0db85fc5dc0",
-                "sha256:f2e8a9c0c8813a468aa659a01af6592f71cd30237ec27c4cc0683f089f90dcfc",
-                "sha256:8afcb6f4064d234a43fea108859942d9795c4060ed0fbd9082b0f280181a15c1",
-                "sha256:b70bad2f1a5bd3460746c3fb3ab69e4e0eb5f59d977a23f9b66e5bdc74d97b86",
-                "sha256:5a49e8473b1ab1228302ed27365ea0fadd4bf44bc0f9e73fe38e10fdd3d6b4fc",
-                "sha256:96f51489ac187f4bab588cf51f9ff2d40b6d170ac9a4270ffaed535c8404256b",
-                "sha256:e49947d583fe4d29af528677e4f0aa21f5e535ca2ae69c48270ebebd0d8843c0",
-                "sha256:fe7fe11019fc3e6600819775a7d55abc5446dda07e9795f5954fdbf8a49e1c37",
                 "sha256:276936d41111a501cf4a1a0543e25449108d87e9f8c94714f7660eaea89ae5fe",
-                "sha256:6547b27698b5b3bbfc5210233bd9523de849b2bb8a0329cd754c9308fc8a05ce",
-                "sha256:aa0554495fe06172b550098909be8db79b5accdf6ffb59611900bea345df5eba",
-                "sha256:c7adb1f69a80573698c2def5ead584138ca00fff4ad9785a4b0b2bf927ba308d",
-                "sha256:618db68745682f64cedc96ca93707805d1f3a031747b5a0d8e150cfd5055ae4d",
-                "sha256:b595e71c51657f9ee3235db8b53d0b57c09eee74dfb5b77edff0e46d2218dc02",
-                "sha256:465c999ef30b1c7525f81330184121521418a67189053bcf585824d833c05b66",
                 "sha256:3292a28344922415f939ee7f4fc0c186f3d5a0bf02192ceabd4f1129d71b08de",
-                "sha256:8280f9dae4adb5889ce0bb3ec6a541bf05434db5f9ab7673078c00713d148365",
-                "sha256:9e865835e36dfbb1873b65e722ea627c096c11b05f796831e3a9b542926e979e",
                 "sha256:33d29ae8f1dc7c75b191bb6833f55a19c932514b9b5ce8c3ab9bc3047da5db36",
                 "sha256:3bba2e9fbedb0511769780fe1d63007081008c5c2d7d715e91858c94dbaa260e",
-                "sha256:73a40d4fcd35fdedce07b5885905753d5d4edf413fbe53544dd871f27d48bd4f"
+                "sha256:465c999ef30b1c7525f81330184121521418a67189053bcf585824d833c05b66",
+                "sha256:51064ee7938526bab92acd049d41a1dc797422256086b39c08bafeffb9d304c6",
+                "sha256:5a49e8473b1ab1228302ed27365ea0fadd4bf44bc0f9e73fe38e10fdd3d6b4fc",
+                "sha256:618db68745682f64cedc96ca93707805d1f3a031747b5a0d8e150cfd5055ae4d",
+                "sha256:6547b27698b5b3bbfc5210233bd9523de849b2bb8a0329cd754c9308fc8a05ce",
+                "sha256:6557af9e0d23f46b8cd56f8af08eaac72d2e3c632ac8d5cf4e20215a8dca7cea",
+                "sha256:73a40d4fcd35fdedce07b5885905753d5d4edf413fbe53544dd871f27d48bd4f",
+                "sha256:8280f9dae4adb5889ce0bb3ec6a541bf05434db5f9ab7673078c00713d148365",
+                "sha256:83469ad15262402b0e0974e612546bc0b05f379b5aa9072ebf66d0f8fef16bea",
+                "sha256:860d0fe234922fd5552b7f807fbb039e3e7ca58c18c8d38aa0d0a95ddf4f6c23",
+                "sha256:883c9fb62cebd1e7126dd683222b3b919657590c3e2db33bdc50ebbad53e0338",
+                "sha256:8afcb6f4064d234a43fea108859942d9795c4060ed0fbd9082b0f280181a15c1",
+                "sha256:96f51489ac187f4bab588cf51f9ff2d40b6d170ac9a4270ffaed535c8404256b",
+                "sha256:9e865835e36dfbb1873b65e722ea627c096c11b05f796831e3a9b542926e979e",
+                "sha256:aa0554495fe06172b550098909be8db79b5accdf6ffb59611900bea345df5eba",
+                "sha256:b595e71c51657f9ee3235db8b53d0b57c09eee74dfb5b77edff0e46d2218dc02",
+                "sha256:b6ff91356354b7ff3bd208adcf875056d3d886ed7cef90c571aef2ab8a554b12",
+                "sha256:b70bad2f1a5bd3460746c3fb3ab69e4e0eb5f59d977a23f9b66e5bdc74d97b86",
+                "sha256:c7adb1f69a80573698c2def5ead584138ca00fff4ad9785a4b0b2bf927ba308d",
+                "sha256:c898b3ebcc9eae7b36bd0b4bbbafce2d8076680f6868bcbacee2d39a7a9726a7",
+                "sha256:e49947d583fe4d29af528677e4f0aa21f5e535ca2ae69c48270ebebd0d8843c0",
+                "sha256:eb1d71643e4154398b02e88a42fc8b29db8c44ce4134cf0f4474bfc5cb5d4dac",
+                "sha256:f2e8a9c0c8813a468aa659a01af6592f71cd30237ec27c4cc0683f089f90dcfc",
+                "sha256:fe7fe11019fc3e6600819775a7d55abc5446dda07e9795f5954fdbf8a49e1c37"
             ],
             "markers": "python_version >= '2.7' and python_version not in '3.0, 3.1, 3.2, 3.3'",
             "version": "==1.3.19"
@@ -699,18 +655,6 @@
             "markers": "python_version >= '3.6'",
             "version": "==0.13.6"
         },
-<<<<<<< HEAD
-=======
-        "typing-extensions": {
-            "hashes": [
-                "sha256:6e95524d8a547a91e08f404ae485bbb71962de46967e1b71a0cb89af24e761c5",
-                "sha256:79ee589a3caca649a9bfd2a8de4709837400dfa00b6cc81962a1e6a1815969ae",
-                "sha256:f8d2bd89d25bc39dabe7d23df520442fa1d8969b82544370e03d88b5a591c392"
-            ],
-            "markers": "python_version < '3.8'",
-            "version": "==3.7.4.2"
-        },
->>>>>>> a57b988c
         "urllib3": {
             "hashes": [
                 "sha256:91056c15fa70756691db97756772bb1eb9678fa585d9184f24534b100dc60f4a",
@@ -769,13 +713,6 @@
             ],
             "markers": "python_full_version >= '3.6.1'",
             "version": "==8.1"
-        },
-        "zipp": {
-            "hashes": [
-                "sha256:aa36550ff0c0b7ef7fa639055d797116ee891440eac1a56f378e2d3179e0320b",
-                "sha256:c599e4d75c98f6798c509911d08a22e6c021d074469042177c8c86fb92eefd96"
-            ],
-            "version": "==3.1.0"
         }
     },
     "develop": {
@@ -818,11 +755,11 @@
         },
         "black": {
             "hashes": [
-                "sha256:1b30e59be925fafc1ee4565e5e08abef6b03fe455102883820fe5ee2e4734e0b",
-                "sha256:c2edb73a08e9e0e6f65a0e6af18b059b8b1cdd5bef997d7a0b181df93dc81539"
-            ],
-            "index": "pypi",
-            "version": "==19.10b0"
+                "sha256:1c02557aa099101b9d21496f8a914e9ed2222ef70336404eeeac8edba836fbea",
+                "sha256:70b62ef1527c950db59062cda342ea224d772abdf6adc58b86a45421bab20a6b"
+            ],
+            "index": "pypi",
+            "version": "==20.8b1"
         },
         "boto": {
             "hashes": [
@@ -833,33 +770,18 @@
         },
         "boto3": {
             "hashes": [
-<<<<<<< HEAD
-                "sha256:34ee7608afa457da7bf4ad42dc53ac967b2f28769ef4ef1a0a41e1b40f35d897",
-                "sha256:997369e68a5091f608897caa0322daca12ee76338371b983b34b98c57c1e1913"
-            ],
-            "index": "pypi",
-            "version": "==1.14.48"
+                "sha256:a6bdb808e948bd264af135af50efb76253e85732c451fa605b7a287faf022432",
+                "sha256:f9dbccbcec916051c6588adbccae86547308ac4cd154f1eb7cf6422f0e391a71"
+            ],
+            "index": "pypi",
+            "version": "==1.14.51"
         },
         "botocore": {
             "hashes": [
-                "sha256:0b23b519ec10193d1ead1cbb1469e7ede80789b068b74575b4efb06619e8e457",
-                "sha256:db9cd219d4180e782615179950e16b43d13e2f3fa57f510a43bf4ed5a3a8dacb"
-            ],
-            "version": "==1.17.48"
-=======
-                "sha256:cbafcae500bbffcf723c6b34bfede0eb5bb04cf41788fc732ce95d08fcf90a62",
-                "sha256:df19f35e2d73e77c72f756f98805785f45dd26c608b704b105e9f8fec6992c1e"
-            ],
-            "index": "pypi",
-            "version": "==1.14.35"
-        },
-        "botocore": {
-            "hashes": [
-                "sha256:0f69698a59e7829d34851ea5025338bddc4352300ba7df619842eac173bc4a4e",
-                "sha256:8b55eb0d5ea82e383649eca3129ae0979781a97ac51c0375dfcb300178e5f2fb"
-            ],
-            "version": "==1.17.35"
->>>>>>> a57b988c
+                "sha256:198a62d387eb64b4c1dde33a9c41e96b07884c68c1442dd7c7d38123592aae7c",
+                "sha256:5f984def778b0000a12cf28ec727d64634ca46ab0dcdb5ce8b654bfb2a1fb99c"
+            ],
+            "version": "==1.17.51"
         },
         "certifi": {
             "hashes": [
@@ -906,26 +828,16 @@
                 "sha256:32e43d604bbe7896fe7c248a9c2276447dbef840feb28fe20494f62af110211d",
                 "sha256:cf22deb93d4bcf92f345a5c3cd39d3d41d6340adc60c78bbbd6588c384fda6a1"
             ],
-<<<<<<< HEAD
             "markers": "python_full_version >= '3.6.1'",
-=======
->>>>>>> a57b988c
             "version": "==3.2.0"
         },
         "cfn-lint": {
             "hashes": [
-<<<<<<< HEAD
                 "sha256:42023d89520e3a29891ec2eb4c326eef9d1f7516fe9abee8b6c97ce064187b45",
                 "sha256:8439925531fdd4c94e5b50974d067857b3af50b04b61254d3eae9b1e0ce20007"
             ],
             "markers": "python_version >= '2.7' and python_version not in '3.0, 3.1, 3.2, 3.3'",
             "version": "==0.35.0"
-=======
-                "sha256:85df66deca0319003b4af3efbd4689e5004608b4e9ee7cc54c7a27e5c0ca1685",
-                "sha256:f7c63a4bf6c32c56cbe1af023ff93eb88a4bad784368dcb25724941981e92f16"
-            ],
-            "version": "==0.34.1"
->>>>>>> a57b988c
         },
         "chardet": {
             "hashes": [
@@ -999,28 +911,31 @@
         },
         "cryptography": {
             "hashes": [
-                "sha256:0c608ff4d4adad9e39b5057de43657515c7da1ccb1807c3a27d4cf31fc923b4b",
-                "sha256:0cbfed8ea74631fe4de00630f4bb592dad564d57f73150d6f6796a24e76c76cd",
-                "sha256:124af7255ffc8e964d9ff26971b3a6153e1a8a220b9a685dc407976ecb27a06a",
-                "sha256:384d7c681b1ab904fff3400a6909261cae1d0939cc483a68bdedab282fb89a07",
-                "sha256:45741f5499150593178fc98d2c1a9c6722df88b99c821ad6ae298eff0ba1ae71",
-                "sha256:4b9303507254ccb1181d1803a2080a798910ba89b1a3c9f53639885c90f7a756",
-                "sha256:4d355f2aee4a29063c10164b032d9fa8a82e2c30768737a2fd56d256146ad559",
-                "sha256:51e40123083d2f946794f9fe4adeeee2922b581fa3602128ce85ff813d85b81f",
-                "sha256:8713ddb888119b0d2a1462357d5946b8911be01ddbf31451e1d07eaa5077a261",
-                "sha256:8e924dbc025206e97756e8903039662aa58aa9ba357d8e1d8fc29e3092322053",
-                "sha256:8ecef21ac982aa78309bb6f092d1677812927e8b5ef204a10c326fc29f1367e2",
-                "sha256:8ecf9400d0893836ff41b6f977a33972145a855b6efeb605b49ee273c5e6469f",
-                "sha256:9367d00e14dee8d02134c6c9524bb4bd39d4c162456343d07191e2a0b5ec8b3b",
-                "sha256:a09fd9c1cca9a46b6ad4bea0a1f86ab1de3c0c932364dbcf9a6c2a5eeb44fa77",
-                "sha256:ab49edd5bea8d8b39a44b3db618e4783ef84c19c8b47286bf05dfdb3efb01c83",
-                "sha256:bea0b0468f89cdea625bb3f692cd7a4222d80a6bdafd6fb923963f2b9da0e15f",
-                "sha256:bec7568c6970b865f2bcebbe84d547c52bb2abadf74cefce396ba07571109c67",
-                "sha256:ce82cc06588e5cbc2a7df3c8a9c778f2cb722f56835a23a68b5a7264726bb00c",
-                "sha256:dea0ba7fe6f9461d244679efa968d215ea1f989b9c1957d7f10c21e5c7c09ad6"
+                "sha256:10c9775a3f31610cf6b694d1fe598f2183441de81cedcf1814451ae53d71b13a",
+                "sha256:180c9f855a8ea280e72a5d61cf05681b230c2dce804c48e9b2983f491ecc44ed",
+                "sha256:247df238bc05c7d2e934a761243bfdc67db03f339948b1e2e80c75d41fc7cc36",
+                "sha256:26409a473cc6278e4c90f782cd5968ebad04d3911ed1c402fc86908c17633e08",
+                "sha256:2a27615c965173c4c88f2961cf18115c08fedfb8bdc121347f26e8458dc6d237",
+                "sha256:2e26223ac636ca216e855748e7d435a1bf846809ed12ed898179587d0cf74618",
+                "sha256:321761d55fb7cb256b771ee4ed78e69486a7336be9143b90c52be59d7657f50f",
+                "sha256:4005b38cd86fc51c955db40b0f0e52ff65340874495af72efabb1bb8ca881695",
+                "sha256:4b9e96543d0784acebb70991ebc2dbd99aa287f6217546bb993df22dd361d41c",
+                "sha256:548b0818e88792318dc137d8b1ec82a0ab0af96c7f0603a00bb94f896fbf5e10",
+                "sha256:725875681afe50b41aee7fdd629cedbc4720bab350142b12c55c0a4d17c7416c",
+                "sha256:7a63e97355f3cd77c94bd98c59cb85fe0efd76ea7ef904c9b0316b5bbfde6ed1",
+                "sha256:94191501e4b4009642be21dde2a78bd3c2701a81ee57d3d3d02f1d99f8b64a9e",
+                "sha256:969ae512a250f869c1738ca63be843488ff5cc031987d302c1f59c7dbe1b225f",
+                "sha256:9f734423eb9c2ea85000aa2476e0d7a58e021bc34f0a373ac52a5454cd52f791",
+                "sha256:b45ab1c6ece7c471f01c56f5d19818ca797c34541f0b2351635a5c9fe09ac2e0",
+                "sha256:cc6096c86ec0de26e2263c228fb25ee01c3ff1346d3cfc219d67d49f303585af",
+                "sha256:dc3f437ca6353979aace181f1b790f0fc79e446235b14306241633ab7d61b8f8",
+                "sha256:e7563eb7bc5c7e75a213281715155248cceba88b11cb4b22957ad45b85903761",
+                "sha256:e7dad66a9e5684a40f270bd4aee1906878193ae50a4831922e454a2a457f1716",
+                "sha256:eb80a288e3cfc08f679f95da72d2ef90cb74f6d8a8ba69d2f215c5e110b2ca32",
+                "sha256:fa7fbcc40e2210aca26c7ac8a39467eae444d90a2c346cbcffd9133a166bcc67"
             ],
             "markers": "python_version >= '2.7' and python_version not in '3.0, 3.1, 3.2, 3.3, 3.4'",
-            "version": "==3.0"
+            "version": "==3.1"
         },
         "decorator": {
             "hashes": [
@@ -1031,10 +946,11 @@
         },
         "detect-secrets": {
             "hashes": [
-                "sha256:7ec6349a17cc2efe381593f55db927d44dd955ec011eb391157b3a85caf34d88"
-            ],
-            "index": "pypi",
-            "version": "==0.14.2"
+                "sha256:953466e6e4a698cd6ee5bce060173889d7383a7ebf7a2cf3774ab7718bf826a3",
+                "sha256:dc56fb75ddc221eed4e998127230b59154024910121778bf38100a29da04c5cd"
+            ],
+            "index": "pypi",
+            "version": "==0.14.3"
         },
         "distlib": {
             "hashes": [
@@ -1057,7 +973,7 @@
                 "sha256:9e4d7ecfc600058e07ba661411a2b7de2fd0fafa17d1a7f7361cd47b1175c827",
                 "sha256:a2aeea129088da402665e92e0b25b04b073c04b2dce4ab65caaa38b7ce2e1a99"
             ],
-            "markers": "python_version >= '2.6' and python_version not in '3.0, 3.1, 3.2, 3.3'",
+            "markers": "python_version >= '2.6' and python_version not in '3.0, 3.1, 3.2'",
             "version": "==0.15.2"
         },
         "ecdsa": {
@@ -1065,7 +981,7 @@
                 "sha256:64c613005f13efec6541bb0a33290d0d03c27abab5f15fbab20fb0ee162bdd8e",
                 "sha256:e108a5fe92c67639abae3260e43561af914e7fd0d27bae6d2ec1312ae7934dfe"
             ],
-            "markers": "python_version >= '2.6' and python_version not in '3.0, 3.1, 3.2, 3.3'",
+            "markers": "python_version >= '2.6' and python_version not in '3.0, 3.1, 3.2'",
             "version": "==0.14.1"
         },
         "filelock": {
@@ -1087,7 +1003,7 @@
             "hashes": [
                 "sha256:b1bead90b70cf6ec3f0710ae53a525360fa360d306a86583adc6bf83a4db537d"
             ],
-            "markers": "python_version >= '2.6' and python_version not in '3.0, 3.1, 3.2, 3.3'",
+            "markers": "python_version >= '2.6' and python_version not in '3.0, 3.1, 3.2'",
             "version": "==0.18.2"
         },
         "h11": {
@@ -1097,30 +1013,6 @@
             ],
             "version": "==0.9.0"
         },
-<<<<<<< HEAD
-=======
-        "h2": {
-            "hashes": [
-                "sha256:61e0f6601fa709f35cdb730863b4e5ec7ad449792add80d1410d4174ed139af5",
-                "sha256:875f41ebd6f2c44781259005b157faed1a5031df3ae5aa7bcb4628a6c0782f14"
-            ],
-            "version": "==3.2.0"
-        },
-        "hpack": {
-            "hashes": [
-                "sha256:0edd79eda27a53ba5be2dfabf3b15780928a0dff6eb0c60a3d6767720e970c89",
-                "sha256:8eec9c1f4bfae3408a3f30500261f7e6a65912dc138526ea054f9ad98892e9d2"
-            ],
-            "version": "==3.0.0"
-        },
-        "hstspreload": {
-            "hashes": [
-                "sha256:7b6b4b26a6ac4d9522dd547eab7049cedd7f448d9009167ba37d3e6102e562d7",
-                "sha256:eaf0cb2e8a837c18ddce9e02574e41cec76aed7223b7805e4d89c8f604c26eed"
-            ],
-            "version": "==2020.8.5"
-        },
->>>>>>> a57b988c
         "httpcore": {
             "hashes": [
                 "sha256:93a4caf743e7ed29dbf7900515f0917babaa26bfaae6fb6c922ca1228519d400",
@@ -1150,7 +1042,6 @@
                 "sha256:b307872f855b18632ce0c21c5e45be78c0ea7ae4c15c828c20788b26921eb3f6",
                 "sha256:b97d804b1e9b523befed77c48dacec60e6dcb0b5391d57af6a65a312a90648c0"
             ],
-            "markers": "python_version >= '2.7' and python_version not in '3.0, 3.1, 3.2, 3.3'",
             "version": "==2.10"
         },
         "importlib-metadata": {
@@ -1158,11 +1049,7 @@
                 "sha256:90bb658cdbbf6d1735b6341ce708fc7024a3e14e99ffdc5783edea9f9b077f83",
                 "sha256:dc15b2969b4ce36305c51eebe62d418ac7791e9a157911d58bfb1f9ccd8e2070"
             ],
-<<<<<<< HEAD
             "markers": "python_version >= '2.7' and python_version not in '3.0, 3.1, 3.2, 3.3, 3.4'",
-=======
-            "markers": "python_version < '3.8'",
->>>>>>> a57b988c
             "version": "==1.7.0"
         },
         "iniconfig": {
@@ -1185,7 +1072,7 @@
                 "sha256:b85d0567b8666149a93172712e68920734333c0ce7e89b78b3e987f71e5ed4f9",
                 "sha256:cdf6525904cc597730141d61b36f2e4b8ecc257c420fa2f4549bac2c2d0cb72f"
             ],
-            "markers": "python_version >= '2.6' and python_version not in '3.0, 3.1, 3.2, 3.3'",
+            "markers": "python_version >= '2.6' and python_version not in '3.0, 3.1, 3.2'",
             "version": "==0.10.0"
         },
         "jsondiff": {
@@ -1287,16 +1174,23 @@
         },
         "more-itertools": {
             "hashes": [
-                "sha256:68c70cc7167bdf5c7c9d8f6954a7837089c6a36bf565383919bb595efb8a17e5",
-                "sha256:b78134b2063dd214000685165d81c154522c3ee0a1c0d4d113c80361c234c5a2"
+                "sha256:6f83822ae94818eae2612063a5101a7311e68ae8002005b5e05f03fd74a86a20",
+                "sha256:9b30f12df9393f0d28af9210ff8efe48d10c94f73e5daf886f10c4b0b0b4f03c"
             ],
             "markers": "python_version >= '3.5'",
-            "version": "==8.4.0"
+            "version": "==8.5.0"
         },
         "moto": {
             "editable": true,
             "git": "https://github.com/wri/moto.git",
             "ref": "26310060cb40f5aa3f03bfcf721222a95066e3ad"
+        },
+        "mypy-extensions": {
+            "hashes": [
+                "sha256:090fedd75945a69ae91ce1303b5824f428daf5a028d2f6ab8a299250a846f15d",
+                "sha256:2d82818f5bb3e369420cb3c4060a7970edba416647068eb4c5343488a6c604a8"
+            ],
+            "version": "==0.4.3"
         },
         "networkx": {
             "hashes": [
@@ -1458,7 +1352,7 @@
                 "sha256:c203ec8783bf771a155b207279b9bccb8dea02d8f0c9e5f8ead507bc3246ecc1",
                 "sha256:ef9d7589ef3c200abe66653d3f1ab1033c3c419ae9b9bdb1240a85b024efc88b"
             ],
-            "markers": "python_version >= '2.6' and python_version not in '3.0, 3.1, 3.2, 3.3'",
+            "markers": "python_version >= '2.6' and python_version not in '3.0, 3.1, 3.2'",
             "version": "==2.4.7"
         },
         "pyrsistent": {
@@ -1496,7 +1390,7 @@
                 "sha256:73ebfe9dbf22e832286dafa60473e4cd239f8592f699aa5adaf10050e6e1823c",
                 "sha256:75bb3f31ea686f1197762692a9ee6a7550b59fc6ca3a1f4b5d7e32fb98e2da2a"
             ],
-            "markers": "python_version >= '2.7' and python_version not in '3.0, 3.1, 3.2, 3.3'",
+            "markers": "python_version >= '2.7' and python_version not in '3.0, 3.1, 3.2'",
             "version": "==2.8.1"
         },
         "python-jose": {
@@ -1590,11 +1484,11 @@
         },
         "responses": {
             "hashes": [
-                "sha256:17dcd2facb12182ec353b05b424b2e3f52783f0bf3ad6586e098a11ba75fa666",
-                "sha256:789e79e8d04b6338b5018d49663e7c8554492ea1469012572aff064cc7bcf4da"
-            ],
-            "markers": "python_version >= '2.7' and python_version not in '3.0, 3.1, 3.2, 3.3'",
-            "version": "==0.11.0"
+                "sha256:0de50fbf600adf5ef9f0821b85cc537acca98d66bc7776755924476775c1989c",
+                "sha256:e80d5276011a4b79ecb62c5f82ba07aa23fb31ecbc95ee7cad6de250a3c97444"
+            ],
+            "markers": "python_version >= '2.7' and python_version not in '3.0, 3.1, 3.2, 3.3, 3.4'",
+            "version": "==0.12.0"
         },
         "rfc3986": {
             "extras": [
@@ -1626,7 +1520,7 @@
                 "sha256:30639c035cdb23534cd4aa2dd52c3bf48f06e5f4a941509c8bafd8ce11080259",
                 "sha256:8b74bedcbbbaca38ff6d7491d76f2b06b3592611af620f8426e82dddb04a5ced"
             ],
-            "markers": "python_version >= '2.7' and python_version not in '3.0, 3.1, 3.2, 3.3'",
+            "markers": "python_version >= '2.7' and python_version not in '3.0, 3.1, 3.2'",
             "version": "==1.15.0"
         },
         "sniffio": {
@@ -1684,6 +1578,14 @@
             ],
             "version": "==1.4.1"
         },
+        "typing-extensions": {
+            "hashes": [
+                "sha256:7cb407020f00f7bfc3cb3e7881628838e69d8f3fcab2f64742a5e76b2f841918",
+                "sha256:99d4073b617d30288f569d3f13d2bd7548c3a7e4c8de87db09a9d29bb3a4a60c",
+                "sha256:dafc7639cde7f1b6e1acc0f457842a83e722ccca8eef5270af2d74792619a89f"
+            ],
+            "version": "==3.7.4.3"
+        },
         "urllib3": {
             "hashes": [
                 "sha256:91056c15fa70756691db97756772bb1eb9678fa585d9184f24534b100dc60f4a",
@@ -1694,18 +1596,11 @@
         },
         "virtualenv": {
             "hashes": [
-<<<<<<< HEAD
                 "sha256:43add625c53c596d38f971a465553f6318decc39d98512bc100fa1b1e839c8dc",
                 "sha256:e0305af10299a7fb0d69393d8f04cb2965dda9351140d11ac8db4e5e3970451b"
             ],
             "markers": "python_version >= '2.7' and python_version not in '3.0, 3.1, 3.2, 3.3'",
             "version": "==20.0.31"
-=======
-                "sha256:7b54fd606a1b85f83de49ad8d80dbec08e983a2d2f96685045b262ebc7481ee5",
-                "sha256:8cd7b2a4850b003a11be2fc213e206419efab41115cc14bca20e69654f2ac08e"
-            ],
-            "version": "==20.0.30"
->>>>>>> a57b988c
         },
         "websocket-client": {
             "hashes": [
